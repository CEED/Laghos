--- conflicted
+++ resolved
@@ -411,10 +411,9 @@
         numBasisWindows = 1;
     }
 
-<<<<<<< HEAD
     offsetStyle trueOffsetType = getOffsetStyle(offsetType);
     MFEM_VERIFY(trueOffsetType != saveLoadOffset, "-rostype load is not compatible with parametric ROM")
-=======
+
     std::ifstream infile_offlineParam(outputPath + "/offline_param.csv");
     MFEM_VERIFY(infile_offlineParam.is_open(), "Parameter record file does not exist.");
     std::string line;
@@ -425,7 +424,6 @@
     MFEM_VERIFY(std::stoi(words[3]) == numWindows, "-nwin option does not match record.");
     MFEM_VERIFY(std::strcmp(words[4].c_str(), twfile) == 0, "-tw option does not match record.");
     infile_offlineParam.close();
->>>>>>> 751ed0a3
 
     Array<int> snapshotSize(nset);
     Array<int> snapshotSizeFv(nset);
