--- conflicted
+++ resolved
@@ -16,7 +16,6 @@
     saveLoadOffset,
     interpolateOffset
 };
-<<<<<<< HEAD
 
 static offsetStyle getOffsetStyle(const char* offsetType)
 {
@@ -32,27 +31,8 @@
     return iter->second;
 }
 
-void MergePhysicalTimeWindow(const int rank, const double energyFraction, const int nsets, const std::string& basename, const std::string& varName, const std::string& basis_filename,
-                             const bool usingWindows, const int basisWindow, const int dim, const int totalSamples,
-=======
-
-static offsetStyle getOffsetStyle(const char* offsetType)
-{
-    static std::unordered_map<std::string, offsetStyle> offsetMap =
-    {
-        {"previous", usePreviousSolution},
-        {"initial", useInitialState},
-        {"load", saveLoadOffset},
-        {"interpolate", interpolateOffset}
-    };
-    auto iter = offsetMap.find(offsetType);
-    MFEM_VERIFY(iter != std::end(offsetMap), "Invalid input of offset type");
-    return iter->second;
-}
-
 void MergePhysicalTimeWindow(const int rank, const double energyFraction, const int nsets, const std::string& basename, const std::string& varName,
                              const std::string& basis_filename, const bool usingWindows, const int basisWindow, const int dim, const int totalSamples,
->>>>>>> 99c28d10
                              const std::vector<std::vector<int>> &offsetAllWindows, int& cutoff)
 {
     std::unique_ptr<CAROM::SVDBasisGenerator> basis_generator;
@@ -93,24 +73,15 @@
     }
 }
 
-<<<<<<< HEAD
-void MergeSamplingTimeWindow(const int rank, const double energyFraction, const int nsets, const std::string& basename, VariableName v, const std::string& varName, const std::string& basis_filename,
-                             const int windowOverlapSamples, const int basisWindow, const bool useOffset, const offsetStyle offsetType, const int dim, const int totalSamples,
-=======
 void MergeSamplingTimeWindow(const int rank, const double energyFraction, const int nsets, const std::string& basename, VariableName v,
                              const std::string& varName, const std::string& basis_filename, const int windowOverlapSamples, const int basisWindow,
                              const bool useOffset, const offsetStyle offsetType, const int dim, const int totalSamples,
->>>>>>> 99c28d10
                              const std::vector<std::vector<int>> &offsetAllWindows, int& cutoff)
 {
     bool offsetInit = (useOffset && offsetType != useInitialState && basisWindow > 0) && (v == X || v == V || v == E);
     std::unique_ptr<CAROM::SVDBasisGenerator> basis_generator, window_basis_generator;
     CAROM::StaticSVDOptions static_svd_options(dim, totalSamples);
     static_svd_options.max_time_intervals = 1;
-<<<<<<< HEAD
-    basis_generator.reset(new CAROM::StaticSVDBasisGenerator(static_svd_options, basis_filename));
-=======
->>>>>>> 99c28d10
 
     int windowSamples = 0;
     for (int paramID=0; paramID<nsets; ++paramID)
@@ -129,10 +100,7 @@
     for (int paramID=0; paramID<nsets; ++paramID)
     {
         std::string snapshot_filename = basename + "/param" + std::to_string(paramID) + "_var" + varName + "0_snapshot";
-<<<<<<< HEAD
-=======
         basis_generator.reset(new CAROM::StaticSVDBasisGenerator(static_svd_options, basis_filename));
->>>>>>> 99c28d10
         basis_generator->loadSamples(snapshot_filename,"snapshot");
 
         int num_snap = offsetAllWindows[offsetAllWindows.size()-1][paramID+nsets*v]+1;
@@ -178,14 +146,9 @@
     }
 }
 
-<<<<<<< HEAD
-void LoadSampleSets(const int rank, const double energyFraction, const int nsets, const std::string& basename, VariableName v, const bool usingWindows, const int windowNumSamples,
-                    const int windowOverlapSamples, const int basisWindow, const bool useOffset, const offsetStyle offsetType, const int dim, const int totalSamples,
-=======
 void LoadSampleSets(const int rank, const double energyFraction, const int nsets, const std::string& basename, VariableName v,
                     const bool usingWindows, const int windowNumSamples, const int windowOverlapSamples, const int basisWindow,
                     const bool useOffset, const offsetStyle offsetType, const int dim, const int totalSamples,
->>>>>>> 99c28d10
                     const std::vector<std::vector<int>> &offsetAllWindows, int& cutoff)
 {
     std::string varName;
@@ -210,12 +173,8 @@
 
     if (windowNumSamples > 0)
     {
-<<<<<<< HEAD
-        MergeSamplingTimeWindow(rank, energyFraction, nsets, basename, v, varName, basis_filename, windowOverlapSamples, basisWindow, useOffset, offsetType, dim, totalSamples, offsetAllWindows, cutoff);
-=======
         MergeSamplingTimeWindow(rank, energyFraction, nsets, basename, v, varName, basis_filename, windowOverlapSamples, basisWindow,
                                 useOffset, offsetType, dim, totalSamples, offsetAllWindows, cutoff);
->>>>>>> 99c28d10
     }
     else
     {
@@ -248,12 +207,8 @@
     }
 }
 
-<<<<<<< HEAD
-void GetParametricTimeWindows(const int nset, const bool rhsBasis, const std::string& basename, const int windowNumSamples, int &numBasisWindows, Array<double> &twep, std::vector<std::vector<int>> &offsetAllWindows)
-=======
 void GetParametricTimeWindows(const int nset, const bool rhsBasis, const std::string& basename, const int windowNumSamples, int &numBasisWindows,
                               Array<double> &twep, std::vector<std::vector<int>> &offsetAllWindows)
->>>>>>> 99c28d10
 {
     std::vector<double> tVec;
     std::vector<std::vector<double>> tSnapX, tSnapV, tSnapE, tSnapFv, tSnapFe;
@@ -318,11 +273,7 @@
         // A matrix offsetAllWindows is assembled by appending offsetCurrentWindow for each basis window
         // A basis window then takes the snapshots with indices between two consecutive vectors in offsetAllWindows inclusively,
         // which include the last overlapping snapshot in previous time window, all the snapshots taken strictly before windowRight, 
-<<<<<<< HEAD
-        // and the overlapping snapshot just taken at or after windowRight, making sure no data is missed by closing the basis window at or before windowRight 
-=======
         // and the overlapping snapshot just taken at or after windowRight, making sure no data is missed by closing the basis window at or before windowRight
->>>>>>> 99c28d10
         for (int paramID = 0; paramID < nset; ++paramID)
         {
             for (int t = 0; t < windowNumSamples + 2; ++t)
@@ -496,12 +447,9 @@
     Array<int> snapshotSizeFe(nset);
     int dimX, dimV, dimE, dimFv, dimFe;
 
-<<<<<<< HEAD
     StopWatch mergeTimer;
     mergeTimer.Start();
 
-=======
->>>>>>> 99c28d10
     for (int sampleWindow = 0; sampleWindow < numWindows; ++sampleWindow)
     {
         GetSnapshotDim(0, outputPath, "X", sampleWindow, dimX, snapshotSize[0]);
