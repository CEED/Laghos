--- conflicted
+++ resolved
@@ -348,7 +348,6 @@
     std::string testing_parameter_outputPath = outputPath;
     if (std::string(testing_parameter_basename) != "") {
         testing_parameter_outputPath += "/" + std::string(testing_parameter_basename);
-<<<<<<< HEAD
     }
 
     std::string hyperreduce_outputPath = (problem == 7) ? testing_parameter_outputPath : outputPath;
@@ -356,6 +355,7 @@
     romOptions.basename = &outputPath;
     romOptions.testing_parameter_basename = &testing_parameter_outputPath;
     romOptions.hyperreduce_basename = &hyperreduce_outputPath;
+    romOptions.initSamples_basename = std::string(initSamples_basename);
 
     if (mpi.Root()) {
         const char path_delim = '/';
@@ -371,17 +371,6 @@
         mkdir((testing_parameter_outputPath + "/ROMoffset").c_str(), 0777);
         mkdir((testing_parameter_outputPath + "/ROMsol").c_str(), 0777);
     }
-=======
-    }
-
-    std::string hyperreduce_outputPath = (problem == 7) ? testing_parameter_outputPath : outputPath;
-
-    romOptions.basename = &outputPath;
-    romOptions.testing_parameter_basename = &testing_parameter_outputPath;
-    romOptions.hyperreduce_basename = &hyperreduce_outputPath;
-
-    romOptions.initSamples_basename = std::string(initSamples_basename);
->>>>>>> dc676a80
 
     MFEM_VERIFY(!(romOptions.useXV && romOptions.useVX), "");
     MFEM_VERIFY(!(romOptions.useXV && romOptions.mergeXV) && !(romOptions.useVX && romOptions.mergeXV), "");
@@ -450,8 +439,6 @@
         }
     }
 
-<<<<<<< HEAD
-=======
     if (mpi.Root()) {
         const char path_delim = '/';
         std::string::size_type pos = 0;
@@ -467,7 +454,6 @@
         mkdir((testing_parameter_outputPath + "/ROMsol").c_str(), 0777);
     }
 
->>>>>>> dc676a80
     // Use the ROM database to run the parametric case on another parameter point.
     if (rom_use_database)
     {
@@ -1296,36 +1282,18 @@
         {
             if (!romOptions.hyperreduce)
             {
-<<<<<<< HEAD
-                int pd2_tdof = H1FESpace->GetLocalTDofNumber(pd2_vdof);
-=======
                 int pd2_tdof = (pd2_vdof >= 0) ? H1FESpace->GetLocalTDofNumber(pd2_vdof) : -1;
->>>>>>> dc676a80
                 for (int curr_window = numWindows-1; curr_window >= 0; --curr_window)
                     basis[curr_window]->writePDweights(pd2_tdof, curr_window);
             }
             if (!romOptions.hyperreduce_prep)
             {
-<<<<<<< HEAD
-                std::string pd_weight_outPath = testing_parameter_outputPath + "/pd_weight0";
-                std::ifstream infile_pd_weight(pd_weight_outPath.c_str());
-                MFEM_VERIFY(infile_pd_weight.good(), "Weight file does not exist.")
-                pd_weight.clear();
-                double pd_w;
-                while (infile_pd_weight >> pd_w)
-                {
-                    pd_weight.push_back(pd_w);
-                }
-                infile_pd_weight.close();
-                MFEM_VERIFY(pd_weight.size() == basis[0]->GetDimX()+romOptions.useOffset, "Number of weights do not match.")
-=======
                 std::string pd_weight_outputPath = testing_parameter_outputPath + "/pd_weight0";
                 ReadPDweight(pd_weight, pd_weight_outputPath);
                 if (myid == 0)
                 {
                     MFEM_VERIFY(pd_weight.size() == basis[0]->GetDimX()+romOptions.useOffset, "Number of weights do not match.");
                 }
->>>>>>> dc676a80
             }
         }
 
@@ -1673,67 +1641,41 @@
                     MFEM_VERIFY(RKStages.size() == RKStepNumSamples, "Inconsistent number of Runge Kutta stages.");
                     for (int RKidx = 0; RKidx < RKStepNumSamples; ++RKidx)
                     {
-<<<<<<< HEAD
-=======
                         real_pd = -1.0;
->>>>>>> dc676a80
                         if (problem == 7)
                         {
                             // 2D Rayleigh-Taylor penetration distance
                             if (romOptions.indicatorType == penetrationDistance)
                             {
-<<<<<<< HEAD
-                                real_pd = -1.0;
-                                double proc_pd = (pd2_vdof >= 0) ? -RKStages[RKidx](pd2_vdof) : 0.0;
-                                MPI_Reduce(&proc_pd, &real_pd, 1, MPI_DOUBLE, MPI_MAX, 0, MPI_COMM_WORLD);
-=======
                                 double proc_pd = (pd2_vdof >= 0) ? -RKStages[RKidx](pd2_vdof) : 0.0;
                                 MPI_Reduce(&proc_pd, &real_pd, 1, MPI_DOUBLE, MPI_MAX, 0, MPI_COMM_WORLD);
                                 MFEM_VERIFY(myid > 0 || real_pd >= 0.0, "Incorrect computation of penetration distance");
->>>>>>> dc676a80
                             }
                             else if (romOptions.indicatorType == parameterTime)
                             {
                                 real_pd = romOptions.atwoodFactor * RKTime[RKidx] * RKTime[RKidx];
                             }
-<<<<<<< HEAD
-                            MFEM_VERIFY(real_pd >= 0.0, "Incorrect computation of penetration distance");
-=======
->>>>>>> dc676a80
                         }
                         sampler->SampleSolution(RKTime[RKidx], last_dt, real_pd, RKStages[RKidx]);
                         if (samplerLast) samplerLast->SampleSolution(RKTime[RKidx], last_dt, real_pd, RKStages[RKidx]);
                         if (mpi.Root()) cout << "Runge-Kutta stage " << RKidx+1 << " sampled" << endl;
                     }
                 }
-<<<<<<< HEAD
-=======
 
                 real_pd = -1.0;
->>>>>>> dc676a80
                 if (problem == 7)
                 {
                     // 2D Rayleigh-Taylor penetration distance
                     if (romOptions.indicatorType == penetrationDistance)
                     {
-<<<<<<< HEAD
-                        real_pd = -1.0;
-                        double proc_pd = (pd2_vdof >= 0) ? -(*S)(pd2_vdof) : 0.0;
-                        MPI_Reduce(&proc_pd, &real_pd, 1, MPI_DOUBLE, MPI_MAX, 0, MPI_COMM_WORLD);
-=======
                         double proc_pd = (pd2_vdof >= 0) ? -(*S)(pd2_vdof) : 0.0;
                         MPI_Reduce(&proc_pd, &real_pd, 1, MPI_DOUBLE, MPI_MAX, 0, MPI_COMM_WORLD);
                         MFEM_VERIFY(myid > 0 || real_pd >= 0.0, "Incorrect computation of penetration distance");
->>>>>>> dc676a80
                     }
                     else if (romOptions.indicatorType == parameterTime)
                     {
                         real_pd = romOptions.atwoodFactor * t * t;
                     }
-<<<<<<< HEAD
-                    MFEM_VERIFY(real_pd >= 0.0, "Incorrect computation of penetration distance");
-=======
->>>>>>> dc676a80
                 }
                 sampler->SampleSolution(t, last_dt, real_pd, *S);
 
@@ -1894,26 +1836,12 @@
 
                     if (problem == 7 && romOptions.indicatorType == penetrationDistance)
                     {
-<<<<<<< HEAD
-                        std::string pd_weight_outPath = testing_parameter_outputPath + "/pd_weight" + to_string(romOptions.window);
-                        std::ifstream infile_pd_weight(pd_weight_outPath.c_str());
-                        MFEM_VERIFY(infile_pd_weight.good(), "Weight file does not exist.")
-                        pd_weight.clear();
-                        double pd_w;
-                        while (infile_pd_weight >> pd_w)
-                        {
-                            pd_weight.push_back(pd_w);
-                        }
-                        infile_pd_weight.close();
-                        MFEM_VERIFY(pd_weight.size() == basis[romOptions.window]->GetDimX()+romOptions.useOffset, "Number of weights do not match.")
-=======
                         std::string pd_weight_outputPath = testing_parameter_outputPath + "/pd_weight" + to_string(romOptions.window);
                         ReadPDweight(pd_weight, pd_weight_outputPath);
                         if (myid == 0)
                         {
                             MFEM_VERIFY(pd_weight.size() == basis[romOptions.window]->GetDimX()+romOptions.useOffset, "Number of weights do not match.")
                         }
->>>>>>> dc676a80
                     }
 
                     ode_solver->Init(*romOper[romOptions.window]);
@@ -2063,34 +1991,20 @@
         }
 
         if (myid == 0 && usingWindows && sampler != NULL && romOptions.parameterID == -1) {
-<<<<<<< HEAD
-            double real_pd;
-=======
             double real_pd = -1.0;
->>>>>>> dc676a80
             if (problem == 7)
             {
                 // 2D Rayleigh-Taylor penetration distance
                 if (romOptions.indicatorType == penetrationDistance)
                 {
-<<<<<<< HEAD
-                    real_pd = -1.0;
-                    double proc_pd = (pd2_vdof >= 0) ? -(*S)(pd2_vdof) : 0.0;
-                    MPI_Reduce(&proc_pd, &real_pd, 1, MPI_DOUBLE, MPI_MAX, 0, MPI_COMM_WORLD);
-=======
                     double proc_pd = (pd2_vdof >= 0) ? -(*S)(pd2_vdof) : 0.0;
                     MPI_Reduce(&proc_pd, &real_pd, 1, MPI_DOUBLE, MPI_MAX, 0, MPI_COMM_WORLD);
                     MFEM_VERIFY(myid || real_pd >= 0.0, "Incorrect computation of penetration distance");
->>>>>>> dc676a80
                 }
                 else if (romOptions.indicatorType == parameterTime)
                 {
                     real_pd = romOptions.atwoodFactor * t * t;
                 }
-<<<<<<< HEAD
-                MFEM_VERIFY(real_pd >= 0.0, "Incorrect computation of penetration distance");
-=======
->>>>>>> dc676a80
             }
             double windowEndpoint = (romOptions.indicatorType == physicalTime) ? t : real_pd;
             outfile_twp << windowEndpoint << ", " << cutoff[0] << ", " << cutoff[1] << ", " << cutoff[2];
