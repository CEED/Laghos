// Copyright (c) 2017, Lawrence Livermore National Security, LLC. Produced at
// the Lawrence Livermore National Laboratory. LLNL-CODE-734707. All Rights
// reserved. See files LICENSE and NOTICE for details.
//
// This file is part of CEED, a collection of benchmarks, miniapps, software
// libraries and APIs for efficient high-order finite element and spectral
// element discretizations for exascale applications. For more information and
// source code availability see http://github.com/ceed.
//
// The CEED research is supported by the Exascale Computing Project 17-SC-20-SC,
// a collaborative effort of two U.S. Department of Energy organizations (Office
// of Science and the National Nuclear Security Administration) responsible for
// the planning and preparation of a capable exascale ecosystem, including
// software, applications, hardware, advanced system engineering and early
// testbed platforms, in support of the nation's exascale computing imperative.
//
//                     __                __
//                    / /   ____  ____  / /_  ____  _____
//                   / /   / __ `/ __ `/ __ \/ __ \/ ___/
//                  / /___/ /_/ / /_/ / / / / /_/ (__  )
//                 /_____/\__,_/\__, /_/ /_/\____/____/
//                             /____/
//
//             High-order Lagrangian Hydrodynamics Miniapp
//
// Laghos(LAGrangian High-Order Solver) is a miniapp that solves the
// time-dependent Euler equation of compressible gas dynamics in a moving
// Lagrangian frame using unstructured high-order finite element spatial
// discretization and explicit high-order time-stepping. Laghos is based on the
// numerical algorithm described in the following article:
//
//    V. Dobrev, Tz. Kolev and R. Rieben, "High-order curvilinear finite element
//    methods for Lagrangian hydrodynamics", SIAM Journal on Scientific
//    Computing, (34) 2012, pp. B606–B641, https://doi.org/10.1137/120864672.
//
// Test problems:
//    p = 0  --> Taylor-Green vortex (smooth problem).
//    p = 1  --> Sedov blast.
//    p = 2  --> 1D Sod shock tube.
//    p = 3  --> Triple point.
//    p = 4  --> Gresho vortex (smooth problem).
//    p = 5  --> 2D Riemann problem, config. 12 of doi.org/10.1002/num.10025
//    p = 6  --> 2D Riemann problem, config.  6 of doi.org/10.1002/num.10025
//    p = 7  --> 2D Rayleigh-Taylor instability problem.//
//
// Sample runs: see README.md, section 'Verification of Results'.
//
// Combinations resulting in 3D uniform Cartesian MPI partitionings of the mesh:
// -m data/cube01_hex.mesh   -pt 211 for  2 / 16 / 128 / 1024 ... tasks.
// -m data/cube_922_hex.mesh -pt 921 for    / 18 / 144 / 1152 ... tasks.
// -m data/cube_522_hex.mesh -pt 522 for    / 20 / 160 / 1280 ... tasks.
// -m data/cube_12_hex.mesh  -pt 311 for  3 / 24 / 192 / 1536 ... tasks.
// -m data/cube01_hex.mesh   -pt 221 for  4 / 32 / 256 / 2048 ... tasks.
// -m data/cube_922_hex.mesh -pt 922 for    / 36 / 288 / 2304 ... tasks.
// -m data/cube_522_hex.mesh -pt 511 for  5 / 40 / 320 / 2560 ... tasks.
// -m data/cube_12_hex.mesh  -pt 321 for  6 / 48 / 384 / 3072 ... tasks.
// -m data/cube01_hex.mesh   -pt 111 for  8 / 64 / 512 / 4096 ... tasks.
// -m data/cube_922_hex.mesh -pt 911 for  9 / 72 / 576 / 4608 ... tasks.
// -m data/cube_522_hex.mesh -pt 521 for 10 / 80 / 640 / 5120 ... tasks.
// -m data/cube_12_hex.mesh  -pt 322 for 12 / 96 / 768 / 6144 ... tasks.

#include "GreedyParameterPointRandomSampler.h"

#include "laghos_solver.hpp"
#include "laghos_timeinteg.hpp"
#include "laghos_rom.hpp"
#include "laghos_utils.hpp"
#include <fstream>
#include <limits.h>

#ifndef _WIN32
#include <sys/stat.h>  // mkdir
#else
#include <direct.h>    // _mkdir
#define mkdir(dir, mode) _mkdir(dir)
#endif

using namespace std;
using namespace mfem;
using namespace mfem::hydrodynamics;

// Choice for the problem setup.
static int problem, dim;
static double rhoRatio; // For Rayleigh-Taylor instability problem

double rho0(const Vector &);
void v0(const Vector &, Vector &);
double e0(const Vector &);
double gamma_func(const Vector &);
void display_banner(ostream & os);

<<<<<<< HEAD
void PrintParGridFunction(const int rank, const std::string& name, ParGridFunction *gf)
{
    Vector tv(gf->ParFESpace()->GetTrueVSize());
    gf->GetTrueDofs(tv);

    char tmp[100];
    sprintf(tmp, ".%06d", rank);

    std::string fullname = name + tmp;

    std::ofstream ofs(fullname.c_str(), std::ofstream::out);
    ofs.precision(16);

    for (int i=0; i<tv.Size(); ++i)
        ofs << tv[i] << std::endl;

    ofs.close();
}


double PrintDiffParGridFunction(NormType normtype, const int rank, const std::string& name, ParGridFunction *gf)
{
    Vector tv(gf->ParFESpace()->GetTrueVSize());

    char tmp[100];
    sprintf(tmp, ".%06d", rank);

    std::string fullname = name + tmp;

    std::ifstream ifs(fullname.c_str());

    for (int i=0; i<tv.Size(); ++i)
    {
        double d;
        ifs >> d;
        tv[i] = d;
    }

    ifs.close();

    ParGridFunction rgf(gf->ParFESpace());
    rgf.SetFromTrueDofs(tv);

    return PrintNormsOfParGridFunctions(normtype, rank, name, &rgf, gf, true);
}
=======
>>>>>>> b2305974

int main(int argc, char *argv[])
{
    // Initialize MPI.
    MPI_Session mpi(argc, argv);
    int myid = mpi.WorldRank();
    int nprocs = mpi.WorldSize();

    // Print the banner.
    if (mpi.Root()) {
        display_banner(cout);
    }

    // Parse command-line options.
    problem = 1;
    const char *mesh_file = "data/cube01_hex.mesh";
    int rs_levels = 2;
    int rp_levels = 0;
    int order_v = 2;
    int order_e = 1;
    int ode_solver_type = 4;
    double t_final = 0.6;
    double cfl = 0.5;
    double cg_tol = 1e-8;
    double ftz_tol = 0.0;
    int cg_max_iter = 300;
    int max_tsteps = -1;
    bool p_assembly = true;
    bool impose_visc = false;
    bool visualization = false;
    int vis_steps = 5;
    bool visit = false;
    bool gfprint = false;
    const char *visit_basename = "Laghos";
    const char *basename = "";
    const char *twfile = "tw.csv";
    const char *twpfile = "twp.csv";
    int partition_type = 0;
    double blast_energy = 0.25;
    double blast_position[] = {0.0, 0.0, 0.0};
    double dt_factor = 1.0;
    bool rom_build_database = false;
    bool rom_use_database = false;
    bool rom_offline = false;
    bool rom_online = false;
    bool rom_restore = false;
    double sFactorX = 2.0;
    double sFactorV = 20.0;
    double sFactorE = 2.0;
    int numWindows = 0;
    int windowNumSamples = 0;
    int windowOverlapSamples = 0;
    double dtc = 0.0;
    int visitDiffCycle = -1;
    bool writeSol = false;
    bool solDiff = false;
    bool match_end_time = false;
    const char *normtype_char = "l2";
    const char *spaceTimeMethod = "spatial";
    const char *offsetType = "initial";
    const char *greedySamplingType = "random";
    const char *greedyErrorIndicatorType = "useLastLifted";
    Array<double> twep;
    Array2D<int> twparam;
    ROM_Options romOptions;

    OptionsParser args(argc, argv);
    args.AddOption(&mesh_file, "-m", "--mesh",
                   "Mesh file to use.");
    args.AddOption(&rs_levels, "-rs", "--refine-serial",
                   "Number of times to refine the mesh uniformly in serial.");
    args.AddOption(&rp_levels, "-rp", "--refine-parallel",
                   "Number of times to refine the mesh uniformly in parallel.");
    args.AddOption(&problem, "-p", "--problem", "Problem setup to use.");
    args.AddOption(&order_v, "-ok", "--order-kinematic",
                   "Order (degree) of the kinematic finite element space.");
    args.AddOption(&order_e, "-ot", "--order-thermo",
                   "Order (degree) of the thermodynamic finite element space.");
    args.AddOption(&ode_solver_type, "-s", "--ode-solver",
                   "ODE solver: 1 - Forward Euler,\n\t"
                   "            2 - RK2 SSP, 3 - RK3 SSP, 4 - RK4, 6 - RK6,\n\t"
                   "            7 - RK2Avg.");
    args.AddOption(&t_final, "-tf", "--t-final",
                   "Final time; start time is 0.");
    args.AddOption(&cfl, "-cfl", "--cfl", "CFL-condition number.");
    args.AddOption(&cg_tol, "-cgt", "--cg-tol",
                   "Relative CG tolerance (velocity linear solve).");
    args.AddOption(&ftz_tol, "-ftz", "--ftz-tol",
                   "Absolute flush-to-zero tolerance.");
    args.AddOption(&cg_max_iter, "-cgm", "--cg-max-steps",
                   "Maximum number of CG iterations (velocity linear solve).");
    args.AddOption(&max_tsteps, "-ms", "--max-steps",
                   "Maximum number of steps (negative means no restriction).");
    args.AddOption(&p_assembly, "-pa", "--partial-assembly", "-fa",
                   "--full-assembly",
                   "Activate 1D tensor-based assembly (partial assembly).");
    args.AddOption(&impose_visc, "-iv", "--impose-viscosity", "-niv",
                   "--no-impose-viscosity",
                   "Use active viscosity terms even for smooth problems.");
    args.AddOption(&visualization, "-vis", "--visualization", "-no-vis",
                   "--no-visualization",
                   "Enable or disable GLVis visualization.");
    args.AddOption(&vis_steps, "-vs", "--visualization-steps",
                   "Visualize every n-th timestep.");
    args.AddOption(&match_end_time, "-met", "--match-end-time", "-no-met", "--no-match-end-time",
                   "Match the end time of each window.");
    args.AddOption(&visit, "-visit", "--visit", "-no-visit", "--no-visit",
                   "Enable or disable VisIt visualization.");
    args.AddOption(&gfprint, "-print", "--print", "-no-print", "--no-print",
                   "Enable or disable result output (files in mfem format).");
    args.AddOption(&basename, "-o", "--outputfilename",
                   "Name of the sub-folder to dump files within the run directory");
    args.AddOption(&visit_basename, "-k", "--visitfilename",
                   "Name of the visit dump files");
    args.AddOption(&twfile, "-tw", "--timewindowfilename",
                   "Name of the CSV file defining offline time windows");
    args.AddOption(&twpfile, "-twp", "--timewindowparamfilename",
                   "Name of the CSV file defining online time window parameters");
    args.AddOption(&partition_type, "-pt", "--partition",
                   "Customized x/y/z Cartesian MPI partitioning of the serial mesh.\n\t"
                   "Here x,y,z are relative task ratios in each direction.\n\t"
                   "Example: with 48 mpi tasks and -pt 321, one would get a Cartesian\n\t"
                   "partition of the serial mesh by (6,4,2) MPI tasks in (x,y,z).\n\t"
                   "NOTE: the serially refined mesh must have the appropriate number\n\t"
                   "of zones in each direction, e.g., the number of zones in direction x\n\t"
                   "must be divisible by the number of MPI tasks in direction x.\n\t"
                   "Available options: 11, 21, 111, 211, 221, 311, 321, 322, 432.");
    args.AddOption(&rom_build_database, "-build-database", "--build-database", "-no-build-database", "--no-build-database",
                   "Enable or disable ROM database building.");
    args.AddOption(&rom_use_database, "-use-database", "--use-database", "-no-use-database", "--no-use-database",
                   "Enable or disable ROM database usage.");
    args.AddOption(&rom_offline, "-offline", "--offline", "-no-offline", "--no-offline",
                   "Enable or disable ROM offline computations and output.");
    args.AddOption(&rom_online, "-online", "--online", "-no-online", "--no-online",
                   "Enable or disable ROM online computations and output.");
    args.AddOption(&rom_restore, "-restore", "--restore", "-no-restore", "--no-restore",
                   "Enable or disable ROM restoration phase where ROM solution is lifted to FOM size.");
    args.AddOption(&romOptions.dimX, "-rdimx", "--rom_dimx", "ROM dimension for X.\n\t"
                   "Ceiling ROM dimension for X over all time windows.");
    args.AddOption(&romOptions.dimV, "-rdimv", "--rom_dimv", "ROM dimension for V.\n\t"
                   "Ceiling ROM dimension for V over all time windows.");
    args.AddOption(&romOptions.dimE, "-rdime", "--rom_dime", "ROM dimension for E.\n\t"
                   "Ceiling ROM dimension for E over all time windows.");
    args.AddOption(&romOptions.dimFv, "-rdimfv", "--rom_dimfv", "ROM dimension for Fv.\n\t"
                   "Ceiling ROM dimension for Fv over all time windows.");
    args.AddOption(&romOptions.dimFe, "-rdimfe", "--rom_dimfe", "ROM dimension for Fe.\n\t"
                   "Ceiling ROM dimension for Fe over all time windows.");
    args.AddOption(&romOptions.sampX, "-nsamx", "--numsamplex", "number of samples for X.");
    args.AddOption(&romOptions.sampV, "-nsamv", "--numsamplev", "number of samples for V.");
    args.AddOption(&romOptions.sampE, "-nsame", "--numsamplee", "number of samples for E.");
    args.AddOption(&romOptions.tsampV, "-ntsamv", "--numtsamplev", "number of time samples for V.");
    args.AddOption(&romOptions.tsampE, "-ntsame", "--numtsamplee", "number of time samples for E.");
    args.AddOption(&sFactorX, "-sfacx", "--sfactorx", "sample factor for X.");
    args.AddOption(&sFactorV, "-sfacv", "--sfactorv", "sample factor for V.");
    args.AddOption(&sFactorE, "-sface", "--sfactore", "sample factor for E.");
    args.AddOption(&romOptions.energyFraction, "-ef", "--rom-ef",
                   "Energy fraction for recommended ROM basis sizes.");
    args.AddOption(&romOptions.energyFraction_X, "-efx", "--rom-efx",
                   "Energy fraction for recommended X ROM basis size.");
    args.AddOption(&numWindows, "-nwin", "--numwindows", "Number of ROM time windows.");
    args.AddOption(&windowNumSamples, "-nwinsamp", "--numwindowsamples", "Number of samples in ROM windows.");
    args.AddOption(&windowOverlapSamples, "-nwinover", "--numwindowoverlap", "Number of samples for ROM window overlap.");
    args.AddOption(&dt_factor, "-dtFactor", "--dtFactor", "Scaling factor for dt.");
    args.AddOption(&dtc, "-dtc", "--dtc", "Fixed (constant) dt.");
    args.AddOption(&visitDiffCycle, "-visdiff", "--visdiff", "VisIt DC cycle to diff.");
    args.AddOption(&writeSol, "-writesol", "--writesol", "-no-writesol", "--no-writesol",
                   "Enable or disable write solution.");
    args.AddOption(&solDiff, "-soldiff", "--soldiff", "-no-soldiff", "--no-soldiff",
                   "Enable or disable solution difference norm computation.");
    args.AddOption(&romOptions.hyperreduce, "-romhr", "--romhr", "-no-romhr", "--no-romhr",
                   "Enable or disable ROM hyperreduction.");
    args.AddOption(&romOptions.hyperreduce_prep, "-romhrprep", "--romhrprep", "-no-romhrprep", "--no-romhrprep",
                   "Enable or disable ROM hyperreduction preprocessing.");
    args.AddOption(&romOptions.staticSVD, "-romsvds", "--romsvdstatic", "-no-romsvds", "--no-romsvds",
                   "Enable or disable ROM static SVD.");
    args.AddOption(&romOptions.randomizedSVD, "-romsvdrm", "--romsvdrandom", "-no-romsvdrm", "--no-romsvdrm",
                   "Enable or disable ROM randomized SVD.");
    args.AddOption(&romOptions.randdimX, "-randdimx", "--rand_dimx", "Randomized SVD subspace dimension for X.");
    args.AddOption(&romOptions.randdimV, "-randdimv", "--rand_dimv", "Randomized SVD subspace dimension for V.");
    args.AddOption(&romOptions.randdimE, "-randdime", "--rand_dime", "Randomized SVD subspace dimension for E.");
    args.AddOption(&romOptions.randdimFv, "-randdimfv", "--rand_dimfv", "Randomized SVD subspace dimension for Fv.");
    args.AddOption(&romOptions.randdimFe, "-randdimfe", "--rand_dimfe", "Randomized SVD subspace dimension for Fe.");
    args.AddOption(&romOptions.useOffset, "-romos", "--romoffset", "-no-romoffset", "--no-romoffset",
                   "Enable or disable initial state offset for ROM.");
    args.AddOption(&normtype_char, "-normtype", "--norm_type", "Norm type for relative error computation.");
    args.AddOption(&romOptions.max_dim, "-sdim", "--sdim", "ROM max sample dimension");
    args.AddOption(&romOptions.incSVD_linearity_tol, "-lintol", "--linearitytol", "The incremental SVD model linearity tolerance.");
    args.AddOption(&romOptions.incSVD_singular_value_tol, "-svtol", "--singularvaluetol", "The incremental SVD model singular value tolerance.");
    args.AddOption(&romOptions.incSVD_sampling_tol, "-samptol", "--samplingtol", "The incremental SVD model sampling tolerance.");
    args.AddOption(&romOptions.greedyParamSpaceMin, "-greedy-param-min", "--greedy-param-min", "The minimum value of the parameter point space.");
    args.AddOption(&romOptions.greedyParamSpaceMax, "-greedy-param-max", "--greedy-param-max", "The maximum value of the parameter point space.");
    args.AddOption(&romOptions.greedyParamSpaceSize, "-greedy-param-size", "--greedy-param-size", "The number of values to search in the parameter point space.");
    args.AddOption(&romOptions.greedyTol, "-greedytol", "--greedytol", "The greedy algorithm tolerance.");
    args.AddOption(&romOptions.greedyAlpha, "-greedyalpha", "--greedyalpha", "The greedy algorithm alpha constant.");
    args.AddOption(&romOptions.greedyMaxClamp, "-greedymaxclamp", "--greedymaxclamp", "The greedy algorithm max clamp constant.");
    args.AddOption(&romOptions.greedySubsetSize, "-greedysubsize", "--greedysubsize", "The greedy algorithm subset size.");
    args.AddOption(&romOptions.greedyConvergenceSubsetSize, "-greedyconvsize", "--greedyconvsize", "The greedy algorithm convergence subset size.");
    args.AddOption(&greedySamplingType, "-greedysamptype", "--greedysamplingtype",
                   "Sampling type for the greedy algorithm.");
    args.AddOption(&greedyErrorIndicatorType, "-greedyerrindtype", "--greedyerrorindtype",
                   "Error indicator type for the greedy algorithm.");
    args.AddOption(&romOptions.SNS, "-romsns", "--romsns", "-no-romsns", "--no-romsns",
                   "Enable or disable SNS in hyperreduction on Fv and Fe");
    args.AddOption(&romOptions.GramSchmidt, "-romgs", "--romgramschmidt", "-no-romgs", "--no-romgramschmidt",
                   "Enable or disable Gram-Schmidt orthonormalization on V and E induced by mass matrices.");
    args.AddOption(&romOptions.rhoFactor, "-rhof", "--rhofactor", "Factor for scaling rho.");
    args.AddOption(&romOptions.atwoodFactor, "-af", "--atwoodfactor", "Factor for Atwood number in Rayleigh-Taylor instability problem.");
    args.AddOption(&romOptions.blast_energyFactor, "-bef", "--blastefactor", "Factor for scaling blast energy.");
    args.AddOption(&romOptions.parameterID, "-rpar", "--romparam", "ROM offline parameter index.");
    args.AddOption(&offsetType, "-rostype", "--romoffsettype",
                   "Offset type for initializing ROM windows.");
    args.AddOption(&spaceTimeMethod, "-romst", "--romspacetimetype",
                   "Space-time method.");
    args.AddOption(&romOptions.useXV, "-romxv", "--romusexv", "-no-romxv", "--no-romusexv",
                   "Enable or disable use of V basis for X-X0.");
    args.AddOption(&romOptions.useVX, "-romvx", "--romusevx", "-no-romvx", "--no-romusevx",
                   "Enable or disable use of X-X0 basis for V.");
    args.AddOption(&romOptions.mergeXV, "-romxandv", "--romusexandv", "-no-romxandv", "--no-romusexandv",
                   "Enable or disable merging of X-X0 and V bases.");
    args.AddOption(&romOptions.qdeim, "-qdeim", "--romuseqdeim", "-no-qdeim", "--no-romuseqdeim",
                   "Enable or disable use of QDEIM.");
    args.Parse();
    if (!args.Good())
    {
        if (mpi.Root()) {
            args.PrintUsage(cout);
        }
        return 1;
    }

    std::string outputPath = "run";
    if (std::string(basename) != "") {
        outputPath += "/" + std::string(basename);
    }
    if (mpi.Root()) {
        const char path_delim = '/';
        std::string::size_type pos = 0;
        do {
            pos = outputPath.find(path_delim, pos+1);
            std::string subdir = outputPath.substr(0, pos);
            mkdir(subdir.c_str(), 0777);
        }
        while (pos != std::string::npos);
        mkdir((outputPath + "/ROMoffset").c_str(), 0777);
        mkdir((outputPath + "/ROMsol").c_str(), 0777);
    }

    MFEM_VERIFY(!(romOptions.useXV && romOptions.useVX), "");
    MFEM_VERIFY(!(romOptions.useXV && romOptions.mergeXV) && !(romOptions.useVX && romOptions.mergeXV), "");
    MFEM_VERIFY(!(romOptions.hyperreduce && romOptions.hyperreduce_prep), "");

    if (romOptions.useXV) romOptions.dimX = romOptions.dimV;
    if (romOptions.useVX) romOptions.dimV = romOptions.dimX;

    romOptions.basename = &outputPath;

    const bool fom_data = !(rom_online && romOptions.hyperreduce);  // Whether to construct FOM data structures

    static std::map<std::string, NormType> localmap;
    localmap["l2"] = l2norm;
    localmap["l1"] = l1norm;
    localmap["max"] = maxnorm;

    NormType normtype = localmap[normtype_char];

    CAROM::GreedyParameterPointSampler* parameterPointGreedySampler = NULL;
    bool rom_calc_rel_error = false;

    // If using the greedy algorithm, initialize the parameter point greedy sampler.
    if (rom_build_database)
    {
        MFEM_VERIFY(!rom_offline && !rom_online && !rom_restore, "-offline, -online, -restore should be off when using -build-database");
        parameterPointGreedySampler = BuildROMDatabase(romOptions, t_final, dt_factor, myid, outputPath, rom_offline, rom_online,  rom_calc_rel_error, greedyErrorIndicatorType, greedySamplingType);
    }

    // Use the ROM database to run the parametric case on another parameter point.
    if (rom_use_database)
    {
        MFEM_VERIFY(!rom_offline, "-offline should be off when -use-database is turned on");
        MFEM_VERIFY(!rom_build_database, "-build-database should be off when -use-database is turned on");
        parameterPointGreedySampler = LoadROMDatabase(romOptions, myid, outputPath);
    }

    if (mpi.Root())
    {
        args.PrintOptions(cout);
    }

    MFEM_VERIFY(windowNumSamples == 0 || rom_offline, "-nwinsamp should be specified only in offline mode");
    MFEM_VERIFY(windowNumSamples == 0 || numWindows == 0, "-nwinsamp and -nwin cannot both be set");

<<<<<<< HEAD
=======
    romOptions.spaceTimeMethod = getSpaceTimeMethod(spaceTimeMethod);
    const bool spaceTime = (romOptions.spaceTimeMethod != no_space_time);

    const bool fom_data = spaceTime || !(rom_online && romOptions.hyperreduce);  // Whether to construct FOM data structures

>>>>>>> b2305974
    const bool usingWindows = (numWindows > 0 || windowNumSamples > 0);
    if (usingWindows)
    {
        if (romOptions.dimX  > 0) romOptions.max_dimX  = romOptions.dimX;
        if (romOptions.dimV  > 0) romOptions.max_dimV  = romOptions.dimV;
        if (romOptions.dimE  > 0) romOptions.max_dimE  = romOptions.dimE;
        if (romOptions.dimFv > 0) romOptions.max_dimFv = romOptions.dimFv;
        if (romOptions.dimFe > 0) romOptions.max_dimFe = romOptions.dimFe;
        if (rom_online || rom_restore)
        {
            double sFactor[]  = {sFactorX, sFactorV, sFactorE};
            const int err = ReadTimeWindowParameters(numWindows, outputPath + "/" + std::string(twpfile) + romOptions.basisIdentifier, twep, twparam, sFactor, myid == 0, romOptions.SNS);
            MFEM_VERIFY(err == 0, "Error in ReadTimeWindowParameters");
        }
        else if (rom_offline && windowNumSamples == 0)
        {
            const int err = ReadTimeWindows(numWindows, twfile, twep, myid == 0);
            MFEM_VERIFY(err == 0, "Error in ReadTimeWindows");
        }
    }
    else  // not using windows
    {
        numWindows = 1;  // one window for the entire simulation
        if (romOptions.SNS)
        {
            romOptions.dimFv = max(romOptions.dimFv, romOptions.dimV);
            romOptions.dimFe = max(romOptions.dimFe, romOptions.dimE);
        }
    }

    if (windowNumSamples > 0) romOptions.max_dim = windowNumSamples + windowOverlapSamples + 2;
    MFEM_VERIFY(windowOverlapSamples >= 0, "Negative window overlap");
    MFEM_VERIFY(windowOverlapSamples <= windowNumSamples, "Too many ROM window overlap samples.");

    StopWatch totalTimer;
    totalTimer.Start();

    // Read the serial mesh from the given mesh file on all processors.
    // Refine the mesh in serial to increase the resolution.
    Mesh* mesh = NULL;
    dim = 0;
    if (fom_data)
    {
        mesh = new Mesh(mesh_file, 1, 1);
        dim = mesh->Dimension();
        for (int lev = 0; lev < rs_levels; lev++) {
            mesh->UniformRefinement();
        }

        if (p_assembly && dim == 1)
        {
            p_assembly = false;
            if (mpi.Root())
            {
                cout << "Laghos does not support PA in 1D. Switching to FA." << endl;
            }
        }
    }

    // Parallel partitioning of the mesh.
    ParMesh* pmesh = NULL;
    if (fom_data)
    {
        const int num_tasks = mpi.WorldSize();
        int unit;
        int *nxyz = new int[dim];
        switch (partition_type)
        {
        case 0:
            for (int d = 0; d < dim; d++) {
                nxyz[d] = unit;
            }
            break;
        case 11:
        case 111:
            unit = floor(pow(num_tasks, 1.0 / dim) + 1e-2);
            for (int d = 0; d < dim; d++) {
                nxyz[d] = unit;
            }
            break;
        case 21: // 2D
            unit = floor(pow(num_tasks / 2, 1.0 / 2) + 1e-2);
            nxyz[0] = 2 * unit;
            nxyz[1] = unit;
            break;
        case 211: // 3D.
            unit = floor(pow(num_tasks / 2, 1.0 / 3) + 1e-2);
            nxyz[0] = 2 * unit;
            nxyz[1] = unit;
            nxyz[2] = unit;
            break;
        case 221: // 3D.
            unit = floor(pow(num_tasks / 4, 1.0 / 3) + 1e-2);
            nxyz[0] = 2 * unit;
            nxyz[1] = 2 * unit;
            nxyz[2] = unit;
            break;
        case 311: // 3D.
            unit = floor(pow(num_tasks / 3, 1.0 / 3) + 1e-2);
            nxyz[0] = 3 * unit;
            nxyz[1] = unit;
            nxyz[2] = unit;
            break;
        case 321: // 3D.
            unit = floor(pow(num_tasks / 6, 1.0 / 3) + 1e-2);
            nxyz[0] = 3 * unit;
            nxyz[1] = 2 * unit;
            nxyz[2] = unit;
            break;
        case 322: // 3D.
            unit = floor(pow(2 * num_tasks / 3, 1.0 / 3) + 1e-2);
            nxyz[0] = 3 * unit / 2;
            nxyz[1] = unit;
            nxyz[2] = unit;
            break;
        case 432: // 3D.
            unit = floor(pow(num_tasks / 3, 1.0 / 3) + 1e-2);
            nxyz[0] = 2 * unit;
            nxyz[1] = 3 * unit / 2;
            nxyz[2] = unit;
            break;
        case 511: // 3D.
            unit = floor(pow(num_tasks / 5, 1.0 / 3) + 1e-2);
            nxyz[0] = 5 * unit;
            nxyz[1] = unit;
            nxyz[2] = unit;
            break;
        case 521: // 3D.
            unit = floor(pow(num_tasks / 10, 1.0 / 3) + 1e-2);
            nxyz[0] = 5 * unit;
            nxyz[1] = 2 * unit;
            nxyz[2] = unit;
            break;
        case 522: // 3D.
            unit = floor(pow(num_tasks / 20, 1.0 / 3) + 1e-2);
            nxyz[0] = 5 * unit;
            nxyz[1] = 2 * unit;
            nxyz[2] = 2 * unit;
            break;
        case 911: // 3D.
            unit = floor(pow(num_tasks / 9, 1.0 / 3) + 1e-2);
            nxyz[0] = 9 * unit;
            nxyz[1] = unit;
            nxyz[2] = unit;
            break;
        case 921: // 3D.
            unit = floor(pow(num_tasks / 18, 1.0 / 3) + 1e-2);
            nxyz[0] = 9 * unit;
            nxyz[1] = 2 * unit;
            nxyz[2] = unit;
            break;
        case 922: // 3D.
            unit = floor(pow(num_tasks / 36, 1.0 / 3) + 1e-2);
            nxyz[0] = 9 * unit;
            nxyz[1] = 2 * unit;
            nxyz[2] = 2 * unit;
            break;
        default:
            if (myid == 0)
            {
                cout << "Unknown partition type: " << partition_type << '\n';
            }
            delete mesh;
            MPI_Finalize();
            return 3;
        }
        int product = 1;
        for (int d = 0; d < dim; d++) {
            product *= nxyz[d];
        }
        if (product == num_tasks)
        {
            int *partitioning = mesh->CartesianPartitioning(nxyz);
            pmesh = new ParMesh(MPI_COMM_WORLD, *mesh, partitioning);
            delete [] partitioning;
        }
        else
        {
            if (myid == 0)
            {
                cout << "Non-Cartesian partitioning through METIS will be used.\n";
#ifndef MFEM_USE_METIS
                cout << "MFEM was built without METIS. "
                     << "Adjust the number of tasks to use a Cartesian split." << endl;
#endif
            }
#ifndef MFEM_USE_METIS
            return 1;
#endif
            pmesh = new ParMesh(MPI_COMM_WORLD, *mesh);
        }
        delete [] nxyz;
        delete mesh;

        // Refine the mesh further in parallel to increase the resolution.
        for (int lev = 0; lev < rp_levels; lev++) {
            pmesh->UniformRefinement();
        }

        int nzones = pmesh->GetNE(), nzones_min, nzones_max;
        MPI_Reduce(&nzones, &nzones_min, 1, MPI_INT, MPI_MIN, 0, pmesh->GetComm());
        MPI_Reduce(&nzones, &nzones_max, 1, MPI_INT, MPI_MAX, 0, pmesh->GetComm());
        if (myid == 0)
        {
            cout << "Zones min/max: " << nzones_min << " " << nzones_max << endl;
        }
    }

    int source = 0;
    double dt = 0.0;

    std::string offlineParam_outputPath = outputPath + "/offline_param.csv";
    romOptions.offsetType = getOffsetStyle(offsetType);
    if (rom_online)
    {
        std::string filename = outputPath + "/ROMsol/romS_1";
        std::ifstream infile_romS(filename.c_str());
        MFEM_VERIFY(!infile_romS.good(), "ROMsol files already exist.")
        VerifyOfflineParam(dim, dt, romOptions, numWindows, twfile, offlineParam_outputPath, false);
    }

    // Define the parallel finite element spaces. We use:
    // - H1 (Gauss-Lobatto, continuous) for position and velocity.
    // - L2 (Bernstein, discontinuous) for specific internal energy.
    L2_FECollection L2FEC(order_e, dim, BasisType::Positive);
    H1_FECollection H1FEC(order_v, dim);
    ParFiniteElementSpace* L2FESpace = NULL;
    ParFiniteElementSpace* H1FESpace = NULL;
    if (fom_data)
    {
        L2FESpace = new ParFiniteElementSpace(pmesh, &L2FEC);
        H1FESpace = new ParFiniteElementSpace(pmesh, &H1FEC, pmesh->Dimension());
    }

    // Boundary conditions: all tests use v.n = 0 on the boundary, and we assume
    // that the boundaries are straight.
    Array<int> ess_tdofs, ess_vdofs;

    if (fom_data)
    {
        {
            Array<int> ess_bdr(pmesh->bdr_attributes.Max()), dofs_marker, dofs_list;
            for (int d = 0; d < pmesh->Dimension(); d++)
            {
                // Attributes 1/2/3 correspond to fixed-x/y/z boundaries, i.e., we must
                // enforce v_x/y/z = 0 for the velocity components.
                ess_bdr = 0;
                ess_bdr[d] = 1;
                H1FESpace->GetEssentialTrueDofs(ess_bdr, dofs_list, d);
                ess_tdofs.Append(dofs_list);
                H1FESpace->GetEssentialVDofs(ess_bdr, dofs_marker, d);
                FiniteElementSpace::MarkerToList(dofs_marker, dofs_list);
                ess_vdofs.Append(dofs_list);
            }
        }
    }

    // Define the explicit ODE solver used for time integration.
    ODESolver *ode_solver = NULL;
    ODESolver *ode_solver_dat = NULL;
    switch (ode_solver_type)
    {
    case 1:
        ode_solver = new ForwardEulerSolver;
        if (rom_build_database) ode_solver_dat = new ForwardEulerSolver;
        break;
    case 2:
        ode_solver = new RK2Solver(0.5);
        if (rom_build_database) ode_solver_dat = new RK2Solver(0.5);
        break;
    case 3:
        ode_solver = new RK3SSPSolver;
        if (rom_build_database) ode_solver_dat = new RK3SSPSolver;
        break;
    case 4:
        ode_solver = new RK4Solver;
        if (rom_build_database) ode_solver_dat = new RK4Solver;
        break;
    case 6:
        ode_solver = new RK6Solver;
        if (rom_build_database) ode_solver_dat = new RK6Solver;
        break;
    case 7:
        ode_solver = new RK2AvgSolver(rom_online, H1FESpace, L2FESpace);
        if (rom_build_database) ode_solver_dat = new RK2AvgSolver(rom_online, H1FESpace, L2FESpace);
        break;
    default:
        if (myid == 0)
        {
            cout << "Unknown ODE solver type: " << ode_solver_type << '\n';
        }
        delete pmesh;
        MPI_Finalize();
        return 3;
    }

    romOptions.RK2AvgSolver = (ode_solver_type == 7);

    if (fom_data)
    {

        HYPRE_Int glob_size_l2 = L2FESpace->GlobalTrueVSize();
        HYPRE_Int glob_size_h1 = H1FESpace->GlobalTrueVSize();

        if (mpi.Root())
        {
            cout << "Number of kinematic (position, velocity) dofs: "
                 << glob_size_h1 << endl;
            cout << "Number of specific internal energy dofs: "
                 << glob_size_l2 << endl;
        }
    }

    int Vsize_l2 = 0;
    int Vsize_h1 = 0;

    int tVsize_l2 = 0;
    int tVsize_h1 = 0;
    if (fom_data)
    {
        Vsize_l2 = L2FESpace->GetVSize();
        Vsize_h1 = H1FESpace->GetVSize();

        tVsize_l2 = L2FESpace->GetTrueVSize();
        tVsize_h1 = H1FESpace->GetTrueVSize();
    }

    // The monolithic BlockVector stores unknown fields as:
    // - 0 -> position
    // - 1 -> velocity
    // - 2 -> specific internal energy

    Array<int> true_offset(4);
    if (fom_data)
    {
        true_offset[0] = 0;
        true_offset[1] = true_offset[0] + Vsize_h1;
        true_offset[2] = true_offset[1] + Vsize_h1;
        true_offset[3] = true_offset[2] + Vsize_l2;
    }

    BlockVector* S = fom_data ? new BlockVector(true_offset) : NULL;

    // Define GridFunction objects for the position, velocity and specific
    // internal energy.  There is no function for the density, as we can always
    // compute the density values given the current mesh position, using the
    // property of pointwise mass conservation.
    ParGridFunction* x_gf = NULL;
    ParGridFunction* v_gf = NULL;
    ParGridFunction* e_gf = NULL;
    if (fom_data)
    {
        x_gf = new ParGridFunction();
        v_gf = new ParGridFunction();
        e_gf = new ParGridFunction();
        x_gf->MakeRef(H1FESpace, *S, true_offset[0]);
        v_gf->MakeRef(H1FESpace, *S, true_offset[1]);
        e_gf->MakeRef(L2FESpace, *S, true_offset[2]);

        // Initialize x_gf using the starting mesh coordinates.
        pmesh->SetNodalGridFunction(x_gf);
    }

    // Initialize the velocity.
    VectorFunctionCoefficient* v_coeff = NULL;
    if (fom_data)
    {
        v_coeff = new VectorFunctionCoefficient(pmesh->Dimension(), v0);
        v_gf->ProjectCoefficient(*v_coeff);
        for (int i = 0; i < ess_vdofs.Size(); i++)
        {
            (*v_gf)(ess_vdofs[i]) = 0.0;
        }
    }

    if (rom_offline) // Set VTos
    {
        Vector Vtdof(tVsize_h1);
        v_gf->GetTrueDofs(Vtdof);
        CAROM::Vector VtdofDist(Vtdof.GetData(), tVsize_h1, true, false);
        const double vnorm = VtdofDist.norm();
        romOptions.VTos = (vnorm == 0.0);
    }

    // Initialize density and specific internal energy values. We interpolate in
    // a non-positive basis to get the correct values at the dofs.  Then we do an
    // L2 projection to the positive basis in which we actually compute. The goal
    // is to get a high-order representation of the initial condition. Note that
    // this density is a temporary function and it will not be updated during the
    // time evolution.
    ParGridFunction* rho = NULL;
    rhoRatio = (1.0 + romOptions.atwoodFactor) / (1.0 - romOptions.atwoodFactor); // Rayleigh-Taylor initial density
    FunctionCoefficient rho_coeff0(rho0);
    ProductCoefficient rho_coeff(romOptions.rhoFactor, rho_coeff0);
    if (fom_data)
    {
        rho = new ParGridFunction(L2FESpace);
        L2_FECollection l2_fec(order_e, pmesh->Dimension());
        ParFiniteElementSpace l2_fes(pmesh, &l2_fec);
        ParGridFunction l2_rho(&l2_fes), l2_e(&l2_fes);
        l2_rho.ProjectCoefficient(rho_coeff);
        rho->ProjectGridFunction(l2_rho);
        if (problem == 1)
        {
            // For the Sedov test, we use a delta function at the origin.
            DeltaCoefficient e_coeff(blast_position[0], blast_position[1],
                                     blast_position[2], romOptions.blast_energyFactor*blast_energy);
            l2_e.ProjectCoefficient(e_coeff);
        }
        else
        {
            FunctionCoefficient e_coeff0(e0);
            ProductCoefficient e_coeff(1.0 / romOptions.rhoFactor, e_coeff0);
            l2_e.ProjectCoefficient(e_coeff);
        }
        e_gf->ProjectGridFunction(l2_e);
    }

    // Piecewise constant ideal gas coefficient over the Lagrangian mesh. The
    // gamma values are projected on a function that stays constant on the moving
    // mesh.
    L2_FECollection* mat_fec = NULL;
    ParFiniteElementSpace* mat_fes = NULL;
    ParGridFunction* mat_gf = NULL;
    FunctionCoefficient mat_coeff(gamma_func);
    GridFunctionCoefficient *mat_gf_coeff = NULL;
    if (fom_data)
    {
        mat_fec = new L2_FECollection(0, pmesh->Dimension());
        mat_fes = new ParFiniteElementSpace(pmesh, mat_fec);
        mat_gf = new ParGridFunction(mat_fes);
        mat_gf->ProjectCoefficient(mat_coeff);
        mat_gf_coeff = new GridFunctionCoefficient(mat_gf);
    }

    // Additional details, depending on the problem.
    bool visc = true, vort = false;
    switch (problem)
    {
    case 0:
        if (pmesh && pmesh->Dimension() == 2) {
            source = 1;
        }
        visc = false;
        break;
    case 1:
        visc = true;
        break;
    case 2:
        visc = true;
        break;
    case 3:
        visc = true;
        break;
    case 4:
        visc = false;
        break;
    case 5:
        visc = true;
        break;
    case 6:
        visc = true;
        break;
    case 7:
        visc = true;
        vort = true;
        source = 2;
        break;
    default:
        MFEM_ABORT("Wrong problem specification!");
    }
    if (impose_visc) {
        visc = true;
    }

    // 2D Rayleigh-Taylor penetration distance
    int pd1_vdof = -1, pd2_vdof = -1;
    if (problem == 7 && fom_data)
    {
        for (int i = 0; i < Vsize_h1/2; ++i)
        {
            if ((*S)(i) == 0.0 && (*S)(Vsize_h1/2+i) == 0.0)
                pd1_vdof = Vsize_h1/2+i;
            if ((*S)(i) == 0.5 && (*S)(Vsize_h1/2+i) == 0.0)
                pd2_vdof = Vsize_h1/2+i;
        }
    }

    LagrangianHydroOperator* oper = NULL;
    if (fom_data)
    {
        oper = new LagrangianHydroOperator(S->Size(), *H1FESpace, *L2FESpace,
                                           ess_tdofs, *rho, source, cfl, mat_gf_coeff,
                                           visc, vort, p_assembly, cg_tol, cg_max_iter, ftz_tol,
                                           H1FEC.GetBasisType());
    }

    socketstream* vis_rho = NULL;
    socketstream* vis_v = NULL;
    socketstream* vis_e = NULL;
    if (fom_data && (!rom_build_database || !rom_online))
    {
        vis_rho = new socketstream();
        vis_v = new socketstream();
        vis_e = new socketstream();
    }
    char vishost[] = "localhost";
    int  visport   = 19916;

    ParGridFunction* rho_gf = NULL;
    double energy_init;
    if (fom_data)
    {
        rho_gf = new ParGridFunction();
        if (visualization || visit) {
            oper->ComputeDensity(*rho_gf);
        }

        energy_init = oper->InternalEnergy(*e_gf) +
                      oper->KineticEnergy(*v_gf);

        if (visualization && (!rom_build_database || !rom_online))
        {
            // Make sure all MPI ranks have sent their 'v' solution before initiating
            // another set of GLVis connections (one from each rank):
            MPI_Barrier(pmesh->GetComm());

            vis_rho->precision(8);
            vis_v->precision(8);
            vis_e->precision(8);

            int Wx = 0, Wy = 0; // window position
            const int Ww = 350, Wh = 350; // window size
            int offx = Ww+10; // window offsets

            if (problem != 0 && problem != 4)
            {
                VisualizeField(*vis_rho, vishost, visport, *rho_gf,
                               "Density", Wx, Wy, Ww, Wh);
            }

            Wx += offx;
            VisualizeField(*vis_v, vishost, visport, *v_gf,
                           "Velocity", Wx, Wy, Ww, Wh);
            Wx += offx;
            VisualizeField(*vis_e, vishost, visport, *e_gf,
                           "Specific Internal Energy", Wx, Wy, Ww, Wh);
        }
    }

    // Save data for VisIt visualization.
    string visit_outputName = outputPath + "/" + std::string(visit_basename);
    const char *visit_outputPath = visit_outputName.c_str();
    VisItDataCollection* visit_dc = NULL;
    if (fom_data && (!rom_build_database || !rom_online))
    {
        visit_dc = new VisItDataCollection(visit_outputPath, pmesh);
        if (visit)
        {
            if (rom_offline || rom_restore)
                visit_dc->RegisterField("Position",  x_gf);

            visit_dc->RegisterField("Density",  rho_gf);
            visit_dc->RegisterField("Velocity", v_gf);
            visit_dc->RegisterField("Specific Internal Energy", e_gf);
            visit_dc->SetCycle(0);
            visit_dc->SetTime(0.0);
            visit_dc->Save();
        }

        cout << myid << ": pmesh number of elements " << pmesh->GetNE() << endl;
    }

    romOptions.rank = myid;
    romOptions.H1FESpace = H1FESpace;
    romOptions.L2FESpace = L2FESpace;
    romOptions.window = 0;
    romOptions.FOMoper = oper;
    romOptions.restore = rom_restore;

    // Perform time-integration (looping over the time iterations, ti, with a
    // time-step dt). The object oper is of type LagrangianHydroOperator that
    // defines the Mult() method that is used by the time integrators.
    if (!rom_online) ode_solver->Init(*oper);
    if (fom_data)
    {
        oper->ResetTimeStepEstimate();
    }
    double t = 0.0, t_old, dt_old;
    bool use_dt_old = false;
    bool last_step = false;
    int steps = 0;
    int unique_steps = 0;

    BlockVector* S_old = NULL;

    if (fom_data)
    {
        dt = oper->GetTimeStepEstimate(*S) * dt_factor;
        S_old = new BlockVector(*S);
    }

    if (rom_offline)
    {
        int err_rostype;
        err_rostype = (romOptions.parameterID == -1 && romOptions.offsetType == interpolateOffset);
        MFEM_VERIFY(err_rostype == 0, "-rostype interpolate is not compatible with non-parametric ROM.");
        err_rostype = (romOptions.parameterID != -1 && romOptions.offsetType == saveLoadOffset);
        MFEM_VERIFY(err_rostype == 0, "-rostype load is not compatible with parametric ROM.");
        WriteOfflineParam(dim, dt, romOptions, numWindows, twfile, offlineParam_outputPath, myid == 0);
    }

    // Perform time-integration (looping over the time iterations, ti, with a
    // time-step dt). The object oper is of type LagrangianHydroOperator that
    // defines the Mult() method that is used by the time integrators.
    if (!rom_online) ode_solver->Init(*oper);
    if (fom_data) oper->ResetTimeStepEstimate();

    StopWatch samplerTimer, basisConstructionTimer;
    ROM_Sampler *sampler = NULL;
    ROM_Sampler *samplerLast = NULL;
    std::ofstream outfile_twp, outfile_time;
    const bool outputTimes = rom_offline && spaceTime;
    const bool outputSpaceTimeSolution = rom_offline && spaceTime;
    const bool inputTimes = rom_online && spaceTime;
    const bool readTimes = rom_online && spaceTime;
    Array<int> cutoff(5);
    if (rom_offline)
    {
        if (dtc > 0.0) dt = dtc;

        samplerTimer.Start();
        if (usingWindows && romOptions.parameterID == -1) {
            outfile_twp.open(outputPath + "/" + std::string(twpfile) + romOptions.basisIdentifier);
        }
        const double tf = (usingWindows && windowNumSamples == 0) ? twep[0] : t_final;
        romOptions.t_final = tf;
        romOptions.initial_dt = dt;
        sampler = new ROM_Sampler(romOptions, *S);
        sampler->SampleSolution(0, 0, *S);
        samplerTimer.Stop();
    }

    if (outputTimes)
    {
        outfile_time.open(outputPath + "/timesteps.csv");
        outfile_time.precision(16);
    }

    std::ofstream ofs_STX, ofs_STV, ofs_STE;
    if (outputSpaceTimeSolution)
    {
        // TODO: output FOM solution at every timestep, including initial state at t=0.
        char fileExtension[100];
        sprintf(fileExtension, ".%06d", myid);

        std::string fullname = outputPath + "/ST_Sol_Position" + fileExtension;
        ofs_STX.open(fullname.c_str(), std::ofstream::out);
        ofs_STX.precision(16);

        fullname = outputPath + "/ST_Sol_Velocity" + fileExtension;
        ofs_STV.open(fullname.c_str(), std::ofstream::out);
        ofs_STV.precision(16);

        fullname = outputPath + "/ST_Sol_Energy" + fileExtension;
        ofs_STE.open(fullname.c_str(), std::ofstream::out);
        ofs_STE.precision(16);

        AppendPrintParGridFunction(&ofs_STX, x_gf);
        AppendPrintParGridFunction(&ofs_STV, v_gf);
        AppendPrintParGridFunction(&ofs_STE, e_gf);
    }

    std::vector<double> timesteps;  // Used only for online space-time case.
    if (inputTimes)
    {
        const int err = ReadTimesteps(outputPath, timesteps);
        MFEM_VERIFY(err == 0, "Error in ReadTimesteps");
    }

    std::vector<ROM_Basis*> basis;
    basis.assign(std::max(numWindows, 1), nullptr);
    Vector romS, romS_old, lastLiftedSolution;
    std::vector<ROM_Operator*> romOper;
    romOper.assign(std::max(numWindows, 1), nullptr);

    if (!usingWindows)
    {
        if (romOptions.sampX == 0 && !romOptions.mergeXV) romOptions.sampX = sFactorX * romOptions.dimX;
        if (romOptions.sampV == 0 && !romOptions.mergeXV) romOptions.sampV = sFactorV * romOptions.dimFv;
        if (romOptions.sampE == 0) romOptions.sampE = sFactorE * romOptions.dimFe;
    }

    StopWatch onlinePreprocessTimer;
    if (rom_online)
    {
        onlinePreprocessTimer.Start();
        if (dtc > 0.0) dt = dtc;
        if (usingWindows)
        {
            // Construct the ROM_Basis for each window.
            for (romOptions.window = numWindows-1; romOptions.window >= 0; --romOptions.window)
            {
                SetWindowParameters(twparam, romOptions);
                basis[romOptions.window] = new ROM_Basis(romOptions, MPI_COMM_WORLD, sFactorX, sFactorV);
                if (!romOptions.hyperreduce_prep)
                {
                    romOper[romOptions.window] = new ROM_Operator(romOptions, basis[romOptions.window], rho_coeff, mat_coeff, order_e, source,
                            visc, vort, cfl, p_assembly, cg_tol, cg_max_iter, ftz_tol, &H1FEC, &L2FEC);
                }
            }

            romOptions.window = 0;
        }
        else
        {
            basis[0] = new ROM_Basis(romOptions, MPI_COMM_WORLD, sFactorX, sFactorV, &timesteps);
            if (!romOptions.hyperreduce_prep)
            {
                romOper[0] = new ROM_Operator(romOptions, basis[0], rho_coeff, mat_coeff, order_e, source, visc, vort, cfl, p_assembly,
                                              cg_tol, cg_max_iter, ftz_tol, &H1FEC, &L2FEC, &timesteps);
            }
        }

        if (!romOptions.hyperreduce)
        {
            basis[0]->Init(romOptions, *S);
        }

        if (romOptions.hyperreduce_prep)
        {
            if (myid == 0)
            {
                basis[0]->writeSP(romOptions, 0);
            }
            for (int curr_window = 1; curr_window < numWindows; curr_window++) {
                basis[curr_window]->Init(romOptions, *S);
                basis[curr_window]->computeWindowProjection(*basis[curr_window - 1], romOptions, curr_window);
                if (myid == 0)
                {
                    basis[curr_window]->writeSP(romOptions, curr_window);
                }
            }
        }

        if (romOptions.mergeXV)
        {
            romOptions.dimX = basis[0]->GetDimX();
            romOptions.dimV = basis[0]->GetDimV();
        }

        romS.SetSize(romOptions.dimX + romOptions.dimV + romOptions.dimE);

        if (!romOptions.hyperreduce)
        {
            basis[0]->ProjectFOMtoROM(*S, romS);
            if (romOptions.hyperreduce_prep && myid == 0 && !rom_build_database)
            {
                std::string romS_outPath = outputPath + "/" + "romS" + "_0";
                std::ofstream outfile_romS(romS_outPath.c_str());
                outfile_romS.precision(16);
                romS.Print(outfile_romS, 1);
            }
        }
        else if (!rom_build_database)
        {
            std::string romS_outPath = outputPath + "/" + "romS" + "_0";
            std::ifstream outfile_romS(romS_outPath.c_str());
            romS.Load(outfile_romS, romS.Size());
        }

        if (myid == 0)
        {
            cout << "Offset Style: " << offsetType << endl;
            cout << "Window " << romOptions.window << ": initial romS norm " << romS.Norml2() << endl;
        }

        if (romOptions.hyperreduce_prep)
        {
            if (myid == 0)
            {
                cout << "Hyperreduction pre-processing completed. " << endl;
            }
            return 0;
        }

        ode_solver->Init(*romOper[0]);
        onlinePreprocessTimer.Stop();
    }

    StopWatch restoreTimer, timeLoopTimer;
    bool converged = true;
    if (rom_restore)
    {
        // -restore phase
        // No need to specify t_final because the loop in -restore phase is determined by the files in ROMsol folder.
        // When -romhr or --romhr are used in -online phase, then -restore phase needs to be called to project rom solution back to FOM size
        std::ifstream infile_tw_steps(outputPath + "/tw_steps");
        int nb_step(0);
        restoreTimer.Start();
        if (usingWindows) {
            SetWindowParameters(twparam, romOptions);
        }

        basis[0] = new ROM_Basis(romOptions, MPI_COMM_WORLD, sFactorX, sFactorV);
        basis[0]->Init(romOptions, *S);

        if (romOptions.mergeXV)
        {
            romOptions.dimX = basis[0]->GetDimX();
            romOptions.dimV = basis[0]->GetDimV();
        }

        int romSsize = romOptions.dimX + romOptions.dimV + romOptions.dimE;
        romS.SetSize(romSsize);
        if (infile_tw_steps.good())
        {
            infile_tw_steps >> nb_step;
        }
        int ti;
        for (ti = 1; !last_step; ti++)
        {
            // romS = readCurrentReduceSol(ti);
            // read ROM solution from a file.
            // TODO: it needs to be read from the format of HDF5 format
            // TODO: how about parallel version? introduce rank in filename
            std::string filename = outputPath + "/ROMsol/romS_" + std::to_string(ti);
            std::ifstream infile_romS(filename.c_str());
            if (infile_romS.good())
            {
                if ( (ti % vis_steps) == 0 )
                {
                    if (myid == 0)
                        cout << "Restoring " << ti << "-th solution" << endl;
                    for (int k=0; k<romSsize; ++k)
                    {
                        infile_romS >> romS(k);
                    }

                    infile_romS.close();
                    basis[romOptions.window]->LiftROMtoFOM(romS, *S);

                    if (visit)
                    {
                        oper->ComputeDensity(*rho_gf);
                        visit_dc->SetCycle(ti);
                        visit_dc->SetTime(t);
                        visit_dc->Save();
                    }
                }
            }
            else
            {
                // get out of the loop when no more file is found
                last_step = true;
                break;
            }
            if (ti == nb_step) {
                if (infile_tw_steps.good())
                {
                    infile_tw_steps >> nb_step;
                }
                romOptions.window++;
                SetWindowParameters(twparam, romOptions);
                basis[romOptions.window-1]->LiftROMtoFOM(romS, *S);
                delete basis[romOptions.window-1];
                basis[romOptions.window] = new ROM_Basis(romOptions, MPI_COMM_WORLD, sFactorX, sFactorV);
                basis[romOptions.window]->Init(romOptions, *S);

                if (romOptions.mergeXV)
                {
                    romOptions.dimX = basis[romOptions.window]->GetDimX();
                    romOptions.dimV = basis[romOptions.window]->GetDimV();
                }

                romSsize = romOptions.dimX + romOptions.dimV + romOptions.dimE;
                romS.SetSize(romSsize);
            }
        } // time loop in "restore" phase
        ti--;
        std::string filename = outputPath + "/ROMsol/romS_" + std::to_string(ti);
        std::ifstream infile_romS(filename.c_str());
        if (myid == 0)
            cout << "Restoring " << ti << "-th solution" << endl;
        for (int k=0; k<romSsize; ++k)
        {
            infile_romS >> romS(k);
        }
        infile_romS.close();
        basis[romOptions.window]->LiftROMtoFOM(romS, *S);

        if (visit)
        {
            oper->ComputeDensity(*rho_gf);
            visit_dc->SetCycle(ti);
            visit_dc->SetTime(t);
            visit_dc->Save();
        }
        restoreTimer.Stop();
        infile_tw_steps.close();
    }
    else if (rom_online && spaceTime)
    {
        if (myid == 0)
            romOper[0]->SolveSpaceTimeGN(romS);

        MPI_Bcast(romS.GetData(), romS.Size(), MPI_DOUBLE, 0, MPI_COMM_WORLD);
    }
    else
    {
        // Usual time loop when not in restore or online space-time phase.
        std::ofstream outfile_tw_steps;
        if (rom_online && usingWindows)
        {
            outfile_tw_steps.open(outputPath + "/tw_steps");
        }
        timeLoopTimer.Start();
        if (romOptions.hyperreduce)
        {
            romOper[0]->ApplyHyperreduction(romS);
        }
        double tOverlapMidpoint = 0.0;
        for (int ti = 1; !last_step; ti++)
        {
            if (t + dt >= t_final)
            {
                dt = t_final - t;
                last_step = true;
            }

            if ( use_dt_old )
            {
                dt = dt_old;
                use_dt_old = false;
            }

            if (rom_online && usingWindows && ((t + dt) >= twep[romOptions.window]) && match_end_time)
            {
                dt_old = dt;
                use_dt_old = true;
                dt = twep[romOptions.window] - t;
            }

            if (steps == max_tsteps) {
                last_step = true;
            }

            if (!rom_online || !romOptions.hyperreduce) *S_old = *S;
            t_old = t;
            if (fom_data && (!rom_build_database || last_step))
            {
                oper->ResetTimeStepEstimate();
            }

            // S is the vector of dofs, t is the current time, and dt is the time step
            // to advance.
            if (rom_online)
            {
                if (myid == 0)
                    cout << "ROM online at t " << t << ", dt " << dt << ", romS norm " << romS.Norml2() << endl;

                if (rom_build_database && !std::isfinite(romS.Norml2()))
                {
                    converged = false;
                    break;
                }
                romS_old = romS;
                ode_solver->Step(romS, t, dt);

                // save ROM solution to a file.
                // TODO: it needs to be save in the format of HDF5 format
                // TODO: how about parallel version? introduce rank in filename
                // TODO: think about how to reuse "gfprint" option
                if (!rom_build_database)
                {
                    std::string filename = outputPath + "/ROMsol/romS_" + std::to_string(ti);
                    std::ofstream outfile_romS(filename.c_str());
                    outfile_romS.precision(16);
                    if (romOptions.hyperreduce && romOptions.GramSchmidt)
                    {
                        Vector romCoord(romS);
                        romOper[romOptions.window]->PostprocessHyperreduction(romCoord, true);
                        romCoord.Print(outfile_romS, 1);
                    }
                    else
                    {
                        romS.Print(outfile_romS, 1);
                    }
                    outfile_romS.close();
                }

                if (!romOptions.hyperreduce)
                {

                    // If using the greedy algorithm, only lift during the last step
                    if (!rom_build_database || last_step)
                    {
                        basis[romOptions.window]->LiftROMtoFOM(romS, *S);
                    }

                    // If using the greedy algorithm, take only the last step in the FOM space
                    if (rom_build_database && !rom_calc_rel_error && last_step && romOptions.greedyErrorIndicatorType == useLastLiftedSolution)
                    {
                        lastLiftedSolution = *S;
                        ode_solver_dat->Init(*oper);
                        ode_solver_dat->Step(lastLiftedSolution, t, dt);
                    }
                }

                romOper[romOptions.window]->UpdateSampleMeshNodes(romS);

                if (fom_data && (!rom_build_database || last_step))
                {
                    oper->ResetQuadratureData();  // Necessary for oper->GetTimeStepEstimate(*S);
                }
            }
            else
            {
                if (myid == 0)
                    cout << "FOM simulation at t " << t << ", dt " << dt << endl;

                ode_solver->Step(*S, t, dt);
            }

            steps++;

            const double last_dt = dt;

            // Adaptive time step control.
            if (!rom_build_database || last_step)
            {
                const double dt_est = romOptions.hyperreduce ? romOper[romOptions.window]->GetTimeStepEstimateSP() : oper->GetTimeStepEstimate(*S);

                //const double dt_est = oper->GetTimeStepEstimate(*S);
                //cout << myid << ": dt_est " << dt_est << endl;
                if (dt_est < dt)
                {
                    // Repeat (solve again) with a decreased time step - decrease of the
                    // time estimate suggests appearance of oscillations.
                    dt *= 0.85;
                    if (dt < numeric_limits<double>::epsilon())
                    {
                        MFEM_ABORT("The time step crashed!");
                    }
                    t = t_old;
                    if (!rom_online || !romOptions.hyperreduce) *S = *S_old;
                    if (rom_online) romS = romS_old;
                    if (fom_data)
                    {
                        oper->ResetQuadratureData();
                    }
                    if (mpi.Root()) {
                        cout << "Repeating step " << ti << endl;
                    }
                    if (steps < max_tsteps) {
                        last_step = false;
                    }
                    ti--;
                    continue;
                }
                else if (dtc == 0.0 && dt_est > 1.25 * dt) {
                    dt *= 1.02;
                }
            }

            unique_steps++;

            if (outputTimes) outfile_time << t << "\n";

            if (outputSpaceTimeSolution)
            {
                // TODO: time this?
                AppendPrintParGridFunction(&ofs_STX, x_gf);
                AppendPrintParGridFunction(&ofs_STV, v_gf);
                AppendPrintParGridFunction(&ofs_STE, e_gf);
            }

            if (rom_offline)
            {
                timeLoopTimer.Stop();
                samplerTimer.Start();
                sampler->SampleSolution(t, last_dt, *S);

                bool endWindow = false;
                if (usingWindows)
                {
                    if (numWindows > 0)
                    {
                        endWindow = (t >= twep[romOptions.window] && romOptions.window < numWindows-1);
                    }
                    else
                    {
                        endWindow = (sampler->MaxNumSamples() >= windowNumSamples);
                    }
                }

                if (samplerLast)
                {
                    samplerLast->SampleSolution(t, last_dt, *S);
                    if (samplerLast->MaxNumSamples() == windowNumSamples + (windowOverlapSamples/2))
                        tOverlapMidpoint = t;

                    if (samplerLast->MaxNumSamples() >= windowNumSamples + windowOverlapSamples || last_step)
                    {
                        samplerLast->Finalize(cutoff, romOptions);
                        if (last_step)
                        {
                            // Let samplerLast define the final window, discarding the sampler window.
                            tOverlapMidpoint = t;
                            sampler = NULL;
                        }

                        MFEM_VERIFY(tOverlapMidpoint > 0.0, "Overlapping window endpoint undefined.");
                        if (myid == 0 && romOptions.parameterID == -1) {
                            outfile_twp << tOverlapMidpoint << ", " << cutoff[0] << ", " << cutoff[1] << ", " << cutoff[2];
                            if (romOptions.SNS)
                                outfile_twp << "\n";
                            else
                                outfile_twp << ", " << cutoff[3] << ", " << cutoff[4] << "\n";
                        }
                        delete samplerLast;
                        samplerLast = NULL;
                        tOverlapMidpoint = 0.0;
                    }
                }

                if (endWindow)
                {
                    if (numWindows == 0 && windowOverlapSamples > 0)
                    {
                        samplerLast = sampler;
                    }
                    else
                    {
                        sampler->Finalize(cutoff, romOptions);
                        if (myid == 0 && romOptions.parameterID == -1) {
                            outfile_twp << t << ", " << cutoff[0] << ", " << cutoff[1] << ", " << cutoff[2];
                            if (romOptions.SNS)
                                outfile_twp << "\n";
                            else
                                outfile_twp << ", " << cutoff[3] << ", " << cutoff[4] << "\n";
                        }
                        delete sampler;
                    }

                    romOptions.window++;
                    if (!last_step)
                    {
                        romOptions.t_final = (usingWindows && windowNumSamples == 0) ? twep[romOptions.window] : t_final;
                        romOptions.initial_dt = dt;
                        romOptions.window = romOptions.window;
                        sampler = new ROM_Sampler(romOptions, *S);
                        sampler->SampleSolution(t, dt, *S);
                    }
                }
                samplerTimer.Stop();
                timeLoopTimer.Start();
            }

            if (rom_online)
            {
                if (usingWindows && t >= twep[romOptions.window] && romOptions.window < numWindows-1)
                {
                    romOptions.window++;
                    outfile_tw_steps << ti << "\n";

                    if (myid == 0)
                        cout << "ROM online basis change for window " << romOptions.window << " at t " << t << ", dt " << dt << endl;

                    if (romOptions.hyperreduce)
                    {
                        romOper[romOptions.window-1]->PostprocessHyperreduction(romS);
                    }

                    int rdimxprev = romOptions.dimX;
                    int rdimvprev = romOptions.dimV;
                    int rdimeprev =  romOptions.dimE;

                    SetWindowParameters(twparam, romOptions);
                    if (romOptions.hyperreduce)
                    {
                        basis[romOptions.window]->ProjectFromPreviousWindow(romOptions, romS, romOptions.window, rdimxprev, rdimvprev, rdimeprev);
                    }

                    delete basis[romOptions.window-1];
                    timeLoopTimer.Stop();

                    if (!romOptions.hyperreduce)
                    {
                        basis[romOptions.window]->Init(romOptions, *S);
                    }

                    if (romOptions.mergeXV)
                    {
                        romOptions.dimX = basis[romOptions.window]->GetDimX();
                        romOptions.dimV = basis[romOptions.window]->GetDimV();
                    }

                    if (!romOptions.hyperreduce)
                    {
                        romS.SetSize(romOptions.dimX + romOptions.dimV + romOptions.dimE);
                    }
                    timeLoopTimer.Start();

                    if (!romOptions.hyperreduce)
                    {
                        basis[romOptions.window]->ProjectFOMtoROM(*S, romS);
                    }
                    if (myid == 0)
                    {
                        cout << "Window " << romOptions.window << ": initial romS norm " << romS.Norml2() << endl;
                    }

                    delete romOper[romOptions.window-1];

                    if (romOptions.hyperreduce)
                    {
                        romOper[romOptions.window]->ApplyHyperreduction(romS);
                    }
                    ode_solver->Init(*romOper[romOptions.window]);
                }
            }

            if (!rom_build_database && mpi.Root())
            {
                if (last_step) {
                    std::ofstream outfile(outputPath + "/num_steps");
                    outfile << ti;
                    outfile.close();
                }
            }

            // Make sure that the mesh corresponds to the new solution state. This is
            // needed, because some time integrators use different S-type vectors
            // and the oper object might have redirected the mesh positions to those.
            if (fom_data && (!rom_build_database || !rom_online))
            {
                pmesh->NewNodes(*x_gf, false);

                if (last_step || (ti % vis_steps) == 0)
                {
                    double loc_norm = (*e_gf) * (*e_gf), tot_norm;
                    MPI_Allreduce(&loc_norm, &tot_norm, 1, MPI_DOUBLE, MPI_SUM,
                                  pmesh->GetComm());

                    if (mpi.Root())
                    {
                        cout << fixed;
                        cout << "step " << setw(5) << ti
                             << ",\tt = " << setw(5) << setprecision(4) << t
                             << ",\tdt = " << setw(5) << setprecision(6) << dt
                             << ",\t|e| = " << setprecision(10)
                             << sqrt(tot_norm) << endl;
                    }

                    // Make sure all ranks have sent their 'v' solution before initiating
                    // another set of GLVis connections (one from each rank):
                    MPI_Barrier(pmesh->GetComm());

                    if (visualization || visit || gfprint) {
                        oper->ComputeDensity(*rho_gf);
                    }
                    if (visualization)
                    {
                        int Wx = 0, Wy = 0; // window position
                        int Ww = 350, Wh = 350; // window size
                        int offx = Ww+10; // window offsets

                        if (problem != 0 && problem != 4)
                        {
                            VisualizeField(*vis_rho, vishost, visport, *rho_gf,
                                           "Density", Wx, Wy, Ww, Wh);
                        }

                        Wx += offx;
                        VisualizeField(*vis_v, vishost, visport,
                                       *v_gf, "Velocity", Wx, Wy, Ww, Wh);
                        Wx += offx;
                        VisualizeField(*vis_e, vishost, visport, *e_gf,
                                       "Specific Internal Energy", Wx, Wy, Ww,Wh);
                        Wx += offx;
                    }

                    if (visit)
                    {
                        visit_dc->SetCycle(ti);
                        visit_dc->SetTime(t);
                        visit_dc->Save();
                    }

                    if (gfprint)
                    {
                        ostringstream mesh_name, rho_name, v_name, e_name;
                        mesh_name << visit_outputPath << "_" << ti
                                  << "_mesh." << setfill('0') << setw(6) << myid;
                        rho_name  << visit_outputPath << "_" << ti
                                  << "_rho." << setfill('0') << setw(6) << myid;
                        v_name << visit_outputPath << "_" << ti
                               << "_v." << setfill('0') << setw(6) << myid;
                        e_name << visit_outputPath << "_" << ti
                               << "_e." << setfill('0') << setw(6) << myid;

                        ofstream mesh_ofs(mesh_name.str().c_str());
                        mesh_ofs.precision(8);
                        pmesh->Print(mesh_ofs);
                        mesh_ofs.close();

                        ofstream rho_ofs(rho_name.str().c_str());
                        rho_ofs.precision(8);
                        rho_gf->Save(rho_ofs);
                        rho_ofs.close();

                        ofstream v_ofs(v_name.str().c_str());
                        v_ofs.precision(8);
                        v_gf->Save(v_ofs);
                        v_ofs.close();

                        ofstream e_ofs(e_name.str().c_str());
                        e_ofs.precision(8);
                        e_gf->Save(e_ofs);
                        e_ofs.close();
                    }
                }
            }
        } // usual time loop
        timeLoopTimer.Stop();
        outfile_tw_steps.close();
    }

    if (romOptions.hyperreduce)
    {
        if (romOptions.GramSchmidt && !spaceTime)
        {
            romOper[romOptions.window]->PostprocessHyperreduction(romS);
        }
        if (!rom_online || spaceTime)
        {
            basis[romOptions.window]->LiftROMtoFOM(romS, *S);
        }
    }

    if (rom_offline)
    {
        samplerTimer.Start();
        basisConstructionTimer.Start();
        if (samplerLast)
            samplerLast->Finalize(cutoff, romOptions);
        else if (sampler)
            sampler->Finalize(cutoff, romOptions);
        basisConstructionTimer.Stop();

        if (outputTimes)
        {
            outfile_time.close();
            MFEM_VERIFY(romOptions.window == 0, "Time windows not implemented in this case");
            MFEM_VERIFY(unique_steps + 1 == sampler->FinalNumberOfSamples(), "");
            // TODO: for now, we just write out the simulation timestep times, not the ROM basis generator
            // snapshot times. So far, in our tests snapshots are taken on every timestep, so the timesteps
            // and snapshots coincide. In general, this needs to be extended to allow for snapshots on a
            // subset of timesteps. Both the timesteps and snapshot times will be needed for space-time ROM.
            // The timesteps are needed for time integration (which defines the space-time system), and the
            // snapshot times are needed because the temporal bases and temporal samples are based on
            // snapshots.
        }

        if (myid == 0 && usingWindows && sampler != NULL && romOptions.parameterID == -1) {
            outfile_twp << t << ", " << cutoff[0] << ", " << cutoff[1] << ", " << cutoff[2];

            if (romOptions.SNS)
                outfile_twp << "\n";
            else
                outfile_twp << ", " << cutoff[3] << ", " << cutoff[4] << "\n";
        }
        if (samplerLast == sampler)
            delete sampler;
        else
        {
            delete sampler;
            delete samplerLast;
        }

        samplerTimer.Stop();
        if(usingWindows && romOptions.parameterID == -1) outfile_twp.close();
    }

<<<<<<< HEAD
    double relative_error = -1;

    if (rom_build_database && rom_calc_rel_error)
    {
        relative_error = PrintDiffParGridFunction(normtype, myid, outputPath + "/Sol_Position" + "_" + to_string(romOptions.blast_energyFactor), x_gf);
        relative_error = std::max(relative_error, PrintDiffParGridFunction(normtype, myid, outputPath + "/Sol_Velocity" + "_" + to_string(romOptions.blast_energyFactor), v_gf));
        relative_error = std::max(relative_error, PrintDiffParGridFunction(normtype, myid, outputPath + "/Sol_Energy" + "_" + to_string(romOptions.blast_energyFactor), e_gf));
    }

    if (fom_data && (!rom_build_database || !rom_online))
=======
    if (outputSpaceTimeSolution)
    {
        ofs_STX.close();
        ofs_STV.close();
        ofs_STE.close();
    }

    if (fom_data)
>>>>>>> b2305974
    {
        if (writeSol)
        {
            PrintParGridFunction(myid, outputPath + "/Sol_Position" + romOptions.basisIdentifier, x_gf);
            PrintParGridFunction(myid, outputPath + "/Sol_Velocity" + romOptions.basisIdentifier, v_gf);
            PrintParGridFunction(myid, outputPath + "/Sol_Energy" + romOptions.basisIdentifier, e_gf);
        }

        if (solDiff)
        {
            cout << "solDiff mode " << endl;
            PrintDiffParGridFunction(normtype, myid, outputPath + "/Sol_Position", x_gf);
            PrintDiffParGridFunction(normtype, myid, outputPath + "/Sol_Velocity", v_gf);
            PrintDiffParGridFunction(normtype, myid, outputPath + "/Sol_Energy", e_gf);
        }

        if (visitDiffCycle >= 0)
        {
            VisItDataCollection dc(MPI_COMM_WORLD, visit_outputPath, pmesh);
            dc.Load(visitDiffCycle);
            cout << "Loaded VisIt DC cycle " << dc.GetCycle() << endl;

            ParGridFunction *dcfx = dc.GetParField("Position");
            ParGridFunction *dcfv = dc.GetParField("Velocity");
            ParGridFunction *dcfe = dc.GetParField("Specific Internal Energy");

            PrintNormsOfParGridFunctions(normtype, myid, "Position", dcfx, x_gf, true);
            PrintNormsOfParGridFunctions(normtype, myid, "Velocity", dcfv, v_gf, true);
            PrintNormsOfParGridFunctions(normtype, myid, "Energy", dcfe, e_gf, true);
        }
    }

    double errorIndicator = INT_MAX;
    bool errorIndicatorComputed = false;
    int errorIndicatorVecSize = 0;

    if (rom_online)
    {

        // If using the greedy algorithm, calculate the error indicator using the FOM lifted during
        // the second to last step compared against the FOM lifted at the last step.
        if (rom_build_database && !rom_calc_rel_error)
        {
            basis[romOptions.window]->LiftROMtoFOM(romS, *S);
            if (romOptions.greedyErrorIndicatorType == useLastLiftedSolution)
            {
                if (converged)
                {
                    Vector errorIndicatorVec = Vector(lastLiftedSolution.Size());
                    subtract(lastLiftedSolution, *S, errorIndicatorVec);

                    errorIndicator = errorIndicatorVec.Norml2();
                    errorIndicatorVecSize = errorIndicatorVec.Size();
                }

                errorIndicatorComputed = true;
            }
            else if (romOptions.greedyErrorIndicatorType == varyTimeStep ||
                     romOptions.greedyErrorIndicatorType == varyBasisSize)
            {
                char tmp[100];
                sprintf(tmp, ".%06d", myid);

                std::string fullname = outputPath + "/" + std::string("errorIndicatorVec") + tmp;

                std::ifstream checkfile(fullname);
                if (checkfile.good())
                {
                    if (converged)
                    {
                        Vector finalSolution = *S;
                        Vector previousFinalSolution;
                        previousFinalSolution.Load(checkfile, finalSolution.Size());

                        Vector errorIndicatorVec = Vector(finalSolution.Size());
                        subtract(finalSolution, previousFinalSolution, errorIndicatorVec);

                        errorIndicator = errorIndicatorVec.Norml2();
                        errorIndicatorVecSize = errorIndicatorVec.Size();
                    }

                    checkfile.close();
                    remove(fullname.c_str());

                    errorIndicatorComputed = true;
                }
                else
                {
                    if (converged)
                    {
                        Vector finalSolution = *S;

                        std::ofstream ofs(fullname.c_str(), std::ofstream::out);
                        ofs.precision(16);

                        for (int i=0; i<finalSolution.Size(); ++i)
                            ofs << finalSolution[i] << std::endl;

                        ofs.close();
                    }
                    else
                    {
                        errorIndicatorComputed = true;
                    }
                }
            }
        }
        delete basis[romOptions.window];
        delete romOper[romOptions.window];
    }

    switch (ode_solver_type)
    {
    case 2:
        steps *= 2;
        break;
    case 3:
        steps *= 3;
        break;
    case 4:
        steps *= 4;
        break;
    case 6:
        steps *= 6;
        break;
    case 7:
        steps *= 2;
    }
    if (fom_data && (!rom_build_database || !rom_online))
    {
        oper->PrintTimingData(mpi.Root(), steps);

        const double energy_final = oper->InternalEnergy(*e_gf) +
                                    oper->KineticEnergy(*v_gf);
        if (mpi.Root())
        {
            cout << endl;
            cout << "Energy diff: " << scientific << setprecision(2)
                 << fabs(energy_init - energy_final) << endl;
        }

        PrintParGridFunction(myid, outputPath + "/x_gf" + romOptions.basisIdentifier, x_gf);
        PrintParGridFunction(myid, outputPath + "/v_gf" + romOptions.basisIdentifier, v_gf);
        PrintParGridFunction(myid, outputPath + "/e_gf" + romOptions.basisIdentifier, e_gf);

        // Print the error.
        // For problems 0 and 4 the exact velocity is constant in time.
        if (problem == 0 || problem == 4)
        {
            const double error_max = v_gf->ComputeMaxError(*v_coeff),
                         error_l1  = v_gf->ComputeL1Error(*v_coeff),
                         error_l2  = v_gf->ComputeL2Error(*v_coeff);
            if (mpi.Root())
            {
                cout << "L_inf  error: " << error_max << endl
                     << "L_1    error: " << error_l1 << endl
                     << "L_2    error: " << error_l2 << endl;
            }
        }

        // 2D Rayleigh-Taylor penetration distance
        if (problem == 7 && fom_data)
        {
            double my_pd[2], pd_max[2];
            my_pd[0] = (pd1_vdof > 0) ?  (*S)(pd1_vdof) : 0.0;
            my_pd[1] = (pd2_vdof > 0) ? -(*S)(pd2_vdof) : 0.0;
            MPI_Reduce(my_pd, pd_max, 2, MPI_DOUBLE, MPI_MAX, 0, MPI_COMM_WORLD);
            if (mpi.Root())
                cout << "Penetration distance (upward, downward): " << pd_max[0] << ", " << pd_max[1] << endl;
        }

        if (visualization)
        {
            vis_v->close();
            vis_e->close();
        }
    }

    totalTimer.Stop();
    if (mpi.Root()) {
        if(rom_online) cout << "Elapsed time for online preprocess: " << onlinePreprocessTimer.RealTime() << " sec\n";
        if(rom_restore) cout << "Elapsed time for restore phase: " << restoreTimer.RealTime() << " sec\n";
        if(rom_offline) cout << "Elapsed time for sampling in the offline phase: " << samplerTimer.RealTime() << " sec\n";
        if(rom_offline) cout << "Elapsed time for basis construction in the offline phase: " << basisConstructionTimer.RealTime() << " sec\n";
        cout << "Elapsed time for time loop: " << timeLoopTimer.RealTime() << " sec\n";
        cout << "Total time: " << totalTimer.RealTime() << " sec\n";
    }

    // If using the greedy algorithm, save the error indicator and any information
    // for use during the next iteration.
    if(rom_build_database && (!rom_online || rom_calc_rel_error || errorIndicatorComputed))
    {
        if (rom_calc_rel_error)
        {
            SaveROMDatabase(parameterPointGreedySampler, romOptions, rom_online, relative_error, outputPath);
        }
        else
        {
            SaveROMDatabase(parameterPointGreedySampler, romOptions, rom_online, errorIndicator, errorIndicatorVecSize, outputPath);
        }
    }

    // Free the used memory.
    if (ode_solver != nullptr) delete ode_solver;
    if (pmesh != nullptr) delete pmesh;
    if (oper != nullptr) delete oper;
    if (rho != nullptr) delete rho;
    if (mat_fec != nullptr) delete mat_fec;
    if (mat_fes != nullptr) delete mat_fes;
    if (mat_gf != nullptr) delete mat_gf;
    if (mat_gf_coeff != nullptr) delete mat_gf_coeff;
    if (L2FESpace != nullptr) delete L2FESpace;
    if (H1FESpace != nullptr) delete H1FESpace;
    if (S != nullptr) delete S;
    if (S_old != nullptr) delete S_old;
    if (x_gf != nullptr) delete x_gf;
    if (v_gf != nullptr) delete v_gf;
    if (e_gf != nullptr) delete e_gf;
    if (rho_gf != nullptr) delete rho_gf;
    if (vis_rho != nullptr) delete vis_rho;
    if (vis_v != nullptr) delete vis_v;
    if (vis_e != nullptr) delete vis_e;
    if (visit_dc != nullptr) delete visit_dc;
    if (v_coeff != nullptr) delete v_coeff;

    return 0;
}

double rho0(const Vector &x)
{
    switch (problem)
    {
    case 0:
        return 1.0;
    case 1:
        return 1.0;
    case 2:
        return (x(0) < 0.5) ? 1.0 : 0.1;
    case 3:
        return (x(0) > 1.0 && x(1) > 1.5) ? 0.125 : 1.0;
    //return (dim == 2) ? (x(0) > 1.0 && x(1) > 1.5) ? 0.125 : 1.0
    //       : x(0) > 1.0 && ((x(1) < 1.5 && x(2) < 1.5) ||
    //                        (x(1) > 1.5 && x(2) > 1.5)) ? 0.125 : 1.0;
    case 4:
        return 1.0;
    case 5:
    {
        if (x(0) >= 0.5 && x(1) >= 0.5) {
            return 0.5313;
        }
        if (x(0) <  0.5 && x(1) <  0.5) {
            return 0.8;
        }
        return 1.0;
    }
    case 6:
    {
        if (x(0) <  0.5 && x(1) >= 0.5) {
            return 2.0;
        }
        if (x(0) >= 0.5 && x(1) <  0.5) {
            return 3.0;
        }
        return 1.0;
    }
    case 7:
        return x(1) >= 0.0 ? rhoRatio : 1.0;
    default:
        MFEM_ABORT("Bad number given for problem id!");
        return 0.0;
    }
}

double gamma_func(const Vector &x)
{
    switch (problem)
    {
    case 0:
        return 5.0 / 3.0;
    case 1:
        return 1.4;
    case 2:
        return 1.4;
    case 3:
        return (x(0) > 1.0 && x(1) <= 1.5) ? 1.4 : 1.5;
    case 4:
        return 5.0 / 3.0;
    case 5:
        return 1.4;
    case 6:
        return 1.4;
    case 7:
        return 5.0 / 3.0;
    default:
        MFEM_ABORT("Bad number given for problem id!");
        return 0.0;
    }
}

double rad(double x, double y)
{
    return sqrt(x*x + y*y);
}

void v0(const Vector &x, Vector &v)
{
    switch (problem)
    {
    case 0:
        v(0) =  sin(M_PI*x(0)) * cos(M_PI*x(1));
        v(1) = -cos(M_PI*x(0)) * sin(M_PI*x(1));
        if (x.Size() == 3)
        {
            v(0) *= cos(M_PI*x(2));
            v(1) *= cos(M_PI*x(2));
            v(2) = 0.0;
        }
        break;
    case 1:
        v = 0.0;
        break;
    case 2:
        v = 0.0;
        break;
    case 3:
        v = 0.0;
        break;
    case 4:
    {
        const double r = rad(x(0), x(1));
        if (r < 0.2)
        {
            v(0) =  5.0 * x(1);
            v(1) = -5.0 * x(0);
        }
        else if (r < 0.4)
        {
            v(0) =  2.0 * x(1) / r - 5.0 * x(1);
            v(1) = -2.0 * x(0) / r + 5.0 * x(0);
        }
        else {
            v = 0.0;
        }
        break;
    }
    case 5:
    {
        const double atn = pow((x(0)*(1.0-x(0))*4*x(1)*(1.0-x(1))*4.0),0.4);
        v = 0.0;
        if (x(0) >= 0.5 && x(1) >= 0.5) {
            v(0)=0.0*atn, v(1)=0.0*atn;
            return;
        }
        if (x(0) <  0.5 && x(1) >= 0.5) {
            v(0)=0.7276*atn, v(1)=0.0*atn;
            return;
        }
        if (x(0) <  0.5 && x(1) <  0.5) {
            v(0)=0.0*atn, v(1)=0.0*atn;
            return;
        }
        if (x(0) >= 0.5 && x(1) <  0.5) {
            v(0)=0.0*atn, v(1)=0.7276*atn;
            return;
        }
        MFEM_ABORT("Error in problem 5!");
        return;
    }
    case 6:
    {
        const double atn = pow((x(0)*(1.0-x(0))*4*x(1)*(1.0-x(1))*4.0),0.4);
        v = 0.0;
        if (x(0) >= 0.5 && x(1) >= 0.5) {
            v(0)=+0.75*atn, v(1)=-0.5*atn;
            return;
        }
        if (x(0) <  0.5 && x(1) >= 0.5) {
            v(0)=+0.75*atn, v(1)=+0.5*atn;
            return;
        }
        if (x(0) <  0.5 && x(1) <  0.5) {
            v(0)=-0.75*atn, v(1)=+0.5*atn;
            return;
        }
        if (x(0) >= 0.5 && x(1) <  0.5) {
            v(0)=-0.75*atn, v(1)=-0.5*atn;
            return;
        }
        MFEM_ABORT("Error in problem 6!");
        return;
    }
    case 7:
    {
        v = 0.0;
        v(1) = 0.02 * exp(-2*M_PI*x(1)*x(1)) * cos(2*M_PI*x(0));
        break;
    }
    default:
        MFEM_ABORT("Bad number given for problem id!");
    }
}

double e0(const Vector &x)
{
    switch (problem)
    {
    case 0:
    {
        const double denom = 2.0 / 3.0;  // (5/3 - 1) * density.
        double val;
        if (x.Size() == 2)
        {
            val = 1.0 + (cos(2*M_PI*x(0)) + cos(2*M_PI*x(1))) / 4.0;
        }
        else
        {
            val = 100.0 + ((cos(2*M_PI*x(2)) + 2) *
                           (cos(2*M_PI*x(0)) + cos(2*M_PI*x(1))) - 2) / 16.0;
        }
        return val/denom;
    }
    case 1:
        return 0.0; // This case in initialized in main().
    case 2:
        return (x(0) < 0.5) ? 1.0 / rho0(x) / (gamma_func(x) - 1.0)
               : 0.1 / rho0(x) / (gamma_func(x) - 1.0);
    case 3:
        return (x(0) > 1.0) ? 0.1 / rho0(x) / (gamma_func(x) - 1.0)
               : 1.0 / rho0(x) / (gamma_func(x) - 1.0);
    case 4:
    {
        const double r = rad(x(0), x(1)), rsq = x(0) * x(0) + x(1) * x(1);
        const double gamma = 5.0 / 3.0;
        if (r < 0.2)
        {
            return (5.0 + 25.0 / 2.0 * rsq) / (gamma - 1.0);
        }
        else if (r < 0.4)
        {
            const double t1 = 9.0 - 4.0 * log(0.2) + 25.0 / 2.0 * rsq;
            const double t2 = 20.0 * r - 4.0 * log(r);
            return (t1 - t2) / (gamma - 1.0);
        }
        else {
            return (3.0 + 4.0 * log(2.0)) / (gamma - 1.0);
        }
    }
    case 5:
    {
        const double irg = 1.0 / rho0(x) / (gamma_func(x) - 1.0);
        if (x(0) >= 0.5 && x(1) >= 0.5) {
            return 0.4 * irg;
        }
        if (x(0) <  0.5 && x(1) >= 0.5) {
            return 1.0 * irg;
        }
        if (x(0) <  0.5 && x(1) <  0.5) {
            return 1.0 * irg;
        }
        if (x(0) >= 0.5 && x(1) <  0.5) {
            return 1.0 * irg;
        }
        MFEM_ABORT("Error in problem 5!");
        return 0.0;
    }
    case 6:
    {
        const double irg = 1.0 / rho0(x) / (gamma_func(x) - 1.0);
        if (x(0) >= 0.5 && x(1) >= 0.5) {
            return 1.0 * irg;
        }
        if (x(0) <  0.5 && x(1) >= 0.5) {
            return 1.0 * irg;
        }
        if (x(0) <  0.5 && x(1) <  0.5) {
            return 1.0 * irg;
        }
        if (x(0) >= 0.5 && x(1) <  0.5) {
            return 1.0 * irg;
        }
        MFEM_ABORT("Error in problem 5!");
        return 0.0;
    }
    case 7:
    {
        const double rho = rho0(x), gamma = gamma_func(x);
        return (4.0 + rhoRatio - rho * x(1)) / (gamma - 1.0) / rho;
    }
    default:
        MFEM_ABORT("Bad number given for problem id!");
        return 0.0;
    }
}

void display_banner(ostream & os)
{
    os << endl
       << "       __                __                 " << endl
       << "      / /   ____  ____  / /_  ____  _____   " << endl
       << "     / /   / __ `/ __ `/ __ \\/ __ \\/ ___/ " << endl
       << "    / /___/ /_/ / /_/ / / / / /_/ (__  )    " << endl
       << "   /_____/\\__,_/\\__, /_/ /_/\\____/____/  " << endl
       << "               /____/                       " << endl << endl;
}<|MERGE_RESOLUTION|>--- conflicted
+++ resolved
@@ -89,55 +89,6 @@
 double gamma_func(const Vector &);
 void display_banner(ostream & os);
 
-<<<<<<< HEAD
-void PrintParGridFunction(const int rank, const std::string& name, ParGridFunction *gf)
-{
-    Vector tv(gf->ParFESpace()->GetTrueVSize());
-    gf->GetTrueDofs(tv);
-
-    char tmp[100];
-    sprintf(tmp, ".%06d", rank);
-
-    std::string fullname = name + tmp;
-
-    std::ofstream ofs(fullname.c_str(), std::ofstream::out);
-    ofs.precision(16);
-
-    for (int i=0; i<tv.Size(); ++i)
-        ofs << tv[i] << std::endl;
-
-    ofs.close();
-}
-
-
-double PrintDiffParGridFunction(NormType normtype, const int rank, const std::string& name, ParGridFunction *gf)
-{
-    Vector tv(gf->ParFESpace()->GetTrueVSize());
-
-    char tmp[100];
-    sprintf(tmp, ".%06d", rank);
-
-    std::string fullname = name + tmp;
-
-    std::ifstream ifs(fullname.c_str());
-
-    for (int i=0; i<tv.Size(); ++i)
-    {
-        double d;
-        ifs >> d;
-        tv[i] = d;
-    }
-
-    ifs.close();
-
-    ParGridFunction rgf(gf->ParFESpace());
-    rgf.SetFromTrueDofs(tv);
-
-    return PrintNormsOfParGridFunctions(normtype, rank, name, &rgf, gf, true);
-}
-=======
->>>>>>> b2305974
-
 int main(int argc, char *argv[])
 {
     // Initialize MPI.
@@ -197,6 +148,7 @@
     const char *normtype_char = "l2";
     const char *spaceTimeMethod = "spatial";
     const char *offsetType = "initial";
+    const char *greedyParam = "bef";
     const char *greedySamplingType = "random";
     const char *greedyErrorIndicatorType = "useLastLifted";
     Array<double> twep;
@@ -326,6 +278,7 @@
     args.AddOption(&romOptions.incSVD_linearity_tol, "-lintol", "--linearitytol", "The incremental SVD model linearity tolerance.");
     args.AddOption(&romOptions.incSVD_singular_value_tol, "-svtol", "--singularvaluetol", "The incremental SVD model singular value tolerance.");
     args.AddOption(&romOptions.incSVD_sampling_tol, "-samptol", "--samplingtol", "The incremental SVD model sampling tolerance.");
+    args.AddOption(&greedyParam, "-greedy-param", "--greedy-param", "The domain to parameterize.");
     args.AddOption(&romOptions.greedyParamSpaceMin, "-greedy-param-min", "--greedy-param-min", "The minimum value of the parameter point space.");
     args.AddOption(&romOptions.greedyParamSpaceMax, "-greedy-param-max", "--greedy-param-max", "The maximum value of the parameter point space.");
     args.AddOption(&romOptions.greedyParamSpaceSize, "-greedy-param-size", "--greedy-param-size", "The number of values to search in the parameter point space.");
@@ -393,7 +346,10 @@
 
     romOptions.basename = &outputPath;
 
-    const bool fom_data = !(rom_online && romOptions.hyperreduce);  // Whether to construct FOM data structures
+    romOptions.spaceTimeMethod = getSpaceTimeMethod(spaceTimeMethod);
+    const bool spaceTime = (romOptions.spaceTimeMethod != no_space_time);
+
+    const bool fom_data = spaceTime || !(rom_online && romOptions.hyperreduce);  // Whether to construct FOM data structures
 
     static std::map<std::string, NormType> localmap;
     localmap["l2"] = l2norm;
@@ -409,7 +365,7 @@
     if (rom_build_database)
     {
         MFEM_VERIFY(!rom_offline && !rom_online && !rom_restore, "-offline, -online, -restore should be off when using -build-database");
-        parameterPointGreedySampler = BuildROMDatabase(romOptions, t_final, dt_factor, myid, outputPath, rom_offline, rom_online,  rom_calc_rel_error, greedyErrorIndicatorType, greedySamplingType);
+        parameterPointGreedySampler = BuildROMDatabase(romOptions, t_final, dt_factor, myid, outputPath, rom_offline, rom_online,  rom_calc_rel_error, greedyParam, greedyErrorIndicatorType, greedySamplingType);
     }
 
     // Use the ROM database to run the parametric case on another parameter point.
@@ -417,7 +373,7 @@
     {
         MFEM_VERIFY(!rom_offline, "-offline should be off when -use-database is turned on");
         MFEM_VERIFY(!rom_build_database, "-build-database should be off when -use-database is turned on");
-        parameterPointGreedySampler = LoadROMDatabase(romOptions, myid, outputPath);
+        parameterPointGreedySampler = LoadROMDatabase(romOptions, myid, outputPath, greedyParam);
     }
 
     if (mpi.Root())
@@ -428,14 +384,6 @@
     MFEM_VERIFY(windowNumSamples == 0 || rom_offline, "-nwinsamp should be specified only in offline mode");
     MFEM_VERIFY(windowNumSamples == 0 || numWindows == 0, "-nwinsamp and -nwin cannot both be set");
 
-<<<<<<< HEAD
-=======
-    romOptions.spaceTimeMethod = getSpaceTimeMethod(spaceTimeMethod);
-    const bool spaceTime = (romOptions.spaceTimeMethod != no_space_time);
-
-    const bool fom_data = spaceTime || !(rom_online && romOptions.hyperreduce);  // Whether to construct FOM data structures
-
->>>>>>> b2305974
     const bool usingWindows = (numWindows > 0 || windowNumSamples > 0);
     if (usingWindows)
     {
@@ -1821,7 +1769,6 @@
         if(usingWindows && romOptions.parameterID == -1) outfile_twp.close();
     }
 
-<<<<<<< HEAD
     double relative_error = -1;
 
     if (rom_build_database && rom_calc_rel_error)
@@ -1831,8 +1778,6 @@
         relative_error = std::max(relative_error, PrintDiffParGridFunction(normtype, myid, outputPath + "/Sol_Energy" + "_" + to_string(romOptions.blast_energyFactor), e_gf));
     }
 
-    if (fom_data && (!rom_build_database || !rom_online))
-=======
     if (outputSpaceTimeSolution)
     {
         ofs_STX.close();
@@ -1840,8 +1785,7 @@
         ofs_STE.close();
     }
 
-    if (fom_data)
->>>>>>> b2305974
+    if (fom_data && (!rom_build_database || !rom_online))
     {
         if (writeSol)
         {
