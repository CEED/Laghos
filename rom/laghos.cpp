--- conflicted
+++ resolved
@@ -605,8 +605,8 @@
 
     // Boundary conditions: all tests use v.n = 0 on the boundary, and we assume
     // that the boundaries are straight.
-<<<<<<< HEAD
     Array<int> ess_tdofs, ess_vdofs;
+    if (fom_data)
     {
         Array<int> ess_bdr(pmesh->bdr_attributes.Max()), dofs_marker, dofs_list;
         for (int d = 0; d < pmesh->Dimension(); d++)
@@ -620,24 +620,6 @@
             H1FESpace.GetEssentialVDofs(ess_bdr, dofs_marker, d);
             FiniteElementSpace::MarkerToList(dofs_marker, dofs_list);
             ess_vdofs.Append(dofs_list);
-=======
-    Array<int> ess_tdofs;
-
-    if (fom_data)
-    {
-        {
-            Array<int> ess_bdr(pmesh->bdr_attributes.Max()), tdofs1d;
-            for (int d = 0; d < pmesh->Dimension(); d++)
-            {
-                // Attributes 1/2/3 correspond to fixed-x/y/z boundaries, i.e., we must
-                // enforce v_x/y/z = 0 for the velocity components.
-                ess_bdr = 0;
-                ess_bdr[d] = 1;
-                H1FESpace->GetEssentialTrueDofs(ess_bdr, tdofs1d, d);
-                ess_tdofs.Append(tdofs1d);
-            }
->>>>>>> 1406a4b6
-        }
     }
 
     // Define the explicit ODE solver used for time integration.
@@ -740,19 +722,15 @@
     }
 
     // Initialize the velocity.
-<<<<<<< HEAD
-    VectorFunctionCoefficient v_coeff(pmesh->Dimension(), v0);
-    v_gf.ProjectCoefficient(v_coeff);
-    for (int i = 0; i < ess_vdofs.Size(); i++)
-    {
-        v_gf(ess_vdofs[i]) = 0.0;
-=======
     VectorFunctionCoefficient* v_coeff = NULL;
     if (fom_data)
     {
         v_coeff = new VectorFunctionCoefficient(pmesh->Dimension(), v0);
         v_gf->ProjectCoefficient(*v_coeff);
->>>>>>> 1406a4b6
+        //for (int i = 0; i < ess_vdofs.Size(); i++)
+        //{
+        //    v_gf(ess_vdofs[i]) = 0.0;
+        //}
     }
 
     // Initialize density and specific internal energy values. We interpolate in
@@ -846,21 +824,14 @@
         visc = true;
     }
 
-<<<<<<< HEAD
-    LagrangianHydroOperator oper(S.Size(), H1FESpace, L2FESpace,
-                                 ess_tdofs, rho, source, cfl, mat_gf_coeff, mat_gf,
-                                 visc, vort, p_assembly, cg_tol, cg_max_iter, ftz_tol,
-                                 H1FEC.GetBasisType());
-=======
     LagrangianHydroOperator* oper = NULL;
     if (fom_data)
     {
         oper = new LagrangianHydroOperator(S->Size(), *H1FESpace, *L2FESpace,
                                            ess_tdofs, *rho, source, cfl, mat_gf_coeff,
-                                           visc, p_assembly, cg_tol, cg_max_iter, ftz_tol,
+                                           visc, vort, p_assembly, cg_tol, cg_max_iter, ftz_tol,
                                            H1FEC.GetBasisType());
     }
->>>>>>> 1406a4b6
 
     socketstream* vis_rho = NULL;
     socketstream* vis_v = NULL;
@@ -1085,17 +1056,12 @@
             {
                 SetWindowParameters(twparam, romOptions);
                 basis[romOptions.window] = new ROM_Basis(romOptions, MPI_COMM_WORLD, sFactorX, sFactorV);
-<<<<<<< HEAD
-
-                romOper[romOptions.window] = new ROM_Operator(romOptions, basis[romOptions.window], rho_coeff, mat_coeff, order_e, source,
-                        visc, vort, cfl, p_assembly, cg_tol, cg_max_iter, ftz_tol, &H1FEC, &L2FEC);
-=======
+
                 if (!romOptions.hyperreduce_prep)
                 {
                     romOper[romOptions.window] = new ROM_Operator(romOptions, basis[romOptions.window], rho_coeff, mat_coeff, order_e, source,
-                            visc, cfl, p_assembly, cg_tol, cg_max_iter, ftz_tol, &H1FEC, &L2FEC);
+                            visc, vort, cfl, p_assembly, cg_tol, cg_max_iter, ftz_tol, &H1FEC, &L2FEC);
                 }
->>>>>>> 1406a4b6
             }
 
             romOptions.window = 0;
@@ -1103,16 +1069,11 @@
         else
         {
             basis[0] = new ROM_Basis(romOptions, MPI_COMM_WORLD, sFactorX, sFactorV);
-<<<<<<< HEAD
-            romOper[0] = new ROM_Operator(romOptions, basis[0], rho_coeff, mat_coeff, order_e, source, visc, vort, cfl, p_assembly,
-                                          cg_tol, cg_max_iter, ftz_tol, &H1FEC, &L2FEC);
-=======
             if (!romOptions.hyperreduce_prep)
             {
-                romOper[0] = new ROM_Operator(romOptions, basis[0], rho_coeff, mat_coeff, order_e, source, visc, cfl, p_assembly,
+                romOper[0] = new ROM_Operator(romOptions, basis[0], rho_coeff, mat_coeff, order_e, source, visc, vort, cfl, p_assembly,
                                               cg_tol, cg_max_iter, ftz_tol, &H1FEC, &L2FEC);
             }
->>>>>>> 1406a4b6
         }
 
         if (!romOptions.hyperreduce)
@@ -1498,14 +1459,8 @@
                     {
                         romOptions.t_final = (usingWindows && windowNumSamples == 0) ? twep[romOptions.window] : t_final;
                         romOptions.initial_dt = dt;
-<<<<<<< HEAD
-                        sampler = new ROM_Sampler(romOptions, S);
-                        sampler->SampleSolution(t, dt, S);
-=======
-                        romOptions.window = romOptions.window;
                         sampler = new ROM_Sampler(romOptions, *S);
                         sampler->SampleSolution(t, dt, *S);
->>>>>>> 1406a4b6
                     }
                 }
                 samplerTimer.Stop();
