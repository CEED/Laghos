--- conflicted
+++ resolved
@@ -1612,19 +1612,11 @@
 
     if (romOptions.hyperreduce)
     {
-<<<<<<< HEAD
-        romOper[romOptions.window]->InducedGramSchmidtFinalize(romS);
-        basis[romOptions.window]->LiftROMtoFOM(romS, S);
-=======
-        if (romOptions.GramSchmidt)
-        {
-            romOper[romOptions.window]->InducedGramSchmidtFinalize(romS);
-        }
+        romOper[romOptions.window]->InducedGramSchmidtFinalize(romS);        
         if (!rom_online)
         {
             basis[romOptions.window]->LiftROMtoFOM(romS, *S);
         }
->>>>>>> 90aa1de2
     }
 
     if (rom_offline)
