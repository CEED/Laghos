--- conflicted
+++ resolved
@@ -338,28 +338,12 @@
     if (std::string(basename) != "") {
         outputPath += "/" + std::string(basename);
     }
-<<<<<<< HEAD
-=======
 
     std::string solution_outputPath = outputPath;
     if (std::string(solution_basename) != "") {
         solution_outputPath += "/" + std::string(solution_basename);
     }
     romOptions.solution_basename = &solution_outputPath;
-
-    if (mpi.Root()) {
-        const char path_delim = '/';
-        std::string::size_type pos = 0;
-        do {
-            pos = outputPath.find(path_delim, pos+1);
-            std::string subdir = outputPath.substr(0, pos);
-            mkdir(subdir.c_str(), 0777);
-        }
-        while (pos != std::string::npos);
-        mkdir((outputPath + "/ROMoffset").c_str(), 0777);
-        mkdir((solution_outputPath + "/ROMsol").c_str(), 0777);
-    }
->>>>>>> 29166074
 
     MFEM_VERIFY(!(romOptions.useXV && romOptions.useVX), "");
     MFEM_VERIFY(!(romOptions.useXV && romOptions.mergeXV) && !(romOptions.useVX && romOptions.mergeXV), "");
@@ -410,15 +394,11 @@
         {
             if (romOptions.parameterID != -1)
             {
-<<<<<<< HEAD
                 if (windowNumSamples > 0)
                 {
                     windowNumSamples = 0;
                     usingWindows = false;
                 }
-=======
-                cout << "The greedy algorithm procedure has completed!" << endl;
->>>>>>> 29166074
             }
         }
 
@@ -443,7 +423,7 @@
         }
         while (pos != std::string::npos);
         mkdir((outputPath + "/ROMoffset" + romOptions.basisIdentifier).c_str(), 0777);
-        mkdir((outputPath + "/ROMsol").c_str(), 0777);
+        mkdir((solution_outputPath + "/ROMsol").c_str(), 0777);
     }
 
     // Use the ROM database to run the parametric case on another parameter point.
@@ -1487,12 +1467,11 @@
                 // TODO: it needs to be save in the format of HDF5 format
                 // TODO: how about parallel version? introduce rank in filename
                 // TODO: think about how to reuse "gfprint" option
-                std::string filename = outputPath + "/ROMsol/romS_" + std::to_string(ti);
+                std::string filename = solution_outputPath + "/ROMsol/romS_" + std::to_string(ti);
                 std::ofstream outfile_romS(filename.c_str());
                 outfile_romS.precision(16);
                 if (romOptions.hyperreduce && romOptions.GramSchmidt)
                 {
-<<<<<<< HEAD
                     Vector romCoord(romS);
                     romOper[romOptions.window]->PostprocessHyperreduction(romCoord, true);
                     romCoord.Print(outfile_romS, 1);
@@ -1500,22 +1479,6 @@
                 else
                 {
                     romS.Print(outfile_romS, 1);
-=======
-                    std::string filename = solution_outputPath + "/ROMsol/romS_" + std::to_string(ti);
-                    std::ofstream outfile_romS(filename.c_str());
-                    outfile_romS.precision(16);
-                    if (romOptions.hyperreduce && romOptions.GramSchmidt)
-                    {
-                        Vector romCoord(romS);
-                        romOper[romOptions.window]->PostprocessHyperreduction(romCoord, true);
-                        romCoord.Print(outfile_romS, 1);
-                    }
-                    else
-                    {
-                        romS.Print(outfile_romS, 1);
-                    }
-                    outfile_romS.close();
->>>>>>> 29166074
                 }
                 outfile_romS.close();
 
@@ -1933,16 +1896,10 @@
     double relative_error = 10.0 * romOptions.greedyTol;
     if (rom_build_database && (rom_calc_rel_error_nonlocal_completed || rom_calc_rel_error_local_completed) && greedy_converged)
     {
-<<<<<<< HEAD
-        cout << "Comparing to: " << outputPath + "/Sol" + "_" + to_string(romOptions.blast_energyFactor) << endl;
-        relative_error = PrintDiffParGridFunction(normtype, myid, outputPath + "/Sol_Position" + "_" + to_string(romOptions.blast_energyFactor), x_gf);
-        relative_error = std::max(relative_error, PrintDiffParGridFunction(normtype, myid, outputPath + "/Sol_Velocity" + "_" + to_string(romOptions.blast_energyFactor), v_gf));
-        relative_error = std::max(relative_error, PrintDiffParGridFunction(normtype, myid, outputPath + "/Sol_Energy" + "_" + to_string(romOptions.blast_energyFactor), e_gf));
-=======
+        cout << "Comparing to: " << solution_outputPath + "/Sol" + "_" + to_string(romOptions.blast_energyFactor) << endl;
         relative_error = PrintDiffParGridFunction(normtype, myid, solution_outputPath + "/Sol_Position" + "_" + to_string(romOptions.blast_energyFactor), x_gf);
         relative_error = std::max(relative_error, PrintDiffParGridFunction(normtype, myid, solution_outputPath + "/Sol_Velocity" + "_" + to_string(romOptions.blast_energyFactor), v_gf));
         relative_error = std::max(relative_error, PrintDiffParGridFunction(normtype, myid, solution_outputPath + "/Sol_Energy" + "_" + to_string(romOptions.blast_energyFactor), e_gf));
->>>>>>> 29166074
     }
     if (rom_calc_rel_error_local_completed && relative_error > romOptions.greedyTol)
     {
