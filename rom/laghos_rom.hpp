--- conflicted
+++ resolved
@@ -151,13 +151,10 @@
                                         true);
             e_options.setMaxBasisDimension(max_model_dim);
             e_options.setSingularValueTol(input.incSVD_singular_value_tol);
-<<<<<<< HEAD
-=======
         }
         if (input.randomizedSVD)
         {
             x_options.setRandomizedSVD(true, input.randdimX);
->>>>>>> f48c9157
         }
         generator_X = new CAROM::BasisGenerator(
             x_options,
@@ -177,14 +174,8 @@
         }
         generator_E = new CAROM::BasisGenerator(
             e_options,
-<<<<<<< HEAD
-            !input.staticSVD,
-            input.staticSVD ? BasisFileName(basename, VariableName::E, window, parameterID) : basename + "/" + ROMBasisName::E + std::to_string(window));
-
-=======
             !staticSVD,
             staticSVD ? BasisFileName(basename, VariableName::E, window, parameterID) : basename + "/" + ROMBasisName::E + std::to_string(window));
->>>>>>> f48c9157
         if (sampleF)
         {
             if (input.randomizedSVD)
@@ -193,14 +184,6 @@
             }
             generator_Fv = new CAROM::BasisGenerator(
                 x_options,
-<<<<<<< HEAD
-                !input.staticSVD,
-                input.staticSVD ? BasisFileName(basename, VariableName::Fv, window, parameterID) : basename + "/" + ROMBasisName::Fv + std::to_string(window));
-            generator_Fe = new CAROM::BasisGenerator(
-                e_options,
-                !input.staticSVD,
-                input.staticSVD ? BasisFileName(basename, VariableName::Fe, window, parameterID) : basename + "/" + ROMBasisName::Fe + std::to_string(window));
-=======
                 !staticSVD,
                 staticSVD ? BasisFileName(basename, VariableName::Fv, window, parameterID) : basename + "/" + ROMBasisName::Fv + std::to_string(window));
             if (input.randomizedSVD)
@@ -211,7 +194,6 @@
                 e_options,
                 !staticSVD,
                 staticSVD ? BasisFileName(basename, VariableName::Fe, window, parameterID) : basename + "/" + ROMBasisName::Fe + std::to_string(window));
->>>>>>> f48c9157
         }
 
         SetStateVariables(S_init);
