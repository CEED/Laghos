#ifndef MFEM_LAGHOS_ROM
#define MFEM_LAGHOS_ROM

#include "mfem.hpp"

#include "GreedyParameterPointSelector.h"
#include "BasisGenerator.h"
#include "BasisReader.h"

#include "laghos_solver.hpp"

//using namespace CAROM;
using namespace mfem;

enum NormType { l1norm=1, l2norm=2, maxnorm=0 };

void PrintNormsOfParGridFunctions(NormType normtype, const int rank, const std::string& name, ParGridFunction *f1, ParGridFunction *f2,
                                  const bool scalar);
void PrintL2NormsOfParGridFunctions(const int rank, const std::string& name, ParGridFunction *f1, ParGridFunction *f2,
                                    const bool scalar);

namespace ROMBasisName {
const char* const X = "basisX";
const char* const V = "basisV";
const char* const E = "basisE";
const char* const Fv = "basisFv";
const char* const Fe = "basisFe";
};

enum VariableName { X, V, E, Fv, Fe };

enum offsetStyle
{
    useInitialState,
    saveLoadOffset,
    interpolateOffset
};

static offsetStyle getOffsetStyle(const char* offsetType)
{
    static std::unordered_map<std::string, offsetStyle> offsetMap =
    {
        {"initial", useInitialState},
        {"load", saveLoadOffset},
        {"interpolate", interpolateOffset}
    };
    auto iter = offsetMap.find(offsetType);
    MFEM_VERIFY(iter != std::end(offsetMap), "Invalid input of offset type");
    return iter->second;
}

struct ROM_Options
{
    int rank = 0;  // MPI rank
    ParFiniteElementSpace *H1FESpace = NULL; // FOM H1 FEM space
    ParFiniteElementSpace *L2FESpace = NULL; // FOM L2 FEM space

    std::string *basename = NULL;

    std::string basisIdentifier = "";
    double greedyTol = 0.1; // error tolerance for the greedy algorithm
    double greedySat = 1.0; // saturation constant for the greedy algorithm
    double greedyParamSpaceMin = 0; // min value of the greedy algorithm parameter domain
    double greedyParamSpaceMax = 0; // max value of the greedy algorithm parameter domain
    int greedyParamSpaceSize = 0; // size of the greedy algorithm parameter space
    int greedySubsetSize = 0; // subset size of parameter points whose residuals are checked during the greedy algorithm
    int greedyConvergenceSubsetSize = 0; // convergence subset size for terminating the greedy algorithm

    double t_final = 0.0; // simulation final time
    double initial_dt = 0.0; // initial timestep size
    double rhoFactor = 1.0; // factor for scaling rho
    double blast_energyFactor = 1.0; // factor for scaling blast energy

    bool restore = false; // if true, restore phase
    bool staticSVD = true; // true: use StaticSVD
    bool useOffset = true; // if true, sample variables minus initial state as an offset
    bool SNS = false; // if true, use SNS relation to obtain nonlinear RHS bases by multiplying mass matrix to a solution matrix. See arXiv 1809.04064.
    double energyFraction = 0.9999; // used for recommending basis sizes, depending on singular values
    double energyFraction_X = 0.9999; // used for recommending basis sizes, depending on singular values
    int window = 0; // Laghos-ROM time window index
    int max_dim = 0; // maximimum dimension for libROM basis generator time interval
    int parameterID = -1; // index of parameters chosen for this Laghos simulation
    hydrodynamics::LagrangianHydroOperator *FOMoper = NULL; // FOM operator

    // Variable basis dimensions
    int dimX = -1;
    int dimV = -1;
    int dimE = -1;
    int dimFv = -1;
    int dimFe = -1;

    // Randomized SVD options
    bool randomizedSVD = false; // true: use RandomizedSVD
    int randdimX = -1;
    int randdimV = -1;
    int randdimE = -1;
    int randdimFv = -1;
    int randdimFe = -1;

    // Incremental SVD options
    double incSVD_linearity_tol = 1.e-7;
    double incSVD_singular_value_tol = 1.e-14;
    double incSVD_sampling_tol = 1.e-7;

    // Number of samples for each variable
    int sampX = 0;
    int sampV = 0;
    int sampE = 0;

    bool hyperreduce = false; // whether to use hyperreduction on ROM online phase
    bool hyperreduce_prep = false; // whether to do hyperreduction pre-processing on ROM online phase
    bool GramSchmidt = true; // whether to use Gram-Schmidt with respect to mass matrices
    bool RK2AvgSolver = false; // true if RK2Avg solver is used for time integration
    bool paramOffset = false; // TODO: redundant, remove after PR 98 used for determining offset options in the online stage, depending on parametric ROM or non-parametric
    offsetStyle offsetType = useInitialState; // type of offset in time windows

    bool mergeXV = false; // If true, merge bases for V and X-X0 by using BasisGenerator on normalized basis vectors for V and X-X0.

    bool useXV = false; // If true, use V basis for X-X0.
    bool useVX = false; // If true, use X-X0 basis for V.

    bool qdeim = false; // If true, use QDEIM instead of GNAT.
};

class ROM_Sampler
{
public:
    ROM_Sampler(ROM_Options const& input, Vector const& S_init)
        : rank(input.rank), tH1size(input.H1FESpace->GetTrueVSize()), tL2size(input.L2FESpace->GetTrueVSize()),
          H1size(input.H1FESpace->GetVSize()), L2size(input.L2FESpace->GetVSize()),
          X(tH1size), dXdt(tH1size), V(tH1size), dVdt(tH1size), E(tL2size), dEdt(tL2size),
          gfH1(input.H1FESpace), gfL2(input.L2FESpace), offsetInit(input.useOffset), energyFraction(input.energyFraction),
          energyFraction_X(input.energyFraction_X), sns(input.SNS), lhoper(input.FOMoper), writeSnapshots(input.parameterID >= 0),
          parameterID(input.parameterID), basename(*input.basename), Voffset(!input.useXV && !input.useVX && !input.mergeXV),
          useXV(input.useXV), useVX(input.useVX)
    {
        const int window = input.window;

        const int max_model_dim_est = int(input.t_final/input.initial_dt + 0.5) + 100;  // Note that this is a rough estimate which may be exceeded, resulting in multiple libROM basis time intervals.
        const int max_model_dim = (input.max_dim > 0) ? input.max_dim : max_model_dim_est;

        std::cout << rank << ": max_model_dim " << max_model_dim << std::endl;

        CAROM::Options x_options = CAROM::Options(tH1size, max_model_dim, 1);
        CAROM::Options e_options = CAROM::Options(tL2size, max_model_dim, 1);
        bool staticSVD = (input.staticSVD || input.randomizedSVD);
        if (!staticSVD)
        {
            x_options.setIncrementalSVD(input.incSVD_linearity_tol,
                                        input.initial_dt,
                                        input.incSVD_sampling_tol,
                                        input.t_final,
                                        true);
            x_options.setMaxBasisDimension(max_model_dim);
            x_options.setSingularValueTol(input.incSVD_singular_value_tol);

            e_options.setIncrementalSVD(input.incSVD_linearity_tol,
                                        input.initial_dt,
                                        input.incSVD_sampling_tol,
                                        input.t_final,
                                        true);
            e_options.setMaxBasisDimension(max_model_dim);
            e_options.setSingularValueTol(input.incSVD_singular_value_tol);
        }
        if (input.randomizedSVD)
        {
            x_options.setRandomizedSVD(true, input.randdimX);
        }
        generator_X = new CAROM::BasisGenerator(
            x_options,
            !staticSVD,
            staticSVD ? BasisFileName(basename, VariableName::X, window, parameterID, input.basisIdentifier) : basename + "/" + ROMBasisName::X + std::to_string(window) + input.basisIdentifier);
        if (input.randomizedSVD)
        {
            x_options.setRandomizedSVD(true, input.randdimV);
        }
        generator_V = new CAROM::BasisGenerator(
            x_options,
            !staticSVD,
            staticSVD ? BasisFileName(basename, VariableName::V, window, parameterID, input.basisIdentifier) : basename + "/" + ROMBasisName::V + std::to_string(window) + input.basisIdentifier);
        if (input.randomizedSVD)
        {
            e_options.setRandomizedSVD(true, input.randdimE);
        }
        generator_E = new CAROM::BasisGenerator(
            e_options,
            !staticSVD,
<<<<<<< HEAD
            staticSVD ? BasisFileName(basename, VariableName::E, window, parameterID, input.basisIdentifier) : basename + "/" + ROMBasisName::E + std::to_string(window) + input.basisIdentifier);
        if (sampleF)
=======
            staticSVD ? BasisFileName(basename, VariableName::E, window, parameterID) : basename + "/" + ROMBasisName::E + std::to_string(window));
        if (!sns)
>>>>>>> dfe66fca
        {
            if (input.randomizedSVD)
            {
                x_options.setRandomizedSVD(true, input.randdimFv);
            }
            generator_Fv = new CAROM::BasisGenerator(
                x_options,
                !staticSVD,
                staticSVD ? BasisFileName(basename, VariableName::Fv, window, parameterID, input.basisIdentifier) : basename + "/" + ROMBasisName::Fv + std::to_string(window) + input.basisIdentifier);
            if (input.randomizedSVD)
            {
                e_options.setRandomizedSVD(true, input.randdimFe);
            }
            generator_Fe = new CAROM::BasisGenerator(
                e_options,
                !staticSVD,
                staticSVD ? BasisFileName(basename, VariableName::Fe, window, parameterID, input.basisIdentifier) : basename + "/" + ROMBasisName::Fe + std::to_string(window) + input.basisIdentifier);
        }

        SetStateVariables(S_init);

        dXdt = 0.0;
        dVdt = 0.0;
        dEdt = 0.0;

        X0 = 0.0;
        V0 = 0.0;
        E0 = 0.0;

        if (offsetInit)
        {
            std::string path_init = (input.offsetType == interpolateOffset) ? basename + "/ROMoffset/param" + std::to_string(parameterID) + "_init" : basename + "/ROMoffset/init";
            initX = new CAROM::Vector(tH1size, true);
            initV = new CAROM::Vector(tH1size, true);
            initE = new CAROM::Vector(tL2size, true);
            Xdiff.SetSize(tH1size);
            Ediff.SetSize(tL2size);

            if (input.offsetType == useInitialState && input.window > 0)
            {
                // Read the initial state in the offline phase
                initX->read(path_init + "X0");
                initV->read(path_init + "V0");
                initE->read(path_init + "E0");
            }
            else
            {
                // Compute and save offsets for the current window in the offline phase
                for (int i=0; i<tH1size; ++i)
                {
                    (*initX)(i) = X[i];
                }

                for (int i=0; i<tH1size; ++i)
                {
                    (*initV)(i) = V[i];
                }

                for (int i=0; i<tL2size; ++i)
                {
                    (*initE)(i) = E[i];
                }

                initX->write(path_init + "X" + std::to_string(window));
                initV->write(path_init + "V" + std::to_string(window));
                initE->write(path_init + "E" + std::to_string(window));
            }
        }
    }

    void SampleSolution(const double t, const double dt, Vector const& S);

    void Finalize(const double t, const double dt, Vector const& S, Array<int> &cutoff, ROM_Options& input);

    int MaxNumSamples()
    {
        return std::max(std::max(generator_X->getNumSamples(), generator_V->getNumSamples()), generator_E->getNumSamples());
    }

private:
    const int H1size;
    const int L2size;
    const int tH1size;
    const int tL2size;

    const int rank;
    double energyFraction;
    double energyFraction_X;

    const int parameterID;
    const bool writeSnapshots;
    std::vector<double> tSnapX, tSnapV, tSnapE, tSnapFv, tSnapFe;

    std::string basename = "run";

    CAROM::BasisGenerator *generator_X, *generator_V, *generator_E, *generator_Fv, *generator_Fe;

    Vector X, X0, Xdiff, Ediff, dXdt, V, V0, dVdt, E, E0, dEdt;

    const bool offsetInit;
    CAROM::Vector *initX = 0;
    CAROM::Vector *initV = 0;
    CAROM::Vector *initE = 0;

    ParGridFunction gfH1, gfL2;

    const bool sns;

    const bool Voffset;
    const bool useXV;
    const bool useVX;

    hydrodynamics::LagrangianHydroOperator *lhoper;

    void SetStateVariables(Vector const& S)
    {
        X0 = X;
        V0 = V;
        E0 = E;

        for (int i=0; i<H1size; ++i)
        {
            gfH1[i] = S[i];
        }

        gfH1.GetTrueDofs(X);

        for (int i=0; i<H1size; ++i)
        {
            gfH1[i] = S[H1size + i];
        }

        gfH1.GetTrueDofs(V);

        for (int i=0; i<L2size; ++i)
        {
            gfL2[i] = S[(2*H1size) + i];
        }

        gfL2.GetTrueDofs(E);
    }

    void SetStateVariableRates(const double dt)
    {
        for (int i=0; i<tH1size; ++i)
        {
            dXdt[i] = (X[i] - X0[i]) / dt;
            dVdt[i] = (V[i] - V0[i]) / dt;
        }

        for (int i=0; i<tL2size; ++i)
        {
            dEdt[i] = (E[i] - E0[i]) / dt;
        }
    }

    std::string BasisFileName(const std::string basename, VariableName v, const int window, const int parameter, const std::string basisIdentifier)
    {
        std::string fileName, path;

        const std::string prefix = (parameter >= 0) ? "var" : "basis";

        switch (v)
        {
        case VariableName::V:
            fileName = "V" + std::to_string(window) + basisIdentifier;
            break;
        case VariableName::E:
            fileName = "E" + std::to_string(window) + basisIdentifier;
            break;
        case VariableName::Fv:
            fileName = "Fv" + std::to_string(window) + basisIdentifier;
            break;
        case VariableName::Fe:
            fileName = "Fe" + std::to_string(window) + basisIdentifier;
            break;
        default:
            fileName = "X" + std::to_string(window) + basisIdentifier;
        }

        path = (parameter >= 0) ? basename + "/param" + std::to_string(parameter) + "_" : basename + "/";
        return path + prefix + fileName;
    }
};

class ROM_Basis
{
public:
    ROM_Basis(ROM_Options const& input, MPI_Comm comm_, const double sFactorX, const double sFactorV);

    ~ROM_Basis()
    {
        delete rX;
        delete rV;
        delete rE;
        delete rX2;
        delete rV2;
        delete rE2;
        delete basisX;
        if (!useXV && !useVX && !mergeXV) delete basisV;
        delete basisE;
        delete basisFv;
        delete basisFe;
        delete spX;
        delete spV;
        delete spE;
        delete sX;
        delete sV;
        delete sE;
        delete BXsp;
        delete BVsp;
        delete BEsp;
        delete BFvsp;
        delete BFesp;
        delete BsinvX;
        delete BsinvV;
        delete BsinvE;
        delete BX0;
        delete initX;
        delete initV;
        delete initE;
        delete initXsp;
        delete initVsp;
        delete initEsp;
        delete BXXinv;
        delete BVVinv;
        delete BEEinv;
        if (!hyperreduce)
        {
            delete fH1;
            delete fL2;
            delete gfH1;
            delete gfL2;
        }
    }

    void Init(ROM_Options const& input, Vector const& S);

    void ReadSolutionBases(const int window);

    void ProjectFOMtoROM(Vector const& f, Vector & r,
                         const bool timeDerivative=false);
    void LiftROMtoFOM(Vector const& r, Vector & f);
    int TotalSize() const {
        return rdimx + rdimv + rdime;
    }

    ParMesh *GetSampleMesh() {
        return sample_pmesh;
    }

    int SolutionSize() const;
    int SolutionSizeSP() const;
    int SolutionSizeFOM() const;

    int SolutionSizeH1SP() const {
        return size_H1_sp;
    }

    int SolutionSizeL2SP() const {
        return size_L2_sp;
    }

    int SolutionSizeH1FOM() const {
        return H1size;
    }

    void LiftToSampleMesh(const Vector &x, Vector &xsp) const;
    void RestrictFromSampleMesh(const Vector &xsp, Vector &x,
                                const bool timeDerivative=false,
                                const bool rhs_without_mass_matrix=false,
                                const DenseMatrix *invMvROM=NULL,
                                const DenseMatrix *invMeROM=NULL) const;

    void RestrictFromSampleMesh_V(const Vector &xsp, Vector &x) const;
    void RestrictFromSampleMesh_E(const Vector &xsp, Vector &x) const;

    void ProjectFromSampleMesh(const Vector &usp, Vector &u,
                               const bool timeDerivative) const;

    void HyperreduceRHS_V(Vector &v) const;
    void HyperreduceRHS_E(Vector &e) const;

    void ProjectFromPreviousWindow(ROM_Options const& input, Vector& romS, int window, int rdimxPrev, int rdimvPrev, int rdimePrev);
    void computeWindowProjection(const ROM_Basis& basisPrev, ROM_Options const& input, const int window);

    void writeSP(ROM_Options const& input, const int window = 0) const;
    void readSP(ROM_Options const& input, const int window = 0);

    void Set_dxdt_Reduced(const Vector &x, Vector &y) const;

    int GetRank() const {
        return rank;
    }

    int GetDimX() const {
        return rdimx;
    }

    int GetDimV() const {
        return rdimv;
    }

    int GetDimE() const {
        return rdime;
    }

    void ApplyEssentialBCtoInitXsp(Array<int> const& ess_tdofs);

    void GetBasisVectorV(const bool sp, const int id, Vector &v) const;
    void GetBasisVectorE(const bool sp, const int id, Vector &v) const;

    CAROM::Matrix *GetBVsp() {
        return BVsp;
    }

    CAROM::Matrix *GetBEsp() {
        return BEsp;
    }

    void ComputeReducedMatrices(bool sns1);

    MPI_Comm comm;

private:
    const bool hyperreduce;
    const bool hyperreduce_prep;
    const bool offsetInit;
    const bool use_sns;
    hydrodynamics::LagrangianHydroOperator *lhoper; // for SNS
    const bool useGramSchmidt;
    int rdimx, rdimv, rdime, rdimfv, rdimfe;
    int nprocs, rank, rowOffsetH1, rowOffsetL2;

    const bool useXV;  // If true, use V basis for X-X0.
    const bool useVX;  // If true, use X-X0 for V.
    const bool mergeXV;  // If true, merge bases for X-X0 and V.

    int H1size;
    int L2size;
    int tH1size;
    int tL2size;

    std::string basisIdentifier;

    CAROM::Matrix* basisX = 0;
    CAROM::Matrix* basisV = 0;
    CAROM::Matrix* basisE = 0;
    CAROM::Matrix* basisFv = 0;
    CAROM::Matrix* basisFe = 0;

    std::string basename = "run";

    CAROM::Vector *fH1, *fL2;

    Vector mfH1, mfL2;

    ParGridFunction* gfH1;
    ParGridFunction* gfL2;

    CAROM::Vector *rX = 0;
    CAROM::Vector *rV = 0;
    CAROM::Vector *rE = 0;

    CAROM::Vector *rX2 = 0;
    CAROM::Vector *rV2 = 0;
    CAROM::Vector *rE2 = 0;

    // For hyperreduction
    std::vector<int> s2sp_X, s2sp_V, s2sp_E;
    ParMesh* sample_pmesh = 0;
    std::vector<int> st2sp;  // mapping from stencil dofs in original mesh (st) to stencil dofs in sample mesh (s+)
    std::vector<int> s2sp_H1;  // mapping from sample dofs in original mesh (s) to stencil dofs in sample mesh (s+)
    std::vector<int> s2sp_L2;  // mapping from sample dofs in original mesh (s) to stencil dofs in sample mesh (s+)

    std::vector<int> sprows;
    std::vector<int> all_sprows;

    std::vector<int> s2sp;   // mapping from sample dofs in original mesh (s) to stencil dofs in sample mesh (s+), for both F and E

    CAROM::Matrix *BXsp = NULL;
    CAROM::Matrix *BVsp = NULL;
    CAROM::Matrix *BEsp = NULL;
    CAROM::Matrix *BFvsp = NULL;
    CAROM::Matrix *BFesp = NULL;

    int size_H1_sp = 0;
    int size_L2_sp = 0;

    CAROM::Vector *spX = NULL;
    CAROM::Vector *spV = NULL;
    CAROM::Vector *spE = NULL;

    CAROM::Vector *sX = NULL;
    CAROM::Vector *sV = NULL;
    CAROM::Vector *sE = NULL;

    CAROM::Matrix *BsinvX = NULL;
    CAROM::Matrix *BsinvV = NULL;
    CAROM::Matrix *BsinvE = NULL;

    CAROM::Matrix *BwinX = NULL;
    CAROM::Matrix *BwinV = NULL;
    CAROM::Matrix *BwinE = NULL;

    CAROM::Vector *initX = 0;
    CAROM::Vector *initV = 0;
    CAROM::Vector *initE = 0;
    CAROM::Vector *initXsp = 0;
    CAROM::Vector *initVsp = 0;
    CAROM::Vector *initEsp = 0;
    CAROM::Vector *BX0 = NULL;

    CAROM::Vector *BtInitDiffX = 0;  // TODO: destructor
    CAROM::Vector *BtInitDiffV = 0;
    CAROM::Vector *BtInitDiffE = 0;

    int numSamplesX = 0;
    int numSamplesV = 0;
    int numSamplesE = 0;

    const bool Voffset;

    const bool RK2AvgFormulation;
    CAROM::Matrix *BXXinv = NULL;
    CAROM::Matrix *BVVinv = NULL;
    CAROM::Matrix *BEEinv = NULL;

    double energyFraction_X;

    const bool use_qdeim;

    void SetupHyperreduction(ParFiniteElementSpace *H1FESpace, ParFiniteElementSpace *L2FESpace, Array<int>& nH1, const int window);

    std::vector<int> paramID_list;
    std::vector<double> coeff_list;
};

class ROM_Operator : public TimeDependentOperator
{
public:
    ROM_Operator(ROM_Options const& input, ROM_Basis *b, Coefficient& rho_coeff,
                 FunctionCoefficient& mat_coeff, const int order_e, const int source,
                 const bool visc, const double cfl, const bool p_assembly, const double cg_tol,
                 const int cg_max_iter, const double ftz_tol,
                 H1_FECollection *H1fec = NULL, FiniteElementCollection *L2fec = NULL);

    virtual void Mult(const Vector &x, Vector &y) const;

    void UpdateSampleMeshNodes(Vector const& romSol);
    double GetTimeStepEstimateSP() const {
        if (!hyperreduce) return 0.0;

        if (rank == 0)
        {
            operSP->ResetTimeStepEstimate();
            dt_est_SP = operSP->GetTimeStepEstimate(fx);
        }

        MPI_Bcast(&dt_est_SP, 1, MPI_DOUBLE, 0, basis->comm);

        return dt_est_SP;
    }

    void StepRK2Avg(Vector &S, double &t, double &dt) const;

    void ApplyHyperreduction(Vector &S);
    void PostprocessHyperreduction(Vector &S, bool keep_data=false);

    ~ROM_Operator()
    {
        delete mat_gf_coeff;
        delete mat_gf;
        delete L2FESpaceSP;
        delete H1FESpaceSP;
        delete mat_fes;
        delete mat_fec;
        delete spmesh;
        delete xsp_gf;
    }

private:
    hydrodynamics::LagrangianHydroOperator *operFOM = NULL;
    hydrodynamics::LagrangianHydroOperator *operSP = NULL;

    Array<int> ess_tdofs;

    ROM_Basis *basis;

    mutable Vector fx, fy;

    const bool hyperreduce;

    int Vsize_l2sp, Vsize_h1sp;
    ParFiniteElementSpace *L2FESpaceSP = 0;
    ParFiniteElementSpace *H1FESpaceSP = 0;
    ParMesh *spmesh = 0;

    ParFiniteElementSpace *mat_fes = 0;
    ParGridFunction *mat_gf = 0;
    GridFunctionCoefficient *mat_gf_coeff = 0;
    L2_FECollection *mat_fec = 0;

    ParGridFunction *xsp_gf = 0;

    const int rank;

    mutable double dt_est_SP = 0.0;

    bool sns1 = false; // Simplify calculation by Eq. (4.4) in arXiv 1809.04064 when using 1st choice of SNS.
    bool noMsolve = false;
    bool useReducedM = false;  // TODO: remove this?

    DenseMatrix invMvROM, invMeROM;

    void ComputeReducedMv();
    void ComputeReducedMe();

    const bool useGramSchmidt;
    DenseMatrix CoordinateBVsp, CoordinateBEsp;
    void InducedInnerProduct(const int id1, const int id2, const int var, const int dim, double& ip);
    void InducedGramSchmidt(const int var, Vector &S);
    void UndoInducedGramSchmidt(const int var, Vector &S, bool keep_data);
};

CAROM::GreedyParameterPointSelector* BuildROMDatabase(ROM_Options& romOptions, std::vector<double>& paramPoints, const int myid, const std::string outputPath,
                      bool& rom_offline, bool& rom_online);

CAROM::GreedyParameterPointSelector* LoadROMDatabase(ROM_Options& romOptions, std::vector<double>& paramPoints, const int myid, const std::string outputPath);

#endif // MFEM_LAGHOS_ROM<|MERGE_RESOLUTION|>--- conflicted
+++ resolved
@@ -185,13 +185,8 @@
         generator_E = new CAROM::BasisGenerator(
             e_options,
             !staticSVD,
-<<<<<<< HEAD
             staticSVD ? BasisFileName(basename, VariableName::E, window, parameterID, input.basisIdentifier) : basename + "/" + ROMBasisName::E + std::to_string(window) + input.basisIdentifier);
-        if (sampleF)
-=======
-            staticSVD ? BasisFileName(basename, VariableName::E, window, parameterID) : basename + "/" + ROMBasisName::E + std::to_string(window));
         if (!sns)
->>>>>>> dfe66fca
         {
             if (input.randomizedSVD)
             {
