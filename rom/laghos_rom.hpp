--- conflicted
+++ resolved
@@ -682,12 +682,7 @@
     DenseMatrix CoordinateBVsp, CoordinateBEsp;
     void InducedInnerProduct(const int id1, const int id2, const int var, const int dim, double& ip);
     void InducedGramSchmidt(const int var, Vector &S);
-<<<<<<< HEAD
-    void UndoInducedGramSchmidt(const int var, Vector &S);
-
-=======
     void UndoInducedGramSchmidt(const int var, Vector &S, bool keep_data);
->>>>>>> 1406a4b6
 };
 
 #endif // MFEM_LAGHOS_ROM