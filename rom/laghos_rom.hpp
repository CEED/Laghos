--- conflicted
+++ resolved
@@ -295,23 +295,6 @@
             dmd_E = new CAROM::AdaptiveDMD(tL2size, input.desired_dt, "G", "LS", input.dmd_closest_rbf);
         }
 
-<<<<<<< HEAD
-        if (!sns)
-        {
-            if (input.dmd_nonuniform)
-            {
-                dmd_Fv = new CAROM::NonuniformDMD(tH1size, input.dmd_init_os_s, input.dmd_init_os_d, input.dmd_mean_os_s, input.dmd_mean_os_d);
-                dmd_Fe = new CAROM::NonuniformDMD(tL2size, input.dmd_init_os_s, input.dmd_init_os_d, input.dmd_mean_os_s, input.dmd_mean_os_d);
-            }
-            else
-            {
-                dmd_Fv = new CAROM::AdaptiveDMD(tH1size, input.desired_dt, "G", "LS", input.dmd_closest_rbf);
-                dmd_Fe = new CAROM::AdaptiveDMD(tL2size, input.desired_dt, "G", "LS", input.dmd_closest_rbf);
-            }
-        }
-
-=======
->>>>>>> 9534a2ce
         SetStateVariables(S_init);
 
         dXdt = 0.0;
