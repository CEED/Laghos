--- conflicted
+++ resolved
@@ -141,10 +141,7 @@
     std::string *basename = NULL;
     std::string *testing_parameter_basename = NULL;
     std::string *hyperreduce_basename = NULL;
-<<<<<<< HEAD
-=======
     std::string initSamples_basename = "";
->>>>>>> dc676a80
 
     std::string basisIdentifier = "";
     std::string greedyParam = "bef";
@@ -632,12 +629,7 @@
 
     void writePDweights(const int id, const int window = 0) const;
 
-<<<<<<< HEAD
-    double GetOffsetX(const int idx)
-    {
-=======
     double GetOffsetX(const int idx) const {
->>>>>>> dc676a80
         return (*initX)(idx);
     }
 
@@ -728,10 +720,7 @@
     std::string basename = "run";
     std::string testing_parameter_basename = "run";
     std::string hyperreduce_basename = "run";
-<<<<<<< HEAD
-=======
     std::string initSamples_basename = "";
->>>>>>> dc676a80
 
     CAROM::Vector *fH1, *fL2;
 
