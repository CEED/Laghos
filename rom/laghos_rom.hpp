--- conflicted
+++ resolved
@@ -139,13 +139,9 @@
     ParFiniteElementSpace *L2FESpace = NULL; // FOM L2 FEM space
 
     std::string *basename = NULL;
-<<<<<<< HEAD
-    std::string *solution_basename = NULL;
-    std::string initSamples_basename = "";
-=======
     std::string *testing_parameter_basename = NULL;
     std::string *hyperreduce_basename = NULL;
->>>>>>> 28c00b2f
+    std::string initSamples_basename = "";
 
     std::string basisIdentifier = "";
     std::string greedyParam = "bef";
@@ -719,13 +715,9 @@
     CAROM::Matrix* basisFe = 0;
 
     std::string basename = "run";
-<<<<<<< HEAD
-    std::string solution_basename = "run";
-    std::string initSamples_basename = "";
-=======
     std::string testing_parameter_basename = "run";
     std::string hyperreduce_basename = "run";
->>>>>>> 28c00b2f
+    std::string initSamples_basename = "";
 
     CAROM::Vector *fH1, *fL2;
 
