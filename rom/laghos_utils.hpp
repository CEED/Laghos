--- conflicted
+++ resolved
@@ -12,17 +12,13 @@
 
 void split_line(const string &line, vector<string> &words);
 
-<<<<<<< HEAD
-void WriteOfflineParam(int dim, double dt, ROM_Options& romOptions, const int numWindows, const char* twfile, std::string paramfile, const bool printStatus);
-=======
 void DeleteROMSolution(std::string outputPath);
 
 void ReadGreedyPhase(bool& rom_offline, bool& rom_online, bool& rom_restore, bool& rom_calc_rel_error_nonlocal, bool& rom_calc_rel_error_local, ROM_Options& romOptions, std::string greedyfile);
 
 void WriteGreedyPhase(bool& rom_offline, bool& rom_online, bool& rom_restore, bool& rom_calc_rel_error_nonlocal, bool& rom_calc_rel_error_local, ROM_Options& romOptions, std::string greedyfile);
 
-int WriteOfflineParam(int dim, double dt, ROM_Options& romOptions, const int numWindows, const char* twfile, std::string paramfile, const bool printStatus);
->>>>>>> 78266b78
+void WriteOfflineParam(int dim, double dt, ROM_Options& romOptions, const int numWindows, const char* twfile, std::string paramfile, const bool printStatus);
 
 void VerifyOfflineParam(int& dim, double &dt, ROM_Options& romOptions, const int numWindows, const char* twfile, std::string paramfile, const bool rom_offline);
 
