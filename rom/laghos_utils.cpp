#include <fstream>
#include <iostream>
#include <sstream>

#include "laghos_utils.hpp"

using namespace std;

void BasisGeneratorFinalSummary(CAROM::BasisGenerator* bg, const double energyFraction, int & cutoff, const bool printout)
{
    const int rom_dim = bg->getSpatialBasis()->numColumns();
    const CAROM::Vector* sing_vals = bg->getSingularValues();

    MFEM_VERIFY(rom_dim <= sing_vals->dim(), "");

    double sum = 0.0;
    for (int sv = 0; sv < sing_vals->dim(); ++sv) {
        sum += (*sing_vals)(sv);
    }

    double partialSum = 0.0;
    for (int sv = 0; sv < sing_vals->dim(); ++sv) {
        partialSum += (*sing_vals)(sv);
        if (partialSum / sum > energyFraction)
        {
            cutoff = sv+1;
            break;
        }
    }

    if (printout) cout << "Take first " << cutoff << " of " << sing_vals->dim() << " basis vectors" << endl;
}

void PrintSingularValues(const int rank, const std::string& basename, const std::string& name, CAROM::BasisGenerator* bg, const bool usingWindows, const int window)
{
    const CAROM::Vector* sing_vals = bg->getSingularValues();

    char tmp[100];
    sprintf(tmp, ".%06d", rank);

    std::string fullname = (usingWindows) ? basename + "/sVal" + name + std::to_string(window) + tmp : basename + "/sVal" + name + tmp;

    std::ofstream ofs(fullname.c_str(), std::ofstream::out);
    ofs.precision(16);

    for (int sv = 0; sv < sing_vals->dim(); ++sv) {
        ofs << (*sing_vals)(sv) << endl;
    }

    ofs.close();
}

int ReadTimesteps(std::string const& path, std::vector<double>& time)
{
    int nsteps = 0;
    std::string nsfile(path + "/num_steps");

    {
        std::ifstream ifsn(nsfile.c_str());
        ifsn >> nsteps;
        ifsn.close();
    }

    MFEM_VERIFY(nsteps > 0, "");
    time.assign(nsteps, -1.0);

    std::string tsfile(path + "/timesteps.csv");
    std::ifstream ifs(tsfile.c_str());

    if (!ifs.is_open())
    {
        cout << "Error: invalid file" << endl;
        return 1;  // invalid file
    }

    string line, word;
    int count = 0;
    while (getline(ifs, line))
    {
        if (count >= nsteps)
        {
            cout << "Error reading CSV file. Read more than " << nsteps << " lines" << endl;
            ifs.close();
            return 3;
        }

        stringstream s(line);
        vector<string> row;

        while (getline(s, word, ','))
            row.push_back(word);

        if (row.size() != 1)
        {
            cout << "Error: CSV file does not specify exactly 1 parameter" << endl;
            ifs.close();
            return 2;  // incorrect number of parameters
        }

        time[count++] = stod(row[0]);
    }

    ifs.close();

    if (count != nsteps)
    {
        cout << "Error reading CSV file. Read " << count << " lines but expected " << nsteps << endl;
        return 3;
    }

    return 0;
}

int ReadTimeWindows(const int nw, std::string twfile, Array<double>& twep, const bool printStatus)
{
    if (printStatus) cout << "Reading time windows from file " << twfile << endl;

    std::ifstream ifs(twfile.c_str());

    if (!ifs.is_open())
    {
        cout << "Error: invalid file" << endl;
        return 1;  // invalid file
    }

    twep.SetSize(nw);

    string line, word;
    int count = 0;
    while (getline(ifs, line))
    {
        if (count >= nw)
        {
            cout << "Error reading CSV file. Read more than " << nw << " lines" << endl;
            ifs.close();
            return 3;
        }

        stringstream s(line);
        vector<string> row;

        while (getline(s, word, ','))
            row.push_back(word);

        if (row.size() != 1)
        {
            cout << "Error: CSV file does not specify exactly 1 parameter" << endl;
            ifs.close();
            return 2;  // incorrect number of parameters
        }

        twep[count] = stod(row[0]);

        if (printStatus) cout << "Using time window " << count << " with end time " << twep[count] << endl;
        count++;
    }

    ifs.close();

    if (count != nw)
    {
        cout << "Error reading CSV file. Read " << count << " lines but expected " << nw << endl;
        return 3;
    }

    return 0;
}

int ReadTimeWindowParameters(const int nw, std::string twfile, Array<double>& twep, Array2D<int>& twparam, double sFactor[], const bool printStatus, const bool sns)
{
    if (printStatus) cout << "Reading time window parameters from file " << twfile << endl;

    std::ifstream ifs(twfile.c_str());

    if (!ifs.is_open())
    {
        cout << "Error: invalid file" << endl;
        return 1;  // invalid file
    }

    // Parameters to read for each time window:
    // end time, rdimx, rdimv, rdime
    const int nparamRead = sns ? 4 : 6; // number of parameters to read for each time window

    // Add 3 more parameters for nsamx, nsamv, nsame
    const int nparam = nparamRead + 3;

    twep.SetSize(nw);
    twparam.SetSize(nw, nparam - 1);

    string line, word;
    int count = 0;
    while (getline(ifs, line))
    {
        if (count >= nw)
        {
            cout << "Error reading CSV file. Read more than " << nw << " lines" << endl;
            ifs.close();
            return 3;
        }

        stringstream s(line);
        vector<string> row;

        while (getline(s, word, ','))
            row.push_back(word);

        if (row.size() != nparamRead)
        {
            cout << "Error: CSV file does not specify " << nparamRead << " parameters" << endl;
            ifs.close();
            return 2;  // incorrect number of parameters
        }

        twep[count] = stod(row[0]);
        for (int i=0; i<nparamRead-1; ++i)
            twparam(count,i) = stoi(row[i+1]);

        // Setting nsamx, nsamv, nsame
        twparam(count, nparamRead-1) = sFactor[0] * twparam(count, 0);
        twparam(count, nparamRead)   = sFactor[1] * twparam(count, sns ? 1 : 3);
        twparam(count, nparamRead+1) = sFactor[2] * twparam(count, sns ? 2 : 4);

        if (printStatus)
        {
            if (sns) cout << "Using time window " << count << " with end time " << twep[count] << ", rdimx " << twparam(count,0)
                              << ", rdimv " << twparam(count,1) << ", rdime " << twparam(count,2) << ", nsamx " << twparam(count,3)
                              << ", nsamv " << twparam(count,4) << ", nsame " << twparam(count,5) << endl;
            else cout << "Using time window " << count << " with end time " << twep[count] << ", rdimx " << twparam(count,0)
                          << ", rdimv " << twparam(count,1) << ", rdime " << twparam(count,2) << ", rdimfv " << twparam(count,3)
                          << ", rdimfe " << twparam(count,4) << ", nsamx " << twparam(count,5)
                          << ", nsamv " << twparam(count,6) << ", nsame " << twparam(count,7) << endl;
        }

        count++;
    }

    ifs.close();

    if (count != nw)
    {
        cout << "Error reading CSV file. Read " << count << " lines but expected " << nw << endl;
        return 3;
    }

    return 0;
}

void split_line(const std::string &line, std::vector<std::string> &words)
{
    words.clear();
    std::istringstream iss(line);
    std::string new_word;
    while (std::getline(iss, new_word, ' ')) {
        words.push_back(new_word);
    }
}

void SetWindowParameters(Array2D<int> const& twparam, ROM_Options & romOptions)
{
    const int w = romOptions.window;
    romOptions.dimX = min(romOptions.max_dimX, twparam(w,0));
    romOptions.dimV = min(romOptions.max_dimV, twparam(w,1));
    romOptions.dimE = min(romOptions.max_dimE, twparam(w,2));
    romOptions.dimFv = romOptions.SNS ? romOptions.dimV : min(romOptions.max_dimFv, twparam(w,3));
    romOptions.dimFe = romOptions.SNS ? romOptions.dimE : min(romOptions.max_dimFe, twparam(w,4));

    const int oss = (romOptions.SNS) ? 3 : 5;
    romOptions.sampX = twparam(w,oss);
    romOptions.sampV = twparam(w,oss+1);
    romOptions.sampE = twparam(w,oss+2);
}

<<<<<<< HEAD
void AppendPrintParGridFunction(std::ofstream *ofs, ParGridFunction *gf)
{
    Vector tv(gf->ParFESpace()->GetTrueVSize());
    gf->GetTrueDofs(tv);

    for (int i=0; i<tv.Size(); ++i)
        *ofs << tv[i] << std::endl;
}

void PrintParGridFunction(const int rank, const std::string& name, ParGridFunction *gf)
{
    Vector tv(gf->ParFESpace()->GetTrueVSize());
    gf->GetTrueDofs(tv);

    char tmp[100];
    sprintf(tmp, ".%06d", rank);

    std::string fullname = name + tmp;

    std::ofstream ofs(fullname.c_str(), std::ofstream::out);
    ofs.precision(16);

    for (int i=0; i<tv.Size(); ++i)
        ofs << tv[i] << std::endl;

    ofs.close();
}

void PrintDiffParGridFunction(NormType normtype, const int rank, const std::string& name, ParGridFunction *gf)
{
    Vector tv(gf->ParFESpace()->GetTrueVSize());

    char tmp[100];
    sprintf(tmp, ".%06d", rank);

    std::string fullname = name + tmp;

    std::ifstream ifs(fullname.c_str());

    for (int i=0; i<tv.Size(); ++i)
    {
        double d;
        ifs >> d;
        tv[i] = d;
    }

    ifs.close();

    ParGridFunction rgf(gf->ParFESpace());
    rgf.SetFromTrueDofs(tv);

    PrintNormsOfParGridFunctions(normtype, rank, name, &rgf, gf, true);
=======
void writeNum(int num, std::string file_name) {
    ofstream file;
    file.open(file_name);
    file << num << endl;
    file.close();
}

// read data from from text.txt and store it in vector v
void readNum(int& num, std::string file_name) {
    ifstream file;
    file.open(file_name);
    string line;
    getline(file, line);
    num = stoi(line);
    file.close();
}

void writeDouble(double num, std::string file_name) {
    ofstream file;
    file.open(file_name);
    file << std::fixed << std::setprecision(16) << num <<endl;
    file.close();
}

// read data from from text.txt and store it in vector v
void readDouble(double& num, std::string file_name) {
    ifstream file;
    file.open(file_name);
    string line;
    getline(file, line);
    num = stod(line);
    file.close();
}

void writeVec(vector<int> v, std::string file_name) {
    ofstream file;
    file.open(file_name);
    for(int i=0; i<v.size(); ++i) {
        file << v[i] << endl;
    }
    file.close();
}

// read data from from text.txt and store it in vector v
void readVec(vector<int> &v, std::string file_name) {
    ifstream file;
    file.open(file_name);
    string line;
    while(getline(file, line)) {
        v.push_back(stoi(line));
    }
    file.close();
>>>>>>> 4170a258
}<|MERGE_RESOLUTION|>--- conflicted
+++ resolved
@@ -271,7 +271,6 @@
     romOptions.sampE = twparam(w,oss+2);
 }
 
-<<<<<<< HEAD
 void AppendPrintParGridFunction(std::ofstream *ofs, ParGridFunction *gf)
 {
     Vector tv(gf->ParFESpace()->GetTrueVSize());
@@ -324,7 +323,8 @@
     rgf.SetFromTrueDofs(tv);
 
     PrintNormsOfParGridFunctions(normtype, rank, name, &rgf, gf, true);
-=======
+}
+
 void writeNum(int num, std::string file_name) {
     ofstream file;
     file.open(file_name);
@@ -377,5 +377,4 @@
         v.push_back(stoi(line));
     }
     file.close();
->>>>>>> 4170a258
 }