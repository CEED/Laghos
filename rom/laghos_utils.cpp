--- conflicted
+++ resolved
@@ -6,9 +6,6 @@
 
 using namespace std;
 
-<<<<<<< HEAD
-void BasisGeneratorFinalSummary(CAROM::BasisGenerator* bg, const double energyFraction, int & cutoff, const std::string cutoffOutputPath, const bool printout)
-=======
 void split_line(const std::string &line, std::vector<std::string> &words)
 {
     words.clear();
@@ -86,8 +83,7 @@
     return 0;
 }
 
-void BasisGeneratorFinalSummary(CAROM::BasisGenerator* bg, const double energyFraction, int & cutoff, const bool printout)
->>>>>>> b2305974
+void BasisGeneratorFinalSummary(CAROM::BasisGenerator* bg, const double energyFraction, int & cutoff, const std::string cutoffOutputPath, const bool printout)
 {
     const int rom_dim = bg->getSpatialBasis()->numColumns();
     const CAROM::Vector* sing_vals = bg->getSingularValues();
@@ -393,7 +389,7 @@
     ofs.close();
 }
 
-void PrintDiffParGridFunction(NormType normtype, const int rank, const std::string& name, ParGridFunction *gf)
+double PrintDiffParGridFunction(NormType normtype, const int rank, const std::string& name, ParGridFunction *gf)
 {
     Vector tv(gf->ParFESpace()->GetTrueVSize());
 
@@ -416,7 +412,7 @@
     ParGridFunction rgf(gf->ParFESpace());
     rgf.SetFromTrueDofs(tv);
 
-    PrintNormsOfParGridFunctions(normtype, rank, name, &rgf, gf, true);
+    return PrintNormsOfParGridFunctions(normtype, rank, name, &rgf, gf, true);
 }
 
 void writeNum(int num, std::string file_name) {
@@ -473,8 +469,8 @@
     file.close();
 }
 
-void PrintNormsOfParGridFunctions(NormType normtype, const int rank, const std::string& name, ParGridFunction *f1, ParGridFunction *f2,
-                                  const bool scalar)
+double PrintNormsOfParGridFunctions(NormType normtype, const int rank, const std::string& name, ParGridFunction *f1, ParGridFunction *f2,
+                                    const bool scalar)
 {
     ConstantCoefficient zero(0.0);
     Vector zerov(3);
@@ -613,6 +609,8 @@
 
     ofs.close();
 
+    return relDIFFnorm;
+
 }
 
 void PrintL2NormsOfParGridFunctions(const int rank, const std::string& name, ParGridFunction *f1, ParGridFunction *f2,
