--- conflicted
+++ resolved
@@ -198,25 +198,13 @@
 void SetWindowParameters(Array2D<int> const& twparam, ROM_Options & romOptions)
 {
     const int w = romOptions.window;
-<<<<<<< HEAD
     romOptions.dimX = min(romOptions.max_dimX, twparam(w,0));
     romOptions.dimV = min(romOptions.max_dimV, twparam(w,1));
     romOptions.dimE = min(romOptions.max_dimE, twparam(w,2));
-    if (romOptions.RHSbasis)
-    {
-        romOptions.dimFv = min(romOptions.max_dimFv, twparam(w,3));
-        romOptions.dimFe = min(romOptions.max_dimFe, twparam(w,4));
-    }
-    const int oss = romOptions.RHSbasis ? 5 : 3;
-=======
-    romOptions.dimX = twparam(w,0);
-    romOptions.dimV = twparam(w,1);
-    romOptions.dimE = twparam(w,2);
-    romOptions.dimFv = romOptions.SNS ? romOptions.dimV : twparam(w,3);
-    romOptions.dimFe = romOptions.SNS ? romOptions.dimE : twparam(w,4);
+    romOptions.dimFv = romOptions.SNS ? romOptions.dimV : min(romOptions.max_dimFv, twparam(w,3));
+    romOptions.dimFe = romOptions.SNS ? romOptions.dimE : min(romOptions.max_dimFe, twparam(w,4));
 
     const int oss = (romOptions.SNS) ? 3 : 5;
->>>>>>> 0962ae76
     romOptions.sampX = twparam(w,oss);
     romOptions.sampV = twparam(w,oss+1);
     romOptions.sampE = twparam(w,oss+2);
