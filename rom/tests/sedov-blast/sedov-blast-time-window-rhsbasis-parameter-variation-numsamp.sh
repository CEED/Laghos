--- conflicted
+++ resolved
@@ -2,19 +2,11 @@
 testNames=(fom online)
 case $subTestNum in
   1)
-<<<<<<< HEAD
-    $LAGHOS -m data/cube01_hex.mesh -pt 211 -tf 0.025 -offline -romsvds -romos -rostype previous -romsrhs -bef 1.0 -rpar 0 -writesol
-    $MERGE -nset 1 -romos -rostype previous -rhs -nwinsamp 20 -nwinover 5
+    $LAGHOS -m data/cube01_hex.mesh -pt 211 -tf 0.025 -offline -romsvds -romos -rostype interpolate -romsrhs -bef 1.0 -rpar 0 -writesol
+    $MERGE -nset 1 -romos -rostype interpolate -rhs -nwinsamp 20 -nwinover 5
     ;;
   2)
-    $LAGHOS -m data/cube01_hex.mesh -pt 211 -tf 0.025 -online -romhr -romos -rostype previous -sfacx 1 -sfacv 32 -sface 32 -soldiff -romgs -romsrhs -bef 1.0 -nwin 2 -twp twpTemp.csv
-=======
-    $LAGHOS -m data/cube01_hex.mesh -pt 211 -tf 0.1 -offline -romsvds -romos -rostype interpolate -romsrhs -bef 1.0 -rpar 0 -writesol
-    $MERGE -nset 1 -romos -rostype interpolate -rhs -nwinsamp 125 -nwinover 30
-    ;;
-  2)
-    $LAGHOS -m data/cube01_hex.mesh -pt 211 -tf 0.1 -online -romhrprep -romos -rostype interpolate -sfacx 1 -sfacv 32 -sface 32 -soldiff -romgs -romsrhs -bef 1.0 -nwin 2 -twp twpTemp.csv
-    $LAGHOS_SERIAL -m data/cube01_hex.mesh -pt 211 -tf 0.1 -online -romhr -romos -rostype interpolate -sfacx 1 -sfacv 32 -sface 32 -soldiff -romgs -romsrhs -bef 1.0 -nwin 2 -twp twpTemp.csv
->>>>>>> 12eab592
+    $LAGHOS -m data/cube01_hex.mesh -pt 211 -tf 0.025 -online -romhrprep -romos -rostype interpolate -sfacx 1 -sfacv 32 -sface 32 -soldiff -romgs -romsrhs -bef 1.0 -nwin 2 -twp twpTemp.csv
+    $LAGHOS_SERIAL -m data/cube01_hex.mesh -pt 211 -tf 0.025 -online -romhr -romos -rostype interpolate -sfacx 1 -sfacv 32 -sface 32 -soldiff -romgs -romsrhs -bef 1.0 -nwin 2 -twp twpTemp.csv
     ;;
 esac