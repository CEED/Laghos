--- conflicted
+++ resolved
@@ -8,12 +8,8 @@
     $LAGHOS -m data/cube01_hex.mesh -pt 211 -tf 0.025 -online -romsvds -romos -rostype load -sfacx 10 -sfacv 10 -sface 10 -soldiff -romsrhs -nwin 2 -twp twpTemp.csv -romgs
     ;;
   3)
-<<<<<<< HEAD
-    $LAGHOS -m data/cube01_hex.mesh -pt 211 -tf 0.025 -online -romsvds -romos -rostype load -sfacx 10 -sfacv 10 -sface 10 -soldiff -romsrhs -nwin 2 -twp twpTemp.csv -romgs -romhr
-=======
-    $LAGHOS -m data/cube01_hex.mesh -pt 211 -tf 0.05 -online -romsvds -romos -rostype load -sfacx 10 -sfacv 10 -sface 10 -soldiff -romsrhs -nwin 2 -twp twpTemp.csv -romgs -romhrprep
-    $LAGHOS_SERIAL -m data/cube01_hex.mesh -pt 211 -tf 0.05 -online -romsvds -romos -rostype load -sfacx 10 -sfacv 10 -sface 10 -soldiff -romsrhs -nwin 2 -twp twpTemp.csv -romgs -romhr
->>>>>>> 12eab592
+    $LAGHOS -m data/cube01_hex.mesh -pt 211 -tf 0.025 -online -romsvds -romos -rostype load -sfacx 10 -sfacv 10 -sface 10 -soldiff -romsrhs -nwin 2 -twp twpTemp.csv -romgs -romhrprep
+    $LAGHOS_SERIAL -m data/cube01_hex.mesh -pt 211 -tf 0.025 -online -romsvds -romos -rostype load -sfacx 10 -sfacv 10 -sface 10 -soldiff -romsrhs -nwin 2 -twp twpTemp.csv -romgs -romhr
     ;;
   4)
     $LAGHOS -m data/cube01_hex.mesh -pt 211 -restore -nwin 2 -twp twpTemp.csv -romsrhs
