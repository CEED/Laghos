NUM_PARALLEL_PROCESSORS=8
testNames=(offline online romhr restore)
case $subTestNum in
  1)
    $LAGHOS -m data/cube01_hex.mesh -pt 211 -tf 0.01 -offline -ef 0.9999 -nwin 4 -tw "$BASE_DIR"/tests/sedov-blast/sedov-blast-time-window.csv -writesol -romsvds -romsrhs
    ;;
  2)
<<<<<<< HEAD
    $LAGHOS -m data/cube01_hex.mesh -pt 211 -tf 0.01 -online -romgs -nwin 4 -soldiff
    ;;
  3)
    $LAGHOS -m data/cube01_hex.mesh -pt 211 -tf 0.01 -online -romgs -romhrprep -nwin 4
    $LAGHOS_SERIAL -m data/cube01_hex.mesh -pt 211 -tf 0.01 -online -romgs -romhr -nwin 4
    ;;
  4)
    $LAGHOS -m data/cube01_hex.mesh -pt 211 -restore -nwin 4 -soldiff
=======
    $LAGHOS -m data/cube01_hex.mesh -pt 211 -tf 0.01 -online -romgs -nwin 4 -twp twpTemp.csv -soldiff -romsrhs
    ;;
  3)
    $LAGHOS -m data/cube01_hex.mesh -pt 211 -tf 0.01 -online -romgs -romhrprep -nwin 4 -twp twpTemp.csv -romsrhs
    $LAGHOS_SERIAL -m data/cube01_hex.mesh -pt 211 -tf 0.01 -online -romgs -romhr -nwin 4 -twp twpTemp.csv -romsrhs
    ;;
  4)
    $LAGHOS -m data/cube01_hex.mesh -pt 211 -restore -nwin 4 -twp twpTemp.csv -soldiff -romsrhs
>>>>>>> 0962ae76
    ;;
esac<|MERGE_RESOLUTION|>--- conflicted
+++ resolved
@@ -5,7 +5,6 @@
     $LAGHOS -m data/cube01_hex.mesh -pt 211 -tf 0.01 -offline -ef 0.9999 -nwin 4 -tw "$BASE_DIR"/tests/sedov-blast/sedov-blast-time-window.csv -writesol -romsvds -romsrhs
     ;;
   2)
-<<<<<<< HEAD
     $LAGHOS -m data/cube01_hex.mesh -pt 211 -tf 0.01 -online -romgs -nwin 4 -soldiff
     ;;
   3)
@@ -14,15 +13,5 @@
     ;;
   4)
     $LAGHOS -m data/cube01_hex.mesh -pt 211 -restore -nwin 4 -soldiff
-=======
-    $LAGHOS -m data/cube01_hex.mesh -pt 211 -tf 0.01 -online -romgs -nwin 4 -twp twpTemp.csv -soldiff -romsrhs
-    ;;
-  3)
-    $LAGHOS -m data/cube01_hex.mesh -pt 211 -tf 0.01 -online -romgs -romhrprep -nwin 4 -twp twpTemp.csv -romsrhs
-    $LAGHOS_SERIAL -m data/cube01_hex.mesh -pt 211 -tf 0.01 -online -romgs -romhr -nwin 4 -twp twpTemp.csv -romsrhs
-    ;;
-  4)
-    $LAGHOS -m data/cube01_hex.mesh -pt 211 -restore -nwin 4 -twp twpTemp.csv -soldiff -romsrhs
->>>>>>> 0962ae76
     ;;
 esac