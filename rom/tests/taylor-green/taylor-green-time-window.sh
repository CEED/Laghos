NUM_PARALLEL_PROCESSORS=8
testNames=(offline online romhr restore)
case $subTestNum in
  1)
    $LAGHOS -p 0 -rs 2 -iv -cfl 0.5 -tf 0.008 -pa -offline -writesol -romsvds -nwin 2 -tw "$BASE_DIR"/tests/taylor-green/taylor-green-time-window.csv -romsrhs
    ;;
  2)
<<<<<<< HEAD
    $LAGHOS -p 0 -rs 2 -iv -cfl 0.5 -tf 0.008 -pa -online -romgs -soldiff -nwin 2
    ;;
  3)
    $LAGHOS -p 0 -rs 2 -iv -cfl 0.5 -tf 0.008 -pa -online -romgs -romhrprep -nwin 2
    $LAGHOS_SERIAL -p 0 -rs 2 -iv -cfl 0.5 -tf 0.008 -pa -online -romgs -romhr -nwin 2
    ;;
  4)
    $LAGHOS -p 0 -rs 2 -iv -cfl 0.5 -tf 0.008 -pa -restore -nwin 2 -soldiff
=======
    $LAGHOS -p 0 -rs 2 -iv -cfl 0.5 -tf 0.008 -pa -online -romgs -soldiff -nwin 2 -twp twpTemp.csv -romsrhs
    ;;
  3)
    $LAGHOS -p 0 -rs 2 -iv -cfl 0.5 -tf 0.008 -pa -online -romgs -romhrprep -nwin 2 -twp twpTemp.csv -romsrhs
    $LAGHOS_SERIAL -p 0 -rs 2 -iv -cfl 0.5 -tf 0.008 -pa -online -romgs -romhr -nwin 2 -twp twpTemp.csv -romsrhs
    ;;
  4)
    $LAGHOS -p 0 -rs 2 -iv -cfl 0.5 -tf 0.008 -pa -restore -nwin 2 -twp twpTemp.csv -soldiff -romsrhs
>>>>>>> 0962ae76
    ;;
esac<|MERGE_RESOLUTION|>--- conflicted
+++ resolved
@@ -5,7 +5,6 @@
     $LAGHOS -p 0 -rs 2 -iv -cfl 0.5 -tf 0.008 -pa -offline -writesol -romsvds -nwin 2 -tw "$BASE_DIR"/tests/taylor-green/taylor-green-time-window.csv -romsrhs
     ;;
   2)
-<<<<<<< HEAD
     $LAGHOS -p 0 -rs 2 -iv -cfl 0.5 -tf 0.008 -pa -online -romgs -soldiff -nwin 2
     ;;
   3)
@@ -14,15 +13,5 @@
     ;;
   4)
     $LAGHOS -p 0 -rs 2 -iv -cfl 0.5 -tf 0.008 -pa -restore -nwin 2 -soldiff
-=======
-    $LAGHOS -p 0 -rs 2 -iv -cfl 0.5 -tf 0.008 -pa -online -romgs -soldiff -nwin 2 -twp twpTemp.csv -romsrhs
-    ;;
-  3)
-    $LAGHOS -p 0 -rs 2 -iv -cfl 0.5 -tf 0.008 -pa -online -romgs -romhrprep -nwin 2 -twp twpTemp.csv -romsrhs
-    $LAGHOS_SERIAL -p 0 -rs 2 -iv -cfl 0.5 -tf 0.008 -pa -online -romgs -romhr -nwin 2 -twp twpTemp.csv -romsrhs
-    ;;
-  4)
-    $LAGHOS -p 0 -rs 2 -iv -cfl 0.5 -tf 0.008 -pa -restore -nwin 2 -twp twpTemp.csv -soldiff -romsrhs
->>>>>>> 0962ae76
     ;;
 esac