--- conflicted
+++ resolved
@@ -5,19 +5,11 @@
     $LAGHOS -p 3 -m data/box01_hex.mesh -rs 1 -tf 0.04 -cfl 0.05 -pa -offline -writesol -romsvds -romsrhs
     ;;
   2)
-<<<<<<< HEAD
     $LAGHOS -p 3 -m data/box01_hex.mesh -rs 1 -tf 0.04 -cfl 0.05 -pa -online -romgs -rdimx 1 -rdimv 4 -rdime 3 -soldiff
     ;;
   3)
     $LAGHOS -p 3 -m data/box01_hex.mesh -rs 1 -tf 0.04 -cfl 0.05 -pa -online -romgs -rdimx 1 -rdimv 4 -rdime 3 -rdimfv 5 -rdimfe 4 -romhrprep -nsamx 6 -nsamv 448 -nsame 10
     $LAGHOS_SERIAL -p 3 -m data/box01_hex.mesh -rs 1 -tf 0.04 -cfl 0.05 -pa -online -romgs -rdimx 1 -rdimv 4 -rdime 3 -rdimfv 5 -rdimfe 4 -romhr -nsamx 6 -nsamv 448 -nsame 10
-=======
-    $LAGHOS -p 3 -m data/box01_hex.mesh -rs 1 -tf 0.04 -cfl 0.05 -pa -online -romgs -rdimx 1 -rdimv 4 -rdime 3 -soldiff -romsrhs
-    ;;
-  3)
-    $LAGHOS -p 3 -m data/box01_hex.mesh -rs 1 -tf 0.04 -cfl 0.05 -pa -online -romgs -rdimx 1 -rdimv 4 -rdime 3 -rdimfv 5 -rdimfe 4 -romhrprep -nsamx 6 -nsamv 448 -nsame 10 -romsrhs
-    $LAGHOS_SERIAL -p 3 -m data/box01_hex.mesh -rs 1 -tf 0.04 -cfl 0.05 -pa -online -romgs -rdimx 1 -rdimv 4 -rdime 3 -rdimfv 5 -rdimfe 4 -romhr -nsamx 6 -nsamv 448 -nsame 10 -romsrhs
->>>>>>> 0962ae76
     ;;
   4)
     $LAGHOS -p 3 -m data/box01_hex.mesh -rs 1 -tf 0.04 -cfl 0.05 -pa -restore -rdimx 1 -rdimv 4 -rdime 3 -soldiff -romsrhs
