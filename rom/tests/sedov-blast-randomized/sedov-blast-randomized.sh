--- conflicted
+++ resolved
@@ -5,7 +5,6 @@
     $LAGHOS -m data/cube01_hex.mesh -pt 211 -tf 0.01 -offline -writesol -romsvdrm -randdimx 2 -randdimv 12 -randdime 6 -romsrhs
     ;;
   2)
-<<<<<<< HEAD
     $LAGHOS -m data/cube01_hex.mesh -pt 211 -tf 0.01 -online -romgs -rdimx 2 -rdimv 11 -rdime 5 -soldiff
     ;;
   3)
@@ -15,17 +14,6 @@
   4)
     $LAGHOS -m data/cube01_hex.mesh -pt 211 -tf 0.01 -online -romgs -rdimx 2 -rdimv 11 -rdime 5 -rdimfv 16 -rdimfe 9 -romhrprep -qdeim
     $LAGHOS_SERIAL -m data/cube01_hex.mesh -pt 211 -tf 0.01 -online -romgs -rdimx 2 -rdimv 11 -rdime 5 -rdimfv 16 -rdimfe 9 -romhr -qdeim
-=======
-    $LAGHOS -m data/cube01_hex.mesh -pt 211 -tf 0.01 -online -romgs -rdimx 2 -rdimv 11 -rdime 5 -soldiff -romsrhs
-    ;;
-  3)
-    $LAGHOS -m data/cube01_hex.mesh -pt 211 -tf 0.01 -online -romgs -romhrprep -rdimx 2 -rdimv 11 -rdime 5 -rdimfv 16 -rdimfe 9 -sfacx 6 -sfacv 20 -sface 2 -romsrhs
-    $LAGHOS_SERIAL -m data/cube01_hex.mesh -pt 211 -tf 0.01 -online -romgs -romhr -rdimx 2 -rdimv 11 -rdime 5 -rdimfv 16 -rdimfe 9 -sfacx 6 -sfacv 20 -sface 2 -romsrhs
-    ;;
-  4)
-    $LAGHOS -m data/cube01_hex.mesh -pt 211 -tf 0.01 -online -romgs -rdimx 2 -rdimv 11 -rdime 5 -rdimfv 16 -rdimfe 9 -romhrprep -qdeim -romsrhs
-    $LAGHOS_SERIAL -m data/cube01_hex.mesh -pt 211 -tf 0.01 -online -romgs -rdimx 2 -rdimv 11 -rdime 5 -rdimfv 16 -rdimfe 9 -romhr -qdeim -romsrhs
->>>>>>> 0962ae76
     ;;
   5)
     $LAGHOS -m data/cube01_hex.mesh -pt 211 -tf 0.01 -restore -rdimx 2 -rdimv 11 -rdime 5 -soldiff -romsrhs
