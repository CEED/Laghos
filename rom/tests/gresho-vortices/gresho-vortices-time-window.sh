NUM_PARALLEL_PROCESSORS=8
testNames=(offline online romhr restore)
case $subTestNum in
  1)
    $LAGHOS -p 4 -m data/square_gresho.mesh -rs 3 -ok 3 -ot 2 -tf 0.1 -s 7 -offline -ef 0.9999 -writesol -romsvds -nwin 4 -tw "$BASE_DIR"/tests/gresho-vortices/gresho-vortices-time-window.csv -sdim 800 -romsrhs
    ;;
  2)
<<<<<<< HEAD
    $LAGHOS -p 4 -m data/square_gresho.mesh -rs 3 -ok 3 -ot 2 -tf 0.1 -s 7 -online -romgs -soldiff -romsvds -nwin 4 
    ;;
  3)
    $LAGHOS -p 4 -m data/square_gresho.mesh -rs 3 -ok 3 -ot 2 -tf 0.1 -s 7 -online -romgs -romhrprep -romsvds -sfacx 50 -sfacv 50 -sface 50 -nwin 4
    $LAGHOS_SERIAL -p 4 -m data/square_gresho.mesh -rs 3 -ok 3 -ot 2 -tf 0.1 -s 7 -online -romgs -romhr -romsvds -sfacx 50 -sfacv 50 -sface 50 -nwin 4
    ;;
  4)
    $LAGHOS -p 4 -m data/square_gresho.mesh -rs 3 -ok 3 -ot 2 -tf 0.1 -s 7 -restore -nwin 4 -soldiff
=======
    $LAGHOS -p 4 -m data/square_gresho.mesh -rs 3 -ok 3 -ot 2 -tf 0.1 -s 7 -online -romgs -soldiff -romsvds -nwin 4 -twp twpTemp.csv -romsrhs 
    ;;
  3)
    $LAGHOS -p 4 -m data/square_gresho.mesh -rs 3 -ok 3 -ot 2 -tf 0.1 -s 7 -online -romgs -romhrprep -romsvds -sfacx 50 -sfacv 50 -sface 50 -nwin 4 -twp twpTemp.csv -romsrhs
    $LAGHOS_SERIAL -p 4 -m data/square_gresho.mesh -rs 3 -ok 3 -ot 2 -tf 0.1 -s 7 -online -romgs -romhr -romsvds -sfacx 50 -sfacv 50 -sface 50 -nwin 4 -twp twpTemp.csv -romsrhs
    ;;
  4)
    $LAGHOS -p 4 -m data/square_gresho.mesh -rs 3 -ok 3 -ot 2 -tf 0.1 -s 7 -restore -nwin 4 -twp twpTemp.csv -soldiff -romsrhs
>>>>>>> 0962ae76
    ;;
esac<|MERGE_RESOLUTION|>--- conflicted
+++ resolved
@@ -5,7 +5,6 @@
     $LAGHOS -p 4 -m data/square_gresho.mesh -rs 3 -ok 3 -ot 2 -tf 0.1 -s 7 -offline -ef 0.9999 -writesol -romsvds -nwin 4 -tw "$BASE_DIR"/tests/gresho-vortices/gresho-vortices-time-window.csv -sdim 800 -romsrhs
     ;;
   2)
-<<<<<<< HEAD
     $LAGHOS -p 4 -m data/square_gresho.mesh -rs 3 -ok 3 -ot 2 -tf 0.1 -s 7 -online -romgs -soldiff -romsvds -nwin 4 
     ;;
   3)
@@ -14,15 +13,5 @@
     ;;
   4)
     $LAGHOS -p 4 -m data/square_gresho.mesh -rs 3 -ok 3 -ot 2 -tf 0.1 -s 7 -restore -nwin 4 -soldiff
-=======
-    $LAGHOS -p 4 -m data/square_gresho.mesh -rs 3 -ok 3 -ot 2 -tf 0.1 -s 7 -online -romgs -soldiff -romsvds -nwin 4 -twp twpTemp.csv -romsrhs 
-    ;;
-  3)
-    $LAGHOS -p 4 -m data/square_gresho.mesh -rs 3 -ok 3 -ot 2 -tf 0.1 -s 7 -online -romgs -romhrprep -romsvds -sfacx 50 -sfacv 50 -sface 50 -nwin 4 -twp twpTemp.csv -romsrhs
-    $LAGHOS_SERIAL -p 4 -m data/square_gresho.mesh -rs 3 -ok 3 -ot 2 -tf 0.1 -s 7 -online -romgs -romhr -romsvds -sfacx 50 -sfacv 50 -sface 50 -nwin 4 -twp twpTemp.csv -romsrhs
-    ;;
-  4)
-    $LAGHOS -p 4 -m data/square_gresho.mesh -rs 3 -ok 3 -ot 2 -tf 0.1 -s 7 -restore -nwin 4 -twp twpTemp.csv -soldiff -romsrhs
->>>>>>> 0962ae76
     ;;
 esac