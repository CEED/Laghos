#!/bin/bash

#SBATCH -N 1
#SBATCH -t 1:00:00
<<<<<<< HEAD
#SBATCH -p pdebug
=======
#SBATCH -p pbatch
>>>>>>> 063a4c44
#SBATCH -o sbatch.log
#SBATCH --open-mode truncate

###############################################################################
# SET UP
###############################################################################

# Stop at failure
stopAtFailure=false
absolute=false
dryRun=false
useOldTests=false
useUserAsBaseline=false

# Skip setup (git pull, make))
${skipSetup:=false}

# Get options
while getopts ":ah:i:l:e:xh:th:dh:fh" o;
do
	case "${o}" in
		a)
			absolute=true
			;;
		i)
			i=${OPTARG}
      ;;
		l)
			BASELINE_LIBS_DIR=${OPTARG}
	     ;;
    e)
      e=${OPTARG}
      ;;
		x)
      useOldTests=true
      ;;
		t)
      useUserAsBaseline=true
      ;;
		d)
			dryRun=true
			;;
		f)
			stopAtFailure=true
			;;
    *)
			echo "Unknown option. Refer to REGRESSIONTEST.md"
			exit 1
      ;;
    esac
done
shift $((OPTIND-1))

# If both include and exclude are set, fail
if [[ -n "${i}" ]] && [[ -n "${e}" ]]; then
    echo "Choose only include or exclude, not both."
		exit 1
fi

# If both useUserAsBaseline and absolute are set, fail
if [[ "$useUserAsBaseline" == "true" ]] && [[ "$absolute" == "true" ]]; then
    echo "Choose only -t or -a, not both."
		exit 1
fi

if [[ "$useOldTests" == "true" ]] && [[ "$absolute" == "true" ]]; then
    echo "Choose only -x or -a, not both."
		exit 1
fi

# Save directory of this script
if [[ -f "$PWD/runRegressionTests.sh" ]]; then
	DIR=$PWD
elif [[ -f "$PWD/tests/runRegressionTests.sh" ]]; then
	DIR=$PWD/tests
else
	echo "Run tests from the Laghos or Laghos/tests directory"
fi

# Accumulate tests to run
testsToRun=( $i )
testsToExclude=( $e )
if [[ ${#testsToRun[@]} -eq 0 ]];
then
	echo "Running all tests"
	for file in $DIR/*;
	do
		fileName="$(basename "$file")"

		# Exclude tests from user option
		if [[ " ${testsToExclude[@]} " =~ " ${fileName} " ]]; then
			echo "${file} skipped"
			continue 1
		fi

		# Add test
    if [[ -d "$file" ]] && [[ $fileName != "Laghos" ]] && [[ $fileName != "results" ]]; then
			testsToRun+=($fileName)
    fi
	done
fi

# Check whether tests exist
for simulation in "${testsToRun[@]}"
do

	# Check if simulation directory exists
	if [ ! -d $DIR/$simulation ]; then
		echo "$simulation test directory doesn't exist. Please try again."
		exit 1
	fi
done

###############################################################################
# COMPILATION
###############################################################################

# Check machine
case "$(uname -s)" in
    Linux*)
		  COMMAND="srun -p pdebug"
			MACHINE="Linux";;
    Darwin*)
		  COMMAND="mpirun -oversubscribe"
			MACHINE="Darwin";;
    *)
			echo "The regression tests can only run on Linux and MAC."
			exit 1
esac

# Create results directory
RESULTS_DIR=$DIR/results

# Save directory of the new Laghos executable
BASE_DIR=$DIR/..

# Save directory of the baseline Laghos executable
if [[ "$absolute" == "true" ]]; then
	BASELINE_LAGHOS_DIR=$DIR/Laghos
else
	BASELINE_LAGHOS_DIR=$DIR/Laghos/rom
fi

# Get LIBS_DIR
LIBS_DIR="$BASE_DIR/dependencies"
if [ -z ${BASELINE_LIBS_DIR+x} ]; then
	BASELINE_LIBS_DIR=$LIBS_DIR
fi


# If skipping setup, don't do make
if [[ "$skipSetup" == "false" ]];
then

	# Cleaning the regression test directory
	make clean --directory=$BASE_DIR LIBS_DIR="$LIBS_DIR" > /dev/null

	echo "Setting up test suite"
	echo "For detailed logs of the regression tests, please check tests/results."

	if [ ! -d $RESULTS_DIR ]; then
	  mkdir -p $RESULTS_DIR;
	else
	  rm -rf $RESULTS_DIR/*
	fi

	# Create regression test log file
	setupLogFile=${RESULTS_DIR}/setup.log
	touch $setupLogFile >> $setupLogFile 2>&1

	echo "Cleaned the regression test directory and user branch build" >> $setupLogFile 2>&1

	# Compile the C++ comparators
	echo "Compiling the comparator files" >> $setupLogFile 2>&1
	make regtest --directory=$BASE_DIR LIBS_DIR="$LIBS_DIR" >> $setupLogFile 2>&1

	# Check if make built correctly
	if [[ $? -ne 0 ]];
	then
		echo "The regtest comparators failed to build." | tee -a $setupLogFile
		exit 1
	fi

	# If skipping setup, don't do make
	if [[ "$useUserAsBaseline" == "true" ]];
	then

		# Clone and compile user branch as baseline
		echo "Cloning $(git branch | sed -n '/\* /s///p') as the baseline branch" >> $setupLogFile 2>&1
		git -C $DIR clone -b "$(git branch | sed -n '/\* /s///p')" https://github.com/CEED/Laghos.git >> $setupLogFile 2>&1
	elif [[ "$absolute" == "true" ]]; then

		# Clone and compile master as branch
		echo "Cloning master as the baseline branch" >> $setupLogFile 2>&1
		git -C $DIR clone https://github.com/CEED/Laghos.git >> $setupLogFile 2>&1
		sed '/using namespace mfem;/r PrintParGridFunction.txt' Laghos/laghos.cpp | sed '/MFEM_VERIFY(!check || checks == 2, "Check error!");/r PrintParGridFunctionCall.txt' > temp.cpp && mv temp.cpp Laghos/laghos.cpp

	else

		# Clone and compile rom branch of Laghos as baseline
		echo "Cloning rom as the baseline branch" >> $setupLogFile 2>&1
		git -C $DIR clone -b rom https://github.com/CEED/Laghos.git >> $setupLogFile 2>&1
	fi

	# Safety check
	rm -rf $BASELINE_LAGHOS_DIR/.git

	# Check that rom branch of Laghos is present
	if [ ! -d $BASELINE_LAGHOS_DIR ]; then
		echo "Baseline Laghos directory could not be cloned" | tee -a $setupLogFile
		exit 1
	fi

	# Build the user branch executable
	echo "Building the user branch" >> $setupLogFile 2>&1
	make --directory=$BASE_DIR LIBS_DIR="$LIBS_DIR" >> $setupLogFile 2>&1

	# Check if make built correctly
	if [[ $? -ne 0 ]];
	then
		echo "The user branch failed to build." | tee -a $setupLogFile
		exit 1
	fi

	# Build merge
	make merge --directory=$BASE_DIR LIBS_DIR="$LIBS_DIR" >> $setupLogFile 2>&1

	# Check if make built correctly
	if [[ $? -ne 0 ]];
	then
		echo "The user branch merge executable failed to build." | tee -a $setupLogFile
		exit 1
	fi

	# Build the baseline Laghos executable
	echo "Building the baseline branch" >> $setupLogFile 2>&1
	echo "Using $BASELINE_LIBS_DIR as the baseline libs directory." >> $setupLogFile 2>&1
	if [[ "$absolute" == "false" ]]; then
		make --directory=$BASELINE_LAGHOS_DIR LIBS_DIR="$BASELINE_LIBS_DIR" >> $setupLogFile 2>&1
	else
		make --directory=$BASELINE_LAGHOS_DIR MFEM_DIR="$BASELINE_LIBS_DIR/libROM/dependencies/mfem" >> $setupLogFile 2>&1
	fi

	# Check if make built correctly
	if [[ $? -ne 0 ]];
	then
		echo "The baseline branch failed to build." | tee -a $setupLogFile
	  exit 1
	fi

	if [[ "$absolute" == "false" ]]; then
		# Build merge
		make merge --directory=$BASELINE_LAGHOS_DIR LIBS_DIR="$BASELINE_LIBS_DIR" >> $setupLogFile 2>&1

		# Check if make built correctly
		if [[ $? -ne 0 ]];
		then
			echo "The baseline branch merge executable failed to build." | tee -a $setupLogFile
			exit 1
		fi
	fi
fi

# If running on slurm, parallelize the tests.
if [[ -z "$SLURM" ]]; then
	if [[ $0 == *"slurm"* ]]; then
		OPTIONS=""
		if [[ "$stopAtFailure" == "true" ]];
		then
			OPTIONS="$OPTIONS -f"
		fi
		if [[ "$useOldTests" == "true" ]];
		then
			OPTIONS="$OPTIONS -x"
		fi
		if [[ "$dryRun" == "true" ]];
		then
			OPTIONS="$OPTIONS -d"
		fi
		if [[ "$absolute" == "true" ]];
		then
			OPTIONS="$OPTIONS -a"
		fi
		SLURM=true
		for simulation in "${testsToRun[@]}"
		do
			echo "Forking child. Check ${RESULTS_DIR}/${simulation}-results.log for immediate results."
			skipSetup=true SLURM=true $DIR/runRegressionTests.sh $OPTIONS -i $simulation >> ${RESULTS_DIR}/${simulation}-results.log 2>&1 &
		done
		echo "After all processes are finished, results will be concatenated and outputted to ${RESULTS_DIR}/sbatch-results.log."
		wait
		echo "Finished. Check ${RESULTS_DIR}/sbatch-results.log"
		cat ${RESULTS_DIR}/*-results.log > ${RESULTS_DIR}/sbatch-results.log
		exit 0
	else
		SLURM=false
	fi
fi

###############################################################################
# RUN TESTS
###############################################################################

# Test number counter
testNum=0
testNumFail=0
testNumPass=0

# Run all tests
for simulation in "${testsToRun[@]}"
do
	echo "$simulation"

	# Run every script in each test directory
	for script in ${DIR}/${simulation}/*;
	do

		if [[ "$script" == *".sh" ]]; then

      # Get script name without extension
			scriptName=$(basename $script)
			if [[ "$useOldTests" == "true" ]]; then
				oldScript=${BASELINE_LAGHOS_DIR}/tests/${simulation}/$scriptName
			fi
	    scriptName="${scriptName%.*}"

			if [[ "$absolute" == "true" ]] && [[ "$scriptName" != "absolute"* ]]; then
				continue
			elif [[ "$absolute" == "false" ]] && [[ "$scriptName" == "absolute"* ]]; then
				continue
			fi

			subTestNum=0
			parallel=false
			NUM_PARALLEL_PROCESSORS=0

			# Get test names
			. "$script"

			while true;
			do

				if [[ "$parallel" == "false" ]];
				then
					HEADER="$COMMAND -n 1"
					testName="${testNames[$subTestNum]}"
					OUTPUT_DIR=${scriptName}
				else
					HEADER="$COMMAND -n $NUM_PARALLEL_PROCESSORS"
					testName="${testNames[$subTestNum]}-parallel"
					OUTPUT_DIR="${scriptName}-parallel"
				fi
				MERGE="$HEADER ./merge -o ${OUTPUT_DIR}"
				GREEDY="./scripts/laghos_regression_test_greedy_alg_launcher.sh"

				# Update subtest numbers
				subTestNum=$((subTestNum+1))

				# Get testtype
				RAN_COMMAND=$(awk "/$subTestNum\)/{f=1;next} /;;/{f=0} f" $script | grep -E '\$LAGHOS|\$GREEDY')
				if [[ $RAN_COMMAND == *"writesol"* ]]; then
					testtype=fom
				elif [[ $RAN_COMMAND == *"romhr"* ]]; then
					testtype=romhr
					rm -rf ${BASELINE_LAGHOS_DIR}/run/${OUTPUT_DIR}/ROMsol/*
					rm -rf ${BASE_DIR}/run/${OUTPUT_DIR}/ROMsol/*
				elif [[ $RAN_COMMAND == *"online"* ]]; then
					testtype=online
					rm -rf ${BASELINE_LAGHOS_DIR}/run/${OUTPUT_DIR}/ROMsol/*
					rm -rf ${BASE_DIR}/run/${OUTPUT_DIR}/ROMsol/*
				elif [[ $RAN_COMMAND == *"restore"* ]]; then

					# If absolute, restore can be skipped
					if [[ "$absolute" == "false" ]]; then
						testtype=restore
					else
						continue
					fi
				else
					if [[ "$parallel" == "false" ]] && [[ $NUM_PARALLEL_PROCESSORS -ne 0 ]];
					then
						parallel=true
						subTestNum=0
						continue
					else
						break
					fi
				fi

				# Update test numbers
				testNum=$((testNum+1))

				# Test failed boolean variable
				testFailed=false

				# Create simulation results log file
				simulationLogFile="${RESULTS_DIR}/${scriptName}-${testName}.log"
				touch $simulationLogFile

				set_pass() {
					testNumPass=$((testNumPass+1))
					if [[ $SLURM == "true" ]]; then
						echo "$testNum. ${scriptName}-${testName}: PASS"
					else
						echo -e "\\r\033[0K$testNum. ${scriptName}-${testName}: PASS"
					fi
					echo "${scriptName}-${testName}: PASS" >> $simulationLogFile
				}

				set_fail() {
					testFailed=true
					testNumFail=$((testNumFail+1))
					if [[ $SLURM == "true" ]]; then
						echo "$testNum. ${scriptName}-${testName}: FAIL"
					else
						echo -e "\\r\033[0K$testNum. ${scriptName}-${testName}: FAIL"
					fi
					echo "${scriptName}-${testName}: FAIL" >> $simulationLogFile
					if [[ "$stopAtFailure" == "true" ]];
					then
						exit 1
					fi
				}
				if [[ $SLURM == "false" ]]; then
					echo -n "$testNum. ${scriptName}-${testName}: RUNNING"
				fi

				if [[ "$absolute" == "true" ]]; then

					# Absolute on master branch requires different options for running Laghos
					if [[ "$testtype" == "fom" ]]; then
						mkdir -p $BASELINE_LAGHOS_DIR/run/${OUTPUT_DIR}
						LAGHOS="$HEADER laghos -k run/${OUTPUT_DIR}/Laghos"

						# Run simulation from master branch
						echo "Running baseline simulation for comparison" >> $simulationLogFile 2>&1
						echo "++ $LAGHOS $absoluteFOMOptions" >> $simulationLogFile 2>&1
						(cd $BASELINE_LAGHOS_DIR && eval "$LAGHOS $absoluteFOMOptions" >> $simulationLogFile 2>&1)
					fi

				else
					LAGHOS="$HEADER laghos -o ${OUTPUT_DIR}"
					LAGHOS_SERIAL="$COMMAND -n 1 laghos -o ${OUTPUT_DIR}"

					# Run simulation from baseline branch
					echo "Running baseline simulation for comparison" >> $simulationLogFile 2>&1
					if [[ "$useOldTests" == "true" ]]; then
						(cd $BASELINE_LAGHOS_DIR && set -o xtrace && . "$oldScript") >> $simulationLogFile 2>&1
					else
						(cd $BASELINE_LAGHOS_DIR && set -o xtrace && . "$script") >> $simulationLogFile 2>&1
					fi
				fi

				# Check if simulation failed
				if [[ "$?" -ne 0 ]];
				then
					echo "Something went wrong running the baseline simulation with the
					test script: $scriptName." >> $simulationLogFile 2>&1
					set_fail

					# Skip to next test
					continue 1
				fi

				# Run simulation from current branch
				LAGHOS="$HEADER laghos -o ${OUTPUT_DIR}"
				LAGHOS_SERIAL="$COMMAND -n 1 laghos -o ${OUTPUT_DIR}"
				echo "Running new simulation for regression testing" >> $simulationLogFile 2>&1
				(cd $BASE_DIR && set -o xtrace && . "$script") >> $simulationLogFile 2>&1

				# Check if simulation failed
				if [[ "$?" -ne 0 ]];
				then
					echo "Something went wrong running the new user branch simulation with the
					 test script: $scriptName" >> $simulationLogFile 2>&1
					set_fail

					# Skip to next test
					continue 1
				fi

				# Necessary for now, mkdir in C++ does something weird where bash can't find the file
				ls $BASELINE_LAGHOS_DIR/run > /dev/null
				ls $BASE_DIR/run > /dev/null

				# If doing dry run, skip comparisons
				if [[ "$dryRun" == "false" ]]; then

					# Check if comparison failed
					check_fail() {
						if [[ "${PIPESTATUS[0]}" -ne 0 ]];
						then
							set_fail

							# Skip to next test
							break 1
						fi
					}

					# Check if a file exists on the user branch
					check_exists() {
						if [ ! -f $targetTestFile ]; then
							echo "${fileName} exists on the baseline branch, but not on the user branch." >> $simulationLogFile 2>&1
							set_fail

							# Skip to next test
							break 1
						fi
					}

					if [[ "$absolute" == "false" ]]; then

						# Find number of steps simulation took in rom-dev to compare final timestep later
						cmp -s "$BASELINE_LAGHOS_DIR/run/${OUTPUT_DIR}/num_steps" "$BASE_DIR/run/${OUTPUT_DIR}/num_steps" > /dev/null
						if [[ $? -eq 1 ]]; then
							echo "The number of time steps are different from the baseline." >> $simulationLogFile 2>&1
							set_fail
							continue 1
						fi

						if [[ -f $BASELINE_LAGHOS_DIR/run/${OUTPUT_DIR}/num_steps ]]; then
							num_steps="$(cat $BASELINE_LAGHOS_DIR/run/${OUTPUT_DIR}/num_steps)"
						fi

						# After simulations complete, compare results
						for baselineTestFile in $BASELINE_LAGHOS_DIR/run/${OUTPUT_DIR}/*
						do
							fileName="$(basename "$baselineTestFile")"

							# Skip if not correct file type to compare
							check_file_type() {
								if [[ $testtype == "fom" ]]; then
									if [[ "$fileName" != "basis"*".000000" ]] && [[ "$fileName" != "Sol"*".000000" ]] &&
									[[ "$fileName" != "sVal"*".000000" ]]; then
										continue 1
									fi
									if [[ "$fileName" == *"norms.000000" ]]; then
										continue 1
									fi
								elif [[ $testtype == "romhr" ]]; then
									if [[ "$fileName" != "ROMsol" ]]; then
										continue 1
									fi
								elif [[ $testtype == "online" ]]; then
									if [[ "$fileName" != "ROMsol" ]]; then
										continue 1
									fi
								elif [[ $testtype == "restore" ]]; then
									if [[ "$fileName" != *"_gf.000000" ]] && [[ "$fileName" != *"norms.000000" ]]; then
										continue 1
									fi
								fi
							}
							check_file_type

							# Compare last timestep of ROMSol solutions
							if [[ -d "$baselineTestFile" ]] && [[ "$fileName" == "ROMsol" ]]; then
									last_rom_step=$(ls $baselineTestFile -1 | sed -e s/[^0-9]//g | sort -nr | head -n1)
									echo "Comparing: "$fileName"/romS_$last_rom_step" >> $simulationLogFile 2>&1
									targetTestFile="$BASE_DIR/run/${OUTPUT_DIR}/$fileName/romS_$last_rom_step"
									check_exists
									baselineTestFile="$baselineTestFile/romS_$last_rom_step"
									if [[ "$parallel" == "true" ]]; then
										$($DIR/./solutionComparator "$baselineTestFile" "$targetTestFile" "1.0e-5" "1" >> $simulationLogFile 2>&1)
									else
										$($DIR/./solutionComparator "$baselineTestFile" "$targetTestFile" "1.0e-5" "1" >> $simulationLogFile 2>&1)
									fi
									check_fail

							# Compare FOM basis
							elif [[ "$fileName" == "basis"* ]]; then
								echo "Comparing: ${fileName%.*}" >> $simulationLogFile 2>&1
								targetTestFile="$BASE_DIR/run/${OUTPUT_DIR}/$fileName"
								check_exists
								baselineTestFile="${baselineTestFile%.*}"
								targetTestFile="${targetTestFile%.*}"
								if [[ "$parallel" == "true" ]]; then
									$($HEADER $DIR/./basisComparator "$baselineTestFile" "$targetTestFile" "1.0e-14" "$NUM_PARALLEL_PROCESSORS" >> $simulationLogFile 2>&1)
								else
									$($DIR/./basisComparator "$baselineTestFile" "$targetTestFile" "1.0e-14" "1" >> $simulationLogFile 2>&1)
								fi
								check_fail

							# Compare singular values and norms
							elif [[ "$fileName" == "sVal"* ]] || [[ "$fileName" == *"norms"* ]]; then
								echo "Comparing: ${fileName%.*}" >> $simulationLogFile 2>&1
								targetTestFile="$BASE_DIR/run/${OUTPUT_DIR}/$fileName"
								check_exists
								if [[ "$parallel" == "true" ]]; then
									$($DIR/./fileComparator "$baselineTestFile" "$targetTestFile" "1.0e-7" >> $simulationLogFile 2>&1)
								else
									$($DIR/./fileComparator "$baselineTestFile" "$targetTestFile" "1.0e-7" >> $simulationLogFile 2>&1)
								fi
								check_fail

							# Compare solutions
							elif [[ "$fileName" == "Sol"* ]] ; then
								echo "Comparing: ${fileName%.*}" >> $simulationLogFile 2>&1
								targetTestFile="$BASE_DIR/run/${OUTPUT_DIR}/$fileName"
								check_exists
								if [[ "$parallel" == "true" ]]; then
									$($DIR/./solutionComparator "$baselineTestFile" "$targetTestFile" "1.0e-7" "$NUM_PARALLEL_PROCESSORS" >> $simulationLogFile 2>&1)
								else
									$($DIR/./solutionComparator "$baselineTestFile" "$targetTestFile" "1.0e-7" "1" >> $simulationLogFile 2>&1)
								fi
								check_fail

							# Compare _gf
							elif [[ "$fileName" == *"_gf"* ]] ; then
								echo "Comparing: $fileName" >> $simulationLogFile 2>&1
								targetTestFile="$BASE_DIR/run/${OUTPUT_DIR}/$fileName"
								check_exists
								if [[ "$parallel" == "true" ]]; then
									$($DIR/./solutionComparator "$baselineTestFile" "$targetTestFile" "1.0e-5" "$NUM_PARALLEL_PROCESSORS" >> $simulationLogFile 2>&1)
								else
									$($DIR/./solutionComparator "$baselineTestFile" "$targetTestFile" "1.0e-5" "1" >> $simulationLogFile 2>&1)
								fi
								check_fail
							fi
						done
					else
						if [[ "$testtype" == "fom" ]]; then
							offlineSpeed=$(sed -n -e 's/^.*Total time: //p' $simulationLogFile)
							# After simulations complete, compare results
							for baselineTestFile in $BASELINE_LAGHOS_DIR/run/${OUTPUT_DIR}/*
							do
								fileName="$(basename "$baselineTestFile")"

								if [[ "$fileName" == "Sol"*".000000" ]]; then
									echo "Comparing: ${fileName%.*}" >> $simulationLogFile 2>&1
									targetTestFile="$BASE_DIR/run/${OUTPUT_DIR}/$fileName"
									check_exists
									if [[ "$parallel" == "true" ]]; then
										$($DIR/./solutionComparator "$baselineTestFile" "$targetTestFile" "$absoluteFOMTolParallel" "$NUM_PARALLEL_PROCESSORS" >> $simulationLogFile 2>&1)
									else
										$($DIR/./solutionComparator "$baselineTestFile" "$targetTestFile" "$absoluteFOMTol" "1" >> $simulationLogFile 2>&1)
									fi
									check_fail
								fi
							done
						elif [[ "$testtype" == "online" ]] || [[ "$testtype" == "romhr" ]]; then
							onlineSpeed=$(sed -n -e 's/^.*Total time: //p' $simulationLogFile)

							# After simulations complete, compare results
							for targetTestFile in $BASE_DIR/run/${OUTPUT_DIR}/*
							do
								fileName="$(basename "$targetTestFile")"

								# Compare singular values and norms
								if [[ "$fileName" == *"norms.000000" ]]; then
									echo "Checking norms: ${fileName%.*}" >> $simulationLogFile 2>&1
									relErrorNorm=$(sed -n -e 's/^.*Rel. DIFF norm //p' $targetTestFile)
									if [[ "$parallel" == "true" ]]; then
										$($DIR/./checkError "$relErrorNorm" "$absoluteRelErrorTolParallel" >> $simulationLogFile 2>&1)
									else
										$($DIR/./checkError "$relErrorNorm" "$absoluteRelErrorTol" >> $simulationLogFile 2>&1)
									fi
									check_fail
								fi
							done
							if [[ "$testFailed" == "false" ]] && [[ "$parallel" == "false" ]]; then
								echo "Checking speedup" >> $simulationLogFile 2>&1
								$($DIR/./computeSpeedup "$offlineSpeed" "$onlineSpeed" "$speedupTol" >> $simulationLogFile 2>&1)
								if [[ "${PIPESTATUS[0]}" -ne 0 ]];
								then
									set_fail
								fi
							fi
						fi
					fi
				fi

				# Passed
				if [[ "$testFailed" == "false" ]]; then
					set_pass
				fi
			done
		fi
	done
done



echo "${testNumPass} passed, ${testNumFail} failed out of ${testNum} tests"
if [[ $testNumFail -ne 0 ]]; then
	exit 1
fi<|MERGE_RESOLUTION|>--- conflicted
+++ resolved
@@ -2,11 +2,7 @@
 
 #SBATCH -N 1
 #SBATCH -t 1:00:00
-<<<<<<< HEAD
-#SBATCH -p pdebug
-=======
 #SBATCH -p pbatch
->>>>>>> 063a4c44
 #SBATCH -o sbatch.log
 #SBATCH --open-mode truncate
 
