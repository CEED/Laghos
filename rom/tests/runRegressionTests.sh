--- conflicted
+++ resolved
@@ -20,11 +20,7 @@
 ${skipSetup:=false}
 
 # Get options
-<<<<<<< HEAD
-while getopts ":i:l:e:th:dh:fh" o;
-=======
-while getopts ":ah:i:e:th:dh:fh" o;
->>>>>>> 95ccd58b
+while getopts ":ah:i:l:e:th:dh:fh" o;
 do
 	case "${o}" in
 		a)
@@ -234,16 +230,12 @@
 
 	# Build the baseline Laghos executable
 	echo "Building the baseline branch" >> $setupLogFile 2>&1
-<<<<<<< HEAD
 	echo "Using $BASELINE_LIBS_DIR as the baseline libs directory." >> $setupLogFile 2>&1
-	make --directory=$BASELINE_LAGHOS_DIR LIBS_DIR="$BASELINE_LIBS_DIR" >> $setupLogFile 2>&1
-=======
 	if [[ "$absolute" == "false" ]]; then
-		make --directory=$BASELINE_LAGHOS_DIR LIBS_DIR="$LIBS_DIR" >> $setupLogFile 2>&1
+		make --directory=$BASELINE_LAGHOS_DIR LIBS_DIR="$BASELINE_LIBS_DIR" >> $setupLogFile 2>&1
 	else
-		make --directory=$BASELINE_LAGHOS_DIR MFEM_DIR="$LIBS_DIR/mfem" >> $setupLogFile 2>&1
-	fi
->>>>>>> 95ccd58b
+		make --directory=$BASELINE_LAGHOS_DIR MFEM_DIR="$BASELINE_LIBS_DIR/mfem" >> $setupLogFile 2>&1
+	fi
 
 	# Check if make built correctly
 	if [[ $? -ne 0 ]];
@@ -252,14 +244,9 @@
 	  exit 1
 	fi
 
-<<<<<<< HEAD
-	# Build merge
-	make merge --directory=$BASELINE_LAGHOS_DIR LIBS_DIR="$BASELINE_LIBS_DIR" >> $setupLogFile 2>&1
-=======
 	if [[ "$absolute" == "false" ]]; then
 		# Build merge
-		make merge --directory=$BASELINE_LAGHOS_DIR LIBS_DIR="$LIBS_DIR" >> $setupLogFile 2>&1
->>>>>>> 95ccd58b
+		make merge --directory=$BASELINE_LAGHOS_DIR LIBS_DIR="$BASELINE_LIBS_DIR" >> $setupLogFile 2>&1
 
 		# Check if make built correctly
 		if [[ $? -ne 0 ]];
