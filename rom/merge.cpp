--- conflicted
+++ resolved
@@ -396,23 +396,6 @@
         numBasisWindows = 1;
     }
 
-<<<<<<< HEAD
-    offsetStyle trueOffsetType = getOffsetStyle(offsetType);
-    MFEM_VERIFY(trueOffsetType != saveLoadOffset, "-rostype load is not compatible with parametric ROM")
-
-    std::ifstream infile_offlineParam(outputPath + "/offline_param.csv");
-    MFEM_VERIFY(infile_offlineParam.is_open(), "Parameter record file does not exist.");
-    std::string line;
-    std::vector<std::string> words;
-    std::getline(infile_offlineParam, line);
-    split_line(line, words);
-    MFEM_VERIFY(std::stoi(words[0]) == useOffset, "-romos option does not match record.");
-    MFEM_VERIFY(std::stoi(words[1]) == trueOffsetType, "-romostype option does not match record.");
-    MFEM_VERIFY(std::stoi(words[2]) == SNS, "-romsns option does not match record.");
-    MFEM_VERIFY(std::stoi(words[3]) == numWindows, "-nwin option does not match record.");
-    MFEM_VERIFY(std::strcmp(words[5].c_str(), twfile) == 0, "-tw option does not match record.");
-    infile_offlineParam.close();
-=======
     romOptions.offsetType = getOffsetStyle(offsetType);
     MFEM_VERIFY(romOptions.offsetType != saveLoadOffset, "-rostype load is not compatible with parametric ROM")
 
@@ -420,7 +403,6 @@
     double dt; // dummy
     std::string offlineParam_outputPath = outputPath + "/offline_param.csv";
     VerifyOfflineParam(dim, dt, romOptions, numWindows, twfile, offlineParam_outputPath, true);
->>>>>>> 7dfd99b2
 
     Array<int> snapshotSize(nset);
     Array<int> snapshotSizeFv(nset);
