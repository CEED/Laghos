--- conflicted
+++ resolved
@@ -1312,15 +1312,6 @@
     if (useVX)
         basisV = basisX;
 
-<<<<<<< HEAD
-    if (RHSbasis)
-    {
-        basisFv = ReadBasisROM(rank, basename + "/" + ROMBasisName::Fv + std::to_string(window) + basisIdentifier, tH1size, 0, rdimfv);
-        basisFe = ReadBasisROM(rank, basename + "/" + ROMBasisName::Fe + std::to_string(window) + basisIdentifier, tL2size, 0, rdimfe);
-    }
-
-=======
->>>>>>> dfe66fca
     if (mergeXV)
     {
         const int max_model_dim = basisX->numColumns() + basisV->numColumns();
@@ -2582,7 +2573,7 @@
         readNum(romOptions.dimX, outputPath + "/" + "rdimx");
         readNum(romOptions.dimV, outputPath + "/" + "rdimv");
         readNum(romOptions.dimE, outputPath + "/" + "rdime");
-        if (romOptions.RHSbasis)
+        if (!romOptions.SNS)
         {
             readNum(romOptions.dimFv, outputPath + "/" + "rdimfv");
             readNum(romOptions.dimFe, outputPath + "/" + "rdimfe");
