#include "laghos_rom.hpp"
#include "laghos_utils.hpp"

#include "BasisGenerator.h"
#include "BasisReader.h"
#include "GreedyParameterPointRandomSampler.h"

#include "DEIM.h"
#include "QDEIM.h"
#include "SampleMesh.hpp"
#include "STSampling.h"

using namespace std;

void ROM_Sampler::SampleSolution(const double t, const double dt, const double pd, Vector const& S)
{
    SetStateVariables(S);
    SetStateVariableRates(dt);

    const bool sampleX = generator_X->isNextSample(t);

    Vector dSdt;
    if (!sns)
    {
        dSdt.SetSize(S.Size());
        lhoper->Mult(S, dSdt);
    }

    if (sampleX && !useXV)
    {
        if (rank == 0)
        {
            cout << "X taking sample at t " << t << endl;
        }

        bool addSample;

        if (offsetInit)
        {
            for (int i=0; i<tH1size; ++i)
            {
                Xdiff[i] = X[i] - (*initX)(i);
            }

            addSample = generator_X->takeSample(Xdiff.GetData(), t, dt);
            generator_X->computeNextSampleTime(Xdiff.GetData(), dXdt.GetData(), t);
        }
        else
        {
            addSample = generator_X->takeSample(X.GetData(), t, dt);
            generator_X->computeNextSampleTime(X.GetData(), dXdt.GetData(), t);
        }

        if (writeSnapshots && addSample)
        {
            tSnapX.push_back(t);
            if (pd >= 0.0) pdSnap.push_back(pd);
        }
    }

    const bool sampleV = generator_V->isNextSample(t);

    //TODO: use this, plus generator_Fv->computeNextSampleTime? So far, it seems sampleV == true on every step.
    //const bool sampleFv = generator_Fv->isNextSample(t);

    if (sampleV)
    {
        if (!useVX)
        {
            if (rank == 0)
            {
                cout << "V taking sample at t " << t << endl;
            }

            bool addSample;

            if (offsetInit && Voffset)
            {
                for (int i=0; i<tH1size; ++i)
                {
                    Xdiff[i] = V[i] - (*initV)(i);
                }

                addSample = generator_V->takeSample(Xdiff.GetData(), t, dt);
                generator_V->computeNextSampleTime(Xdiff.GetData(), dVdt.GetData(), t);
            }
            else
            {
                addSample = generator_V->takeSample(V.GetData(), t, dt);
                generator_V->computeNextSampleTime(V.GetData(), dVdt.GetData(), t);
            }

            if (writeSnapshots && addSample)
            {
                tSnapV.push_back(t);
            }
        }

        if (!sns)
        {
            MFEM_VERIFY(gfH1.Size() == H1size, "");
            for (int i=0; i<H1size; ++i)
                gfH1[i] = dSdt[H1size + i];  // Fv

            gfH1.GetTrueDofs(Xdiff);
            bool addSampleF = generator_Fv->takeSample(Xdiff.GetData(), t, dt);

            if (writeSnapshots && addSampleF)
            {
                tSnapFv.push_back(t);
            }
        }
    }

    const bool sampleE = generator_E->isNextSample(t);

    if (sampleE)
    {
        if (rank == 0)
        {
            cout << "E taking sample at t " << t << endl;
        }

        bool addSample, addSampleF;

        if (offsetInit)
        {
            for (int i=0; i<tL2size; ++i)
            {
                Ediff[i] = E[i] - (*initE)(i);
            }

            addSample = generator_E->takeSample(Ediff.GetData(), t, dt);
            generator_E->computeNextSampleTime(Ediff.GetData(), dEdt.GetData(), t);

        }
        else
        {
            addSample = generator_E->takeSample(E.GetData(), t, dt);
            generator_E->computeNextSampleTime(E.GetData(), dEdt.GetData(), t);
        }

        if (!sns)
        {
            MFEM_VERIFY(gfL2.Size() == L2size, "");
            for (int i=0; i<L2size; ++i)
                gfL2[i] = dSdt[(2*H1size) + i];  // Fe

            gfL2.GetTrueDofs(Ediff);
            addSampleF = generator_Fe->takeSample(Ediff.GetData(), t, dt);

            if (writeSnapshots && addSampleF)
            {
                tSnapFe.push_back(t);
            }
        }

        if (writeSnapshots && addSample)
        {
            tSnapE.push_back(t);
        }
    }
}

void printSnapshotTime(std::vector<double> const &tSnap, std::string const path, std::string const var, std::string basisIdentifier)
{
    cout << var << " snapshot size: " << tSnap.size() << endl;
    std::ofstream outfile_tSnap(path + var + basisIdentifier);

    outfile_tSnap.precision(std::numeric_limits<double>::max_digits10);
    for (auto const& i: tSnap)
    {
        outfile_tSnap << i << endl;
    }
}

void ROM_Sampler::Finalize(Array<int> &cutoff, ROM_Options& input)
{
    if (writeSnapshots)
    {
        if (!useXV) generator_X->writeSnapshot();
        if (!useVX) generator_V->writeSnapshot();
        generator_E->writeSnapshot();
        if (!sns)
        {
            generator_Fv->writeSnapshot();
            generator_Fe->writeSnapshot();
        }
    }
    else
    {
        if (!useXV) generator_X->endSamples();
        if (!useVX) generator_V->endSamples();
        generator_E->endSamples();
        if (!sns)
        {
            generator_Fv->endSamples();
            generator_Fe->endSamples();
        }
    }

    if (rank == 0 && !writeSnapshots)
    {
        if (!useXV)
        {
            cout << "X basis summary output: " << endl;
            BasisGeneratorFinalSummary(generator_X, energyFraction_X, cutoff[0], basename + "/" + "rdimX" + input.basisIdentifier);
            PrintSingularValues(rank, basename, "X" + input.basisIdentifier, generator_X);
        }

        if (!useVX)
        {
            cout << "V basis summary output: " << endl;
            BasisGeneratorFinalSummary(generator_V, energyFraction, cutoff[1], basename + "/" + "rdimV" + input.basisIdentifier);
            PrintSingularValues(rank, basename, "V" + input.basisIdentifier, generator_V);
        }

        cout << "E basis summary output: " << endl;
        BasisGeneratorFinalSummary(generator_E, energyFraction, cutoff[2], basename + "/" + "rdimE" + input.basisIdentifier);
        PrintSingularValues(rank, basename, "E" + input.basisIdentifier, generator_E);

        if (!sns)
        {
            cout << "Fv basis summary output: " << endl;
            BasisGeneratorFinalSummary(generator_Fv, energyFraction, cutoff[3], basename + "/" + "rdimFv" + input.basisIdentifier);

            cout << "Fe basis summary output: " << endl;
            BasisGeneratorFinalSummary(generator_Fe, energyFraction, cutoff[4], basename + "/" + "rdimFe" + input.basisIdentifier);
        }
    }

    if (rank == 0 && writeSnapshots)
    {
        std::string path_tSnap = basename + "/param" + std::to_string(parameterID) + "_tSnap";

        printSnapshotTime(tSnapX, path_tSnap, "X", input.basisIdentifier);
        printSnapshotTime(tSnapV, path_tSnap, "V", input.basisIdentifier);
        printSnapshotTime(tSnapE, path_tSnap, "E", input.basisIdentifier);

        if (!sns)
        {
            printSnapshotTime(tSnapFv, path_tSnap, "Fv", input.basisIdentifier);
            printSnapshotTime(tSnapFe, path_tSnap, "Fe", input.basisIdentifier);
        }

        if (pdSnap.size() > 0)
        {
            std::string path_pdSnap = basename + "/param" + std::to_string(parameterID) + "_pdSnap";
            printSnapshotTime(pdSnap, path_pdSnap, "X", input.basisIdentifier);
        }
    }

    if (spaceTime)
    {
        finalNumSamples = generator_X->getTemporalBasis()->numRows();
        // TODO: this is a lot of checks, for debugging. Maybe these should be removed later.
        MFEM_VERIFY(finalNumSamples == MaxNumSamples(), "bug");
        MFEM_VERIFY(finalNumSamples == generator_V->getTemporalBasis()->numRows() + VTos, "bug");
        MFEM_VERIFY(finalNumSamples == generator_E->getTemporalBasis()->numRows(), "bug");
        MFEM_VERIFY(finalNumSamples == generator_Fv->getTemporalBasis()->numRows(), "bug");
        MFEM_VERIFY(finalNumSamples == generator_Fe->getTemporalBasis()->numRows() + VTos, "bug");
    }

    delete generator_X;
    delete generator_V;
    delete generator_E;

    if (!sns)
    {
        delete generator_Fv;
        delete generator_Fe;
    }

    finalized = true;
}

CAROM::Matrix* GetFirstColumns(const int N, const CAROM::Matrix* A, const int rowOS, const int numRows)
{
    CAROM::Matrix* S = new CAROM::Matrix(numRows, std::min(N, A->numColumns()), A->distributed());
    for (int i=0; i<S->numRows(); ++i)
    {
        for (int j=0; j<S->numColumns(); ++j)
            (*S)(i,j) = (*A)(rowOS + i, j);
    }

    return S;
}

CAROM::Matrix* ReadBasisROM(const int rank, const std::string filename, const int vectorSize, const int rowOS, int& dim)
{
    CAROM::BasisReader reader(filename);
    const CAROM::Matrix *basis = (CAROM::Matrix*) reader.getSpatialBasis(0.0);

    if (dim == -1)
        dim = basis->numColumns();

    // Make a deep copy of basis, which is inefficient but necessary since BasisReader owns the basis data and deletes it when BasisReader goes out of scope.
    // An alternative would be to keep all the BasisReader instances as long as each basis is kept, but that would be inconvenient.
    // Another alternative would be for BasisReader to allow the option to release ownership.
    // On the other hand, maybe it is best just to keep doing this copy, since it truncates the basis.
    CAROM::Matrix* basisCopy = GetFirstColumns(dim, basis, rowOS, vectorSize);

    MFEM_VERIFY(basisCopy->numRows() == vectorSize, "");

    if (rank == 0)
        cout << "Read basis " << filename << " of dimension " << basisCopy->numColumns() << endl;

    //delete basis;  // TODO: it seems this can be done safely.
    return basisCopy;
}

CAROM::Matrix* ReadTemporalBasisROM(const int rank, const std::string filename, int& temporalSize, int& dim)
{
    CAROM::BasisReader reader(filename);
    const CAROM::Matrix *basis = (CAROM::Matrix*) reader.getTemporalBasis(0.0);

    // The size of basis is (number of time samples) x (basis dimension), and it is a distributed matrix.
    // In libROM, a Matrix is always distributed row-wise. In this case, the global matrix is on each process.
    temporalSize = basis->numRows();
    if (dim == -1)
        dim = basis->numColumns();

    // Make a deep copy of basis, which is inefficient but necessary since BasisReader owns the basis data and deletes it when BasisReader goes out of scope.
    // An alternative would be to keep all the BasisReader instances as long as each basis is kept, but that would be inconvenient.
    // Another alternative would be for BasisReader to allow the option to release ownership.
    // On the other hand, maybe it is best just to keep doing this copy, since it truncates the basis.
    CAROM::Matrix* basisCopy = GetFirstColumns(dim, basis, 0, temporalSize);

    MFEM_VERIFY(basisCopy->numRows() == temporalSize, "");

    if (rank == 0)
        cout << "Read temporal basis " << filename << " of dimension " << basisCopy->numColumns() << endl;

    //delete basis;  // TODO: it seems this can be done safely.
    return basisCopy;
}

CAROM::Matrix* MultBasisROM(const int rank, const std::string filename, const int vectorSize, const int rowOS, int& dim,
                            hydrodynamics::LagrangianHydroOperator *lhoper, const int var)
{
    CAROM::Matrix* A = ReadBasisROM(rank, filename, vectorSize, rowOS, dim);
    CAROM::Matrix* S = new CAROM::Matrix(A->numRows(), A->numColumns(), A->distributed());
    Vector Bej(A->numRows());
    Vector MBej(A->numRows());

    for (int j=0; j<S->numColumns(); ++j)
    {
        for (int i=0; i<S->numRows(); ++i)
            Bej[i] = (*A)(i,j);

        if (var == 1)
            lhoper->MultMv(Bej, MBej);
        else if (var == 2)
            lhoper->MultMe(Bej, MBej);
        else
            MFEM_ABORT("Invalid input");

        for (int i=0; i<S->numRows(); ++i)
            (*S)(i,j) = MBej[i];
    }

    delete A;

    return S;
}

ROM_Basis::ROM_Basis(ROM_Options const& input, MPI_Comm comm_, MPI_Comm rom_com_, const double sFactorX, const double sFactorV,
                     const std::vector<double> *timesteps)
    : comm(comm_), rom_com(rom_com_), rdimx(input.dimX), rdimv(input.dimV), rdime(input.dimE), rdimfv(input.dimFv), rdimfe(input.dimFe),
      numSamplesX(input.sampX), numSamplesV(input.sampV), numSamplesE(input.sampE),
      numTimeSamplesV(input.tsampV), numTimeSamplesE(input.tsampE),
      use_sns(input.SNS),  offsetInit(input.useOffset),
      hyperreduce(input.hyperreduce), hyperreduce_prep(input.hyperreduce_prep),
      useGramSchmidt(input.GramSchmidt), lhoper(input.FOMoper),
<<<<<<< HEAD
      RK2AvgFormulation(input.RK2AvgSolver), basename(*input.basename), solution_basename(*input.solution_basename),
      initSamples_basename(input.initSamples_basename),
=======
      RK2AvgFormulation(input.RK2AvgSolver), basename(*input.basename),
      testing_parameter_basename(*input.testing_parameter_basename), hyperreduce_basename(*input.hyperreduce_basename),
>>>>>>> 28c00b2f
      mergeXV(input.mergeXV), useXV(input.useXV), useVX(input.useVX), Voffset(!input.useXV && !input.useVX && !input.mergeXV),
      energyFraction_X(input.energyFraction_X), use_qdeim(input.qdeim), basisIdentifier(input.basisIdentifier),
      spaceTimeMethod(input.spaceTimeMethod), spaceTime(input.spaceTimeMethod != no_space_time), VTos(input.VTos)
{
    MFEM_VERIFY(!(input.useXV && input.useVX) && !(input.useXV && input.mergeXV) && !(input.useVX && input.mergeXV), "");

    if (useXV) rdimx = rdimv;
    if (useVX) rdimv = rdimx;

    MPI_Comm_size(comm, &nprocs);
    MPI_Comm_rank(comm, &rank);
    Array<int> nH1(nprocs);

    if (spaceTime || !hyperreduce)
    {
        tH1size = input.H1FESpace->GetTrueVSize();
        tL2size = input.L2FESpace->GetTrueVSize();
        H1size = input.H1FESpace->GetVSize();
        L2size = input.L2FESpace->GetVSize();
        gfH1 = new ParGridFunction(input.H1FESpace);
        gfL2 = new ParGridFunction(input.L2FESpace);

        Array<int> osH1(nprocs+1);
        Array<int> osL2(nprocs+1);
        MPI_Allgather(&tH1size, 1, MPI_INT, osH1.GetData(), 1, MPI_INT, comm);
        MPI_Allgather(&tL2size, 1, MPI_INT, osL2.GetData(), 1, MPI_INT, comm);

        for (int i=nprocs-1; i>=0; --i)
        {
            nH1[i] = osH1[i];
            osH1[i+1] = osH1[i];
            osL2[i+1] = osL2[i];
        }

        osH1[0] = 0;
        osL2[0] = 0;

        osH1.PartialSum();
        osL2.PartialSum();

        rowOffsetH1 = osH1[rank];
        rowOffsetL2 = osL2[rank];

        fH1 = new CAROM::Vector(tH1size, true);
        fL2 = new CAROM::Vector(tL2size, true);

        mfH1.SetSize(tH1size);
        mfL2.SetSize(tL2size);

        ReadSolutionBases(input.window);
        if (spaceTime)
        {
            ReadTemporalBases(input.window);
        }

        if (hyperreduce_prep && rank == 0)
        {
            writeNum(rdimx, basename + "/" + "rdimx" + "_" + to_string(input.window));
            writeNum(rdimv, basename + "/" + "rdimv" + "_" + to_string(input.window));
            writeNum(rdime, basename + "/" + "rdime" + "_" + to_string(input.window));
        }
    }
    else if (rank == 0 && !spaceTime)  // TODO: read/write this for spaceTime case?
    {
        readNum(rdimx, basename + "/" + "rdimx" + "_" + to_string(input.window));
        readNum(rdimv, basename + "/" + "rdimv" + "_" + to_string(input.window));
        readNum(rdime, basename + "/" + "rdime" + "_" + to_string(input.window));
    }

    if (mergeXV)
    {
        // Update number of samples based on changed rdimx and rdimv.
        numSamplesX = sFactorX * rdimx;
        numSamplesV = sFactorV * rdimv;
    }

    rX = new CAROM::Vector(rdimx, false);
    rV = new CAROM::Vector(rdimv, false);
    rE = new CAROM::Vector(rdime, false);

    if (RK2AvgFormulation)
    {
        rX2 = new CAROM::Vector(rdimx, false);
        rV2 = new CAROM::Vector(rdimv, false);
        rE2 = new CAROM::Vector(rdime, false);
    }

    if (hyperreduce)
    {
        if (rank == 0)
        {
            readSP(input, input.window); // TODO: in space-time case, hangs in parallel!
        }
        if (!spaceTime) return;
    }

    if (offsetInit || spaceTime)
    {
        initX = new CAROM::Vector(tH1size, true);
        initV = new CAROM::Vector(tH1size, true);
        initE = new CAROM::Vector(tL2size, true);
    }

    if (offsetInit)
    {
        std::string path_init = testing_parameter_basename + "/ROMoffset" + input.basisIdentifier + "/init";

        if (input.offsetType == useInitialState)
        {
            cout << "Reading: " << path_init << endl;

            // Read initial offset in the restore phase or online phase
            initX->read(path_init + "X0");
            initV->read(path_init + "V0");
            initE->read(path_init + "E0");

            cout << "Read init vectors X, V, E with norms " << initX->norm() << ", " << initV->norm() << ", " << initE->norm() << endl;
        }
        else if (input.restore || input.offsetType == saveLoadOffset)
        {
            cout << "Reading: " << path_init << endl;

            // Read window dependent offsets in the restore phase or in the online phase
            initX->read(path_init + "X" + std::to_string(input.window));
            initV->read(path_init + "V" + std::to_string(input.window));
            initE->read(path_init + "E" + std::to_string(input.window));

            cout << "Read init vectors X, V, E with norms " << initX->norm() << ", " << initV->norm() << ", " << initE->norm() << endl;
        }
        else if (input.offsetType == interpolateOffset)
        {
            // Interpolate and save window dependent offsets in the online phase

            // Calculation of coefficients of offset data using inverse distance weighting interpolation
            std::ifstream infile_offlineParam(basename + "/offline_param" + input.basisIdentifier + ".csv");
            MFEM_VERIFY(infile_offlineParam.is_open(), "Offline parameter record file does not exist.");
            std::string line;
            std::vector<std::string> words;
            std::getline(infile_offlineParam, line);
            int true_idx = -1;
            double coeff_sum = 0.0;

            // Compute the distances from online parameters to each offline parameter
            while (std::getline(infile_offlineParam, line))
            {
                split_line(line, words);
                paramID_list.push_back(std::stoi(words[0]));
                double coeff = 0.0;
                coeff += (input.rhoFactor - atof(words[1].c_str())) * (input.rhoFactor - atof(words[1].c_str()));
                coeff += (input.blast_energyFactor - atof(words[2].c_str())) * (input.blast_energyFactor - atof(words[2].c_str()));
                coeff += (input.atwoodFactor - atof(words[3].c_str())) * (input.atwoodFactor - atof(words[3].c_str()));
                if (coeff == 0.0)
                {
                    true_idx = coeff_list.size();
                }
                coeff = 1.0 / sqrt(coeff);
                coeff_sum += coeff;
                coeff_list.push_back(coeff);
            }

            // Determine the coefficients with respect to the offline parameters
            // The coefficients are inversely porportional to distances and form a convex combination of offset data
            for (int param=0; param<paramID_list.size(); ++param)
            {
                if (true_idx >= 0)
                {
                    coeff_list[param] = (param == true_idx) ? 1.0 : 0.0;
                }
                else
                {
                    coeff_list[param] /= coeff_sum;
                }
            }
            infile_offlineParam.close();

            // Compute and save the interpolated offset
            for (int i=0; i<tH1size; ++i)
                (*initX)(i) = 0;
            for (int i=0; i<tH1size; ++i)
                (*initV)(i) = 0;
            for (int i=0; i<tL2size; ++i)
                (*initE)(i) = 0;

            for (int param=0; param<paramID_list.size(); ++param)
            {
                CAROM::Vector *initX_off = 0;
                CAROM::Vector *initV_off = 0;
                CAROM::Vector *initE_off = 0;

                initX_off = new CAROM::Vector(tH1size, true);
                initV_off = new CAROM::Vector(tH1size, true);
                initE_off = new CAROM::Vector(tL2size, true);

                int paramID_off = paramID_list[param];
                std::string path_init_off = basename + "/ROMoffset" + input.basisIdentifier + "/param" + std::to_string(paramID_off) + "_init" ; // paramID_off = 0, 1, 2, ...

                initX_off->read(path_init_off + "X" + std::to_string(input.window));
                initV_off->read(path_init_off + "V" + std::to_string(input.window));
                initE_off->read(path_init_off + "E" + std::to_string(input.window));

                for (int i=0; i<tH1size; ++i)
                    (*initX)(i) += coeff_list[param] * (*initX_off)(i);
                for (int i=0; i<tH1size; ++i)
                    (*initV)(i) += coeff_list[param] * (*initV_off)(i);
                for (int i=0; i<tL2size; ++i)
                    (*initE)(i) += coeff_list[param] * (*initE_off)(i);
            }
            initX->write(path_init + "X" + std::to_string(input.window));
            initV->write(path_init + "V" + std::to_string(input.window));
            initE->write(path_init + "E" + std::to_string(input.window));

            cout << "Interpolated init vectors X, V, E with norms " << initX->norm() << ", " << initV->norm() << ", " << initE->norm() << endl;
        }
    }

    if (hyperreduce_prep)
    {
        if (rank == 0) cout << "start preprocessing hyper-reduction\n";
        StopWatch preprocessHyperreductionTimer;
        preprocessHyperreductionTimer.Start();
        SetupHyperreduction(input.H1FESpace, input.L2FESpace, nH1, input.window, timesteps);
        preprocessHyperreductionTimer.Stop();
        if (rank == 0) cout << "Elapsed time for hyper-reduction preprocessing: " << preprocessHyperreductionTimer.RealTime() << " sec\n";
    }

    if (spaceTime && hyperreduce)
    {
        // TODO: include in preprocessHyperreductionTimer?
        SetSpaceTimeInitialGuess(input);
    }
}

void ROM_Basis::ProjectFromPreviousWindow(ROM_Options const& input, Vector& romS, int window, int rdimxPrev, int rdimvPrev, int rdimePrev)
{
    MFEM_VERIFY(rank == 0 && window > 0, "");

    BwinX = new CAROM::Matrix(rdimx, rdimxPrev, false);
    BwinV = new CAROM::Matrix(rdimv, rdimvPrev, false);
    BwinE = new CAROM::Matrix(rdime, rdimePrev, false);

    BwinX->read(basename + "/" + "BwinX" + "_" + to_string(window));
    BwinV->read(basename + "/" + "BwinV" + "_" + to_string(window));
    BwinE->read(basename + "/" + "BwinE" + "_" + to_string(window));

    CAROM::Vector romS_oldX(rdimxPrev, false);
    CAROM::Vector romS_oldV(rdimvPrev, false);
    CAROM::Vector romS_oldE(rdimePrev, false);
    CAROM::Vector romS_X(rdimx, false);
    CAROM::Vector romS_V(rdimv, false);
    CAROM::Vector romS_E(rdime, false);

    for (int i=0; i<rdimxPrev; ++i)
        romS_oldX(i) = romS[i];

    for (int i=0; i<rdimvPrev; ++i)
        romS_oldV(i) = romS[rdimxPrev + i];

    for (int i=0; i<rdimePrev; ++i)
        romS_oldE(i) = romS[rdimxPrev + rdimvPrev + i];

    BwinX->mult(romS_oldX, romS_X);
    BwinV->mult(romS_oldV, romS_V);
    BwinE->mult(romS_oldE, romS_E);

    if (offsetInit && (input.offsetType == interpolateOffset || input.offsetType == saveLoadOffset))
    {
        BtInitDiffX = new CAROM::Vector(rdimx, false);
        BtInitDiffV = new CAROM::Vector(rdimv, false);
        BtInitDiffE = new CAROM::Vector(rdime, false);

        BtInitDiffX->read(basename + "/" + "BtInitDiffX" + "_" + to_string(window));
        BtInitDiffV->read(basename + "/" + "BtInitDiffV" + "_" + to_string(window));
        BtInitDiffE->read(basename + "/" + "BtInitDiffE" + "_" + to_string(window));

        romS_X += *BtInitDiffX;
        romS_V += *BtInitDiffV;
        romS_E += *BtInitDiffE;
    }

    romS.SetSize(rdimx + rdimv + rdime);

    for (int i=0; i<rdimx; ++i)
        romS[i] = romS_X(i);

    for (int i=0; i<rdimv; ++i)
        romS[rdimx + i] = romS_V(i);

    for (int i=0; i<rdime; ++i)
        romS[rdimx + rdimv + i] = romS_E(i);
}

void ROM_Basis::Init(ROM_Options const& input, Vector const& S)
{
    if ((offsetInit || spaceTime) && !input.restore && input.offsetType == useInitialState && input.window == 0)
    {
        std::string path_init = testing_parameter_basename + "/ROMoffset" + input.basisIdentifier + "/init";

        // Compute and save offset in the online phase for the initial window in the useInitialState mode
        Vector X, V, E;

        for (int i=0; i<H1size; ++i)
        {
            (*gfH1)(i) = S[i];
        }
        gfH1->GetTrueDofs(X);
        for (int i=0; i<tH1size; ++i)
        {
            (*initX)(i) = X[i];
        }

        for (int i=0; i<H1size; ++i)
        {
            (*gfH1)(i) = S[H1size+i];
        }
        gfH1->GetTrueDofs(V);
        for (int i=0; i<tH1size; ++i)
        {
            (*initV)(i) = V[i];
        }

        for (int i=0; i<L2size; ++i)
        {
            (*gfL2)(i) = S[2*H1size+i];
        }
        gfL2->GetTrueDofs(E);
        for (int i=0; i<tL2size; ++i)
        {
            (*initE)(i) = E[i];
        }

        if (!spaceTime)
        {
            initX->write(path_init + "X" + std::to_string(input.window));
            initV->write(path_init + "V" + std::to_string(input.window));
            initE->write(path_init + "E" + std::to_string(input.window));
        }
    }

    if ((offsetInit || spaceTime) && hyperreduce_prep)
    {
        // Compute and save offset restricted on sample mesh in the online hyperreduction preparation phase for all windows
        CAROM::Matrix FOMX0(tH1size, 2, true);

        for (int i=0; i<tH1size; ++i)
        {
            FOMX0(i,0) = (*initX)(i);
            FOMX0(i,1) = (*initV)(i);
        }

        CAROM::Matrix FOME0(tL2size, 1, true);

        for (int i=0; i<tL2size; ++i)
        {
            FOME0(i,0) = (*initE)(i);
        }

        CAROM::Matrix spX0mat(rank == 0 ? size_H1_sp : 1, 2, false);
        CAROM::Matrix spE0mat(rank == 0 ? size_L2_sp : 1, 1, false);

#ifdef FULL_DOF_STENCIL
        const int NR = input.H1FESpace->GetVSize();
        GatherDistributedMatrixRows(FOMX0, FOME0, 2, 1, NR, *input.H1FESpace, *input.L2FESpace, st2sp, sprows, all_sprows, spX0mat, spE0mat);
#else
        GatherDistributedMatrixRows(FOMX0, FOME0, 2, 1, st2sp, sprows, all_sprows, spX0mat, spE0mat);
#endif

        if (rank == 0)
        {
            initXsp = new CAROM::Vector(size_H1_sp, false);
            initVsp = new CAROM::Vector(size_H1_sp, false);
            initEsp = new CAROM::Vector(size_L2_sp, false);
            for (int i=0; i<size_H1_sp; ++i)
            {
                (*initXsp)(i) = spX0mat(i,0);
                (*initVsp)(i) = spX0mat(i,1);
            }
            for (int i=0; i<size_L2_sp; ++i)
            {
                (*initEsp)(i) = spE0mat(i,0);
            }
        }
    }
}

// cp = a x b
void CrossProduct3D(Vector const& a, Vector const& b, Vector& cp)
{
    cp[0] = (a[1]*b[2]) - (a[2]*b[1]);
    cp[1] = (a[2]*b[0]) - (a[0]*b[2]);
    cp[2] = (a[0]*b[1]) - (a[1]*b[0]);
}

// Set attributes 1/2/3 corresponding to fixed-x/y/z boundaries.
void SetBdryAttrForVelocity(ParMesh *pmesh)
{
    for (int b=0; b<pmesh->GetNBE(); ++b)
    {
        Element *belem = pmesh->GetBdrElement(b);
        Array<int> vert;
        belem->GetVertices(vert);
        MFEM_VERIFY(vert.Size() > 2, "");

        Vector normal(3);

        Vector t1(3);
        Vector t2(3);

        for (int i=0; i<3; ++i)
        {
            t1[i] = pmesh->GetVertex(vert[0])[i] - pmesh->GetVertex(vert[1])[i];
            t2[i] = pmesh->GetVertex(vert[2])[i] - pmesh->GetVertex(vert[1])[i];
        }

        CrossProduct3D(t1, t2, normal);

        const double s = normal.Norml2();
        MFEM_VERIFY(s > 1.0e-8, "");

        normal /= s;

        int attr = -1;

        {   // Verify that the normal is in the direction of a Cartesian axis.
            const double tol = 1.0e-8;
            const double al1 = fabs(normal[0]) + fabs(normal[1]) + fabs(normal[2]);
            MFEM_VERIFY(fabs(al1 - 1.0) < tol, "");
            bool axisFound = false;

            if (fabs(1.0 - fabs(normal[0])) < tol)
                attr = 1;
            else if (fabs(1.0 - fabs(normal[1])) < tol)
                attr = 2;
            else if (fabs(1.0 - fabs(normal[2])) < tol)
                attr = 3;
        }

        MFEM_VERIFY(attr > 0, "");

        belem->SetAttribute(attr);
    }

    pmesh->SetAttributes();
}

// Set attributes 1/2/3 corresponding to fixed-x/y/z boundaries on a 2D or 3D ParMesh
// with boundaries aligned with Cartesian axes.
void SetBdryAttrForVelocity_Cartesian(ParMesh *pmesh)
{
    const int dim = pmesh->Dimension();

    // First set minimum and maximum coordinates, locally then globally.
    MFEM_VERIFY(pmesh->GetNV() > 0 && (dim == 2 || dim == 3), "");

    double xmin[dim], xmax[dim];
    for (int i=0; i<dim; ++i)
    {
        xmin[i] = pmesh->GetVertex(0)[i];
        xmax[i] = xmin[i];
    }

    for (int v=1; v<pmesh->GetNV(); ++v)
    {
        for (int i=0; i<dim; ++i)
        {
            xmin[i] = std::min(pmesh->GetVertex(v)[i], xmin[i]);
            xmax[i] = std::max(pmesh->GetVertex(v)[i], xmax[i]);
        }
    }

    {   // Globally reduce
        double local[dim];
        for (int i=0; i<dim; ++i)
            local[i] = xmin[i];

        MPI_Allreduce(local, xmin, dim, MPI_DOUBLE, MPI_MIN, pmesh->GetComm());

        for (int i=0; i<dim; ++i)
            local[i] = xmax[i];

        MPI_Allreduce(local, xmax, dim, MPI_DOUBLE, MPI_MAX, pmesh->GetComm());
    }

    for (int b=0; b<pmesh->GetNBE(); ++b)
    {
        Element *belem = pmesh->GetBdrElement(b);
        Array<int> vert;
        belem->GetVertices(vert);
        MFEM_VERIFY(vert.Size() > 1, "");

        Vector normal(dim);

        if (dim == 3)
        {
            Vector t1(dim);
            Vector t2(dim);

            for (int i=0; i<dim; ++i)
            {
                t1[i] = pmesh->GetVertex(vert[0])[i] - pmesh->GetVertex(vert[1])[i];
                t2[i] = pmesh->GetVertex(vert[2])[i] - pmesh->GetVertex(vert[1])[i];
            }

            CrossProduct3D(t1, t2, normal);
        }
        else
        {
            normal[0] = -(pmesh->GetVertex(vert[0])[1] - pmesh->GetVertex(vert[1])[1]);  // -tangent_y
            normal[1] = (pmesh->GetVertex(vert[0])[0] - pmesh->GetVertex(vert[1])[0]);  // tangent_x
        }

        {
            const double s = normal.Norml2();
            MFEM_VERIFY(s > 1.0e-8, "");

            normal /= s;
        }

        int attr = -1;

        const double tol = 1.0e-8;

        {   // Verify that the normal is in the direction of a Cartesian axis.
            const double al1 = fabs(normal[0]) + fabs(normal[1]) + (dim == 3 ? fabs(normal[2]) : 0);
            MFEM_VERIFY(fabs(al1 - 1.0) < tol, "");
            bool axisFound = false;

            if (fabs(1.0 - fabs(normal[0])) < tol)
                attr = 1;
            else if (fabs(1.0 - fabs(normal[1])) < tol)
                attr = 2;
            else if (dim == 3 && fabs(1.0 - fabs(normal[2])) < tol)
                attr = 3;
        }

        MFEM_VERIFY(attr > 0 && attr < dim+1, "");

        bool onBoundary = true;
        {
            const double xd0 = pmesh->GetVertex(vert[0])[attr-1];

            for (int j=0; j<vert.Size(); ++j)
            {
                const double xd = pmesh->GetVertex(vert[j])[attr-1];
                if (fabs(xd - xmin[attr-1]) > tol && fabs(xmax[attr-1] - xd) > tol)  // specific to Cartesian-aligned domains
                    onBoundary = false;

                if (j > 0 && fabs(xd - xd0) > tol)
                    onBoundary = false;
            }
        }

        if (onBoundary)
            belem->SetAttribute(attr);
        else
            belem->SetAttribute(10);
    }

    pmesh->SetAttributes();
}

void ROM_Basis::SetupHyperreduction(ParFiniteElementSpace *H1FESpace, ParFiniteElementSpace *L2FESpace, Array<int>& nH1, const int window,
                                    const std::vector<double> *timesteps)
{
    ParMesh *pmesh = H1FESpace->GetParMesh();

    const int fomH1size = H1FESpace->GlobalTrueVSize();
    const int fomL2size = L2FESpace->GlobalTrueVSize();

    numSamplesX = 0;
    vector<int> sample_dofs_X(numSamplesX);
    vector<int> num_sample_dofs_per_procX(nprocs);
    BsinvX = NULL;

    numSamplesV = std::min(fomH1size, numSamplesV);
    vector<int> sample_dofs_V(numSamplesV);
    vector<int> num_sample_dofs_per_procV(nprocs);
    BsinvV = spaceTime ? NULL : new CAROM::Matrix(numSamplesV, rdimfv, false);

    numSamplesE = std::min(fomL2size, numSamplesE);
    vector<int> sample_dofs_E(numSamplesE);
    vector<int> num_sample_dofs_per_procE(nprocs);
    BsinvE = spaceTime ? NULL : new CAROM::Matrix(numSamplesE, rdimfe, false);

    if (rank == 0)
    {
        cout << "number of samples for velocity: " << numSamplesV << "\n";
        cout << "number of samples for energy  : " << numSamplesE << "\n";
    }

    // Read the initial samples from file
    // TODO: window-dependent initialization is not supported yet.

    int numInitSamplesV = 0;
    initSamplesV.clear();
    std::string initSamplesV_filename = basename + "/" + initSamples_basename + "V.csv"; // TODO: change to hyperreduce_basename
    std::ifstream initSamplesV_infile(initSamplesV_filename);
    if (initSamplesV_infile.is_open())
    {
        std::string sample_str;
        while (std::getline(initSamplesV_infile, sample_str))
        {
            initSamplesV.push_back(std::stoi(sample_str));
            numInitSamplesV++;
            if (numInitSamplesV >= numSamplesV) break;
        }
    }

    int numInitSamplesE = 0;
    initSamplesE.clear();
    std::string initSamplesE_filename = basename + "/" + initSamples_basename + "E.csv"; // TODO: change to hyperreduce_basename
    std::ifstream initSamplesE_infile(initSamplesE_filename);
    if (initSamplesE_infile.is_open())
    {
        std::string sample_str;
        while (std::getline(initSamplesE_infile, sample_str))
        {
            initSamplesE.push_back(std::stoi(sample_str));
            numInitSamplesE++;
            if (numInitSamplesE >= numSamplesE) break;
        }
    }

    if (rank == 0)
    {
        cout << "number of prescribed samples for velocity: " << numInitSamplesV << "\n";
        cout << "number of prescribed samples for energy  : " << numInitSamplesE << "\n";
    }

    // Perform DEIM, GNAT, or QDEIM to find sample DOF's.

    if (spaceTime)
    {
        MFEM_VERIFY(temporalSize == tbasisFv->numRows(), "");
        MFEM_VERIFY(temporalSize == tbasisFe->numRows() + VTos, "");

        MFEM_VERIFY(numTimeSamplesV < temporalSize, "");
        MFEM_VERIFY(numTimeSamplesE < temporalSize, "");

        std::vector<int> t_samples_V(numTimeSamplesV);
        std::vector<int> t_samples_E(numTimeSamplesE);

        const bool excludeFinalTimeSample = true;

        CAROM::Matrix sampledSpatialBasisV(numSamplesV, basisFv->numColumns(), false); // TODO: distributed
        CAROM::Matrix sampledSpatialBasisE(numSamplesE, basisFe->numColumns(), false); // TODO: distributed

        CAROM::SpaceTimeSampling(basisFv, tbasisFv, rdimfv, t_samples_V, sample_dofs_V.data(),
                                 num_sample_dofs_per_procV.data(), sampledSpatialBasisV, rank, nprocs,
                                 numTimeSamplesV, numSamplesV, excludeFinalTimeSample);

        CAROM::SpaceTimeSampling(basisFe, tbasisFe, rdimfe, t_samples_E, sample_dofs_E.data(),
                                 num_sample_dofs_per_procE.data(), sampledSpatialBasisE, rank, nprocs,
                                 numTimeSamplesE, numSamplesE, excludeFinalTimeSample);

        CAROM::Matrix *sampledSpatialBasisX = NULL;
        if (spaceTimeMethod == gnat_lspg)
        {
            sampledSpatialBasisX = new CAROM::Matrix(numSamplesV, basisV->numColumns(), false); // TODO: distributed
            std::vector<int> t_samples_X(numTimeSamplesV);
            sample_dofs_X.resize(numSamplesV);
            CAROM::SpaceTimeSampling(basisV, tbasisV, rdimv, t_samples_X, sample_dofs_X.data(),
                                     num_sample_dofs_per_procX.data(), *sampledSpatialBasisX, rank, nprocs,
                                     numTimeSamplesV, numSamplesV, excludeFinalTimeSample);

            for (int i=0; i<nprocs; ++i)
                num_sample_dofs_per_procX[i] = 0;
        }

        // Shift Fe time samples by VTos
        // TODO: should the shift be in t_samples_E or just mergedTimeSamples?
        for (int i=0; i<numTimeSamplesE; ++i)
            t_samples_E[i] = t_samples_E[i] + VTos;

        // Merge time samples for Fv and Fe
        std::set<int> mergedTimeSamples;
        for (int i=0; i<numTimeSamplesV; ++i)
            mergedTimeSamples.insert(t_samples_V[i]);

        for (int i=0; i<numTimeSamplesE; ++i)
            mergedTimeSamples.insert(t_samples_E[i]);

        timeSamples.resize(mergedTimeSamples.size());
        int cnt = 0;
        for (auto s : mergedTimeSamples)
        {
            mfem::out << rank << ": Time sample " << cnt << ": " << s << '\n';
            timeSamples[cnt++] = s;
        }

        {
            // Write timeSamples to file
            std::string filename = basename + "/timeSamples.csv";
            std::ofstream outfile(filename);
            for (int i=0; i<mergedTimeSamples.size(); ++i)
                outfile << timeSamples[i] << "\n";

            outfile.close();
        }

        BsinvV = new CAROM::Matrix(timeSamples.size() * numSamplesV, rdimfv, false);
        BsinvE = new CAROM::Matrix(timeSamples.size() * numSamplesE, rdimfe, false);

        GetSampledSpaceTimeBasis(timeSamples, tbasisFv, sampledSpatialBasisV, *BsinvV);
        GetSampledSpaceTimeBasis(timeSamples, tbasisFe, sampledSpatialBasisE, *BsinvE);

        if (spaceTimeMethod == gnat_lspg)
        {
            // Use V basis for hyperreduction of the RHS of the equation of motion dX/dt = V, although it is linear.
            // Also use V samples, which are actually for Fv.
            // TODO: can fewer samples be used here, or does it matter (would it improve speed)?
            BsinvX = new CAROM::Matrix(timeSamples.size() * numSamplesV, rdimv, false);
            GetSampledSpaceTimeBasis(timeSamples, tbasisV, *sampledSpatialBasisX, *BsinvX);
            delete sampledSpatialBasisX;
        }

        // TODO: BsinvV and BsinvE are already set by CAROM::SpaceTimeSampling for their own time samples, which is useless
        // after merging time samples. Now we have to construct them for the merged time samples, so the initial computation
        // is wasted and should be disabled by an input flag to CAROM::SpaceTimeSampling.

        MFEM_VERIFY(timesteps != NULL && timesteps->size() == temporalSize-1, "");
        {
            std::vector<double> RK4scaling(temporalSize-1);
            for (int i=0; i<temporalSize-1; ++i)
            {
                const double ti = (i == 0) ? t_initial : (*timesteps)[i-1];
                const double h = (*timesteps)[i] - ti;
                RK4scaling[i] = h * (1.0 + (0.5 * h) + (h * h / 6.0) + (h * h * h / 24.0));
            }

            if (!(spaceTimeMethod == gnat_lspg || spaceTimeMethod == coll_lspg))
            {
                // TODO: remove these SpaceTimeProduct calls?
                // TODO: set arguments based on whether VTos == 1
#ifdef STXV
                PiXtransPiV = SpaceTimeProduct(basisV, tbasisV, basisV, tbasisV, &RK4scaling, true, true, true);
#else
                PiXtransPiV = SpaceTimeProduct(basisX, tbasisX, basisV, tbasisV, &RK4scaling, false, true, true);
#endif
            }
        }

        if (!(spaceTimeMethod == gnat_lspg || spaceTimeMethod == coll_lspg))
        {
            // TODO: remove these SpaceTimeProduct calls?
            // TODO: set arguments based on whether VTos == 1
#ifdef STXV
            PiXtransPiX = SpaceTimeProduct(basisV, tbasisV, basisX, tbasisX, NULL, true, false, false, true);
            PiXtransPiXlag = SpaceTimeProduct(basisV, tbasisV, basisX, tbasisX, NULL, true, false, true, false);
#else
            PiXtransPiX = SpaceTimeProduct(basisX, tbasisX, basisX, tbasisX, NULL, false, false, false, true);
            PiXtransPiXlag = SpaceTimeProduct(basisX, tbasisX, basisX, tbasisX, NULL, false, false, true, false);
#endif

            PiVtransPiFv = SpaceTimeProduct(basisV, tbasisV, basisFv, tbasisFv, NULL, true, false);
            PiEtransPiFe = SpaceTimeProduct(basisE, tbasisE, basisFe, tbasisFe, NULL, false, true);

            MFEM_VERIFY(PiVtransPiFv->numRows() == rdimv && PiVtransPiFv->numColumns() == rdimfv, "");
            MFEM_VERIFY(PiEtransPiFe->numRows() == rdime && PiEtransPiFe->numColumns() == rdimfe, "");
        }
    }
    else // not spaceTime
    {
        if (use_qdeim)
        {
            CAROM::QDEIM(basisFv,
                         rdimfv,
                         sample_dofs_V.data(),
                         num_sample_dofs_per_procV.data(),
                         *BsinvV,
                         rank,
                         nprocs,
                         numSamplesV);

            CAROM::QDEIM(basisFe,
                         rdimfe,
                         sample_dofs_E.data(),
                         num_sample_dofs_per_procE.data(),
                         *BsinvE,
                         rank,
                         nprocs,
                         numSamplesE);
        }
        else
        {
            CAROM::GNAT(basisFv,
                        rdimfv,
                        sample_dofs_V.data(),
                        num_sample_dofs_per_procV.data(),
                        *BsinvV,
                        rank,
                        nprocs,
                        numSamplesV,
                        &initSamplesV);

            CAROM::GNAT(basisFe,
                        rdimfe,
                        sample_dofs_E.data(),
                        num_sample_dofs_per_procE.data(),
                        *BsinvE,
                        rank,
                        nprocs,
                        numSamplesE,
                        &initSamplesE);
        }
    }

    // We assume that the same H1 fespace is used for X and V, and a different L2 fespace is used for E.
    // We merge all sample DOF's for X, V, and E into one set for each process.
    // The pair of spaces (H1, L2) is used here.

    vector<int> sample_dofs_merged;
    vector<int> num_sample_dofs_per_proc_merged(nprocs);
    int os_merged = 0;
    for (int p=0; p<nprocs; ++p)
    {
        std::set<int> sample_dofs_H1, sample_dofs_L2;
        {
            int os = 0;
            for (int q=0; q<p; ++q)
            {
                os += num_sample_dofs_per_procX[q];
            }

            for (int j=0; j<num_sample_dofs_per_procX[p]; ++j)
            {
                sample_dofs_H1.insert(sample_dofs_X[os + j]);
            }

            os = 0;
            for (int q=0; q<p; ++q)
            {
                os += num_sample_dofs_per_procV[q];
            }

            for (int j=0; j<num_sample_dofs_per_procV[p]; ++j)
            {
                sample_dofs_H1.insert(sample_dofs_V[os + j]);
            }

            os = 0;
            for (int q=0; q<p; ++q)
            {
                os += num_sample_dofs_per_procE[q];
            }

            for (int j=0; j<num_sample_dofs_per_procE[p]; ++j)
            {
                sample_dofs_L2.insert(sample_dofs_E[os + j]);
            }
        }

        num_sample_dofs_per_proc_merged[p] = sample_dofs_H1.size() + sample_dofs_L2.size();

        for (std::set<int>::const_iterator it = sample_dofs_H1.begin(); it != sample_dofs_H1.end(); ++it)
        {
            sample_dofs_merged.push_back((*it));
        }

        for (std::set<int>::const_iterator it = sample_dofs_L2.begin(); it != sample_dofs_L2.end(); ++it)
        {
            sample_dofs_merged.push_back(nH1[p] + (*it));  // offset by nH1[p] for the mixed spaces (H1, L2)
        }

        // For each of the num_sample_dofs_per_procX[p] samples, set s2sp_X[] to be its index in sample_dofs_merged.
        {
            int os = 0;
            for (int q=0; q<p; ++q)
                os += num_sample_dofs_per_procX[q];

            s2sp_X.resize(numSamplesX);

            for (int j=0; j<num_sample_dofs_per_procX[p]; ++j)
            {
                const int sample = sample_dofs_X[os + j];

                // Note: this has quadratic complexity and could be improved with a std::map<int, int>, but it should not be a bottleneck.
                int k = -1;
                int cnt = 0;
                for (std::set<int>::const_iterator it = sample_dofs_H1.begin(); it != sample_dofs_H1.end(); ++it, ++cnt)
                {
                    if (*it == sample)
                    {
                        MFEM_VERIFY(k == -1, "");
                        k = cnt;
                    }
                }

                MFEM_VERIFY(k >= 0, "");
                s2sp_X[os + j] = os_merged + k;
            }
        }

        // For each of the num_sample_dofs_per_procV[p] samples, set s2sp_V[] to be its index in sample_dofs_merged.
        {
            int os = 0;
            for (int q=0; q<p; ++q)
                os += num_sample_dofs_per_procV[q];

            s2sp_V.resize(numSamplesV);

            for (int j=0; j<num_sample_dofs_per_procV[p]; ++j)
            {
                const int sample = sample_dofs_V[os + j];

                // Note: this has quadratic complexity and could be improved with a std::map<int, int>, but it should not be a bottleneck.
                int k = -1;
                int cnt = 0;
                for (std::set<int>::const_iterator it = sample_dofs_H1.begin(); it != sample_dofs_H1.end(); ++it, ++cnt)
                {
                    if (*it == sample)
                    {
                        MFEM_VERIFY(k == -1, "");
                        k = cnt;
                    }
                }

                MFEM_VERIFY(k >= 0, "");
                s2sp_V[os + j] = os_merged + k;
            }
        }

        // For each of the num_sample_dofs_per_procE[p] samples, set s2sp_E[] to be its index in sample_dofs_merged.
        {
            int os = 0;
            for (int q=0; q<p; ++q)
                os += num_sample_dofs_per_procE[q];

            s2sp_E.resize(numSamplesE);

            for (int j=0; j<num_sample_dofs_per_procE[p]; ++j)
            {
                const int sample = sample_dofs_E[os + j];

                // Note: this has quadratic complexity and could be improved with a std::map<int, int>, but it should not be a bottleneck.
                int k = -1;
                int cnt = 0;
                for (std::set<int>::const_iterator it = sample_dofs_L2.begin(); it != sample_dofs_L2.end(); ++it, ++cnt)
                {
                    if (*it == sample)
                    {
                        MFEM_VERIFY(k == -1, "");
                        k = cnt;
                    }
                }

                MFEM_VERIFY(k >= 0, "");
                s2sp_E[os + j] = os_merged + sample_dofs_H1.size() + k;
            }
        }

        os_merged += num_sample_dofs_per_proc_merged[p];
    }  // loop over p

    // Define a superfluous finite element space, merely to get global vertex indices for the sample mesh construction.
    const int dim = pmesh->Dimension();
    H1_FECollection h1_coll(1, dim);  // Must be first order, to get a bijection between vertices and DOF's.
    ParFiniteElementSpace H1_space(pmesh, &h1_coll);  // This constructor effectively sets vertex (DOF) global indices.

    ParFiniteElementSpace *sp_H1_space = NULL;
    ParFiniteElementSpace *sp_L2_space = NULL;

    // Construct sample mesh

    // This creates sample_pmesh, sp_H1_space, and sp_L2_space only on rank 0.
    CAROM::CreateSampleMesh(*pmesh, H1_space, *H1FESpace, *L2FESpace, *(H1FESpace->FEColl()),
                            *(L2FESpace->FEColl()), rom_com, sample_dofs_merged,
                            num_sample_dofs_per_proc_merged, sample_pmesh, sprows, all_sprows, s2sp, st2sp, sp_H1_space, sp_L2_space);

    if (rank == 0)
    {
        sample_pmesh->ReorientTetMesh();  // re-orient the mesh, required for tets, no-op for hex
        //SetBdryAttrForVelocity(sample_pmesh);
        SetBdryAttrForVelocity_Cartesian(sample_pmesh);
        sample_pmesh->EnsureNodes();

        const bool printSampleMesh = true;
        if (printSampleMesh)
        {
            ostringstream mesh_name;
            mesh_name << basename + "/smesh." << setfill('0') << setw(6) << rank;

            ofstream mesh_ofs(mesh_name.str().c_str());
            mesh_ofs.precision(8);
            sample_pmesh->Print(mesh_ofs);
        }
    }

    // Set s2sp_H1 and s2sp_L2 from s2sp

    const int NH1sp = (rank == 0) ? sp_H1_space->GetTrueVSize() : 0;

    if (rank == 0)
    {
        int offset = 0;
        for (int p=0; p<nprocs; ++p)
        {
            for (int i=0; i<num_sample_dofs_per_proc_merged[p]; ++i)
            {
                if (sample_dofs_merged[offset + i] >= nH1[p])
                    s2sp_L2.push_back(s2sp[offset + i] - NH1sp);
                else
                    s2sp_H1.push_back(s2sp[offset + i]);
            }

            offset += num_sample_dofs_per_proc_merged[p];
        }

        MFEM_VERIFY(s2sp.size() == offset, "");

        size_H1_sp = sp_H1_space->GetTrueVSize();
        size_L2_sp = sp_L2_space->GetTrueVSize();

        // Define the map s2sp_X from X samples to sample mesh X dofs.
        {
            int os_p = 0;
            for (int p=0; p<nprocs; ++p)
            {
                for (int j=0; j<num_sample_dofs_per_procX[p]; ++j)
                {
                    MFEM_VERIFY(sample_dofs_merged[s2sp_X[os_p + j]] < nH1[p], "");
                    const int spId = s2sp[s2sp_X[os_p + j]];
                    s2sp_X[os_p + j] = spId;
                }

                os_p += num_sample_dofs_per_procX[p];
            }

            MFEM_VERIFY(os_p == numSamplesX, "");
        }

        // Define the map s2sp_V from V samples to sample mesh V dofs.
        {
            int os_p = 0;
            for (int p=0; p<nprocs; ++p)
            {
                for (int j=0; j<num_sample_dofs_per_procV[p]; ++j)
                {
                    MFEM_VERIFY(sample_dofs_merged[s2sp_V[os_p + j]] < nH1[p], "");
                    const int spId = s2sp[s2sp_V[os_p + j]];
                    s2sp_V[os_p + j] = spId;
                }

                os_p += num_sample_dofs_per_procV[p];
            }

            MFEM_VERIFY(os_p == numSamplesV, "");
        }

        // Define the map s2sp_E from E samples to sample mesh E dofs.
        {
            int os_p = 0;
            for (int p=0; p<nprocs; ++p)
            {
                for (int j=0; j<num_sample_dofs_per_procE[p]; ++j)
                {
                    MFEM_VERIFY(sample_dofs_merged[s2sp_E[os_p + j]] >= nH1[p], "");
                    const int spId = s2sp[s2sp_E[os_p + j]];
                    s2sp_E[os_p + j] = spId - NH1sp;
                }

                os_p += num_sample_dofs_per_procE[p];
            }

            MFEM_VERIFY(os_p == numSamplesE, "");
        }

        BXsp = new CAROM::Matrix(size_H1_sp, rdimx, false);
        BVsp = new CAROM::Matrix(size_H1_sp, rdimv, false);
        BEsp = new CAROM::Matrix(size_L2_sp, rdime, false);

        spX = new CAROM::Vector(size_H1_sp, false);
        spV = new CAROM::Vector(size_H1_sp, false);
        spE = new CAROM::Vector(size_L2_sp, false);

        sX = numSamplesX == 0 ? NULL : new CAROM::Vector(numSamplesX, false);
        sV = new CAROM::Vector(numSamplesV, false);
        sE = new CAROM::Vector(numSamplesE, false);

        BFvsp = new CAROM::Matrix(size_H1_sp, rdimfv, false);
        BFesp = new CAROM::Matrix(size_L2_sp, rdimfe, false);
    }  // if (rank == 0)

    // This gathers only to rank 0.
#ifdef FULL_DOF_STENCIL
    const int NR = H1FESpace->GetVSize();
    GatherDistributedMatrixRows(*basisX, *basisE, rdimx, rdime, NR, *H1FESpace, *L2FESpace, st2sp, sprows, all_sprows, *BXsp, *BEsp);
    // TODO: this redundantly gathers BEsp again, but only once per simulation.
    GatherDistributedMatrixRows(*basisV, *basisE, rdimv, rdime, NR, *H1FESpace, *L2FESpace, st2sp, sprows, all_sprows, *BVsp, *BEsp);

    GatherDistributedMatrixRows(*basisFv, *basisFe, rdimfv, rdimfe, NR, *H1FESpace, *L2FESpace, st2sp, sprows, all_sprows, *BFvsp, *BFesp);
#else
    GatherDistributedMatrixRows(*basisX, *basisE, rdimx, rdime, st2sp, sprows, all_sprows, *BXsp, *BEsp);
    // TODO: this redundantly gathers BEsp again, but only once per simulation.
    GatherDistributedMatrixRows(*basisV, *basisE, rdimv, rdime, st2sp, sprows, all_sprows, *BVsp, *BEsp);
#endif

    delete sp_H1_space;
    delete sp_L2_space;
}

void ROM_Basis::ComputeReducedMatrices(bool sns1)
{
    if (!spaceTime && rank == 0)
    {
        // Compute reduced matrix BsinvX = BXsp^T BVsp
        BsinvX = BXsp->transposeMult(BVsp);

        if (offsetInit)
        {
            BX0 = BXsp->transposeMult(initVsp);
            MFEM_VERIFY(BX0->dim() == rdimx, "");
        }

        if (!sns1)
        {
            // Compute reduced matrix BsinvV = (BVsp^T BFvsp BsinvV^T)^T = BsinvV BFvsp^T BVsp
            CAROM::Matrix *prod1 = BFvsp->transposeMult(BVsp);
            CAROM::Matrix *prod2 = BsinvV->mult(prod1);

            delete prod1;
            delete BsinvV;

            BsinvV = prod2;

            // Compute reduced matrix BsinvE = (BEsp^T BFesp BsinvE^T)^T = BsinvE BFesp^T BEsp
            prod1 = BFesp->transposeMult(BEsp);
            prod2 = BsinvE->mult(prod1);

            delete prod1;
            delete BsinvE;

            BsinvE = prod2;
        }

        if (RK2AvgFormulation)
        {
            const CAROM::Matrix *prodX = BXsp->transposeMult(BXsp);
            BXXinv = prodX->inverse();
            delete prodX;

            const CAROM::Matrix *prodV = BVsp->transposeMult(BVsp);
            BVVinv = prodV->inverse();
            delete prodV;

            const CAROM::Matrix *prodE = BEsp->transposeMult(BEsp);
            BEEinv = prodE->inverse();
            delete prodE;
        }
    }
}

void ROM_Basis::ApplyEssentialBCtoInitXsp(Array<int> const& ess_tdofs)
{
    if (rank != 0 || !offsetInit)
        return;

    for (int i=0; i<ess_tdofs.Size(); ++i)
    {
        (*initXsp)(ess_tdofs[i]) = 0.0;
    }
}

int ROM_Basis::SolutionSize() const
{
    return rdimx + rdimv + rdime;
}

int ROM_Basis::SolutionSizeSP() const
{
    return (2*size_H1_sp) + size_L2_sp;
}

int ROM_Basis::SolutionSizeFOM() const
{
    return (2*H1size) + L2size;  // full size, not true DOF size
}

void ROM_Basis::ReadSolutionBases(const int window)
{
    if (!useVX)
        basisV = ReadBasisROM(rank, basename + "/" + ROMBasisName::V + std::to_string(window) + basisIdentifier, tH1size, 0, rdimv);

    basisE = ReadBasisROM(rank, basename + "/" + ROMBasisName::E + std::to_string(window) + basisIdentifier, tL2size, 0, rdime);

    if (useXV)
        basisX = basisV;
    else
        basisX = ReadBasisROM(rank, basename + "/" + ROMBasisName::X + std::to_string(window) + basisIdentifier, tH1size, 0, rdimx);

    if (useVX)
        basisV = basisX;

    if (mergeXV)
    {
        const int max_model_dim = basisX->numColumns() + basisV->numColumns();
        CAROM::Options static_x_options(tH1size, max_model_dim, 1);
        CAROM::BasisGenerator generator_XV(static_x_options, false);

        Vector Bej(basisX->numRows());  // owns its data
        MFEM_VERIFY(Bej.Size() == tH1size, "");

        CAROM::Vector ej(basisX->numColumns(), false);
        CAROM::Vector CBej(Bej.GetData(), basisX->numRows(), true, false);  // data owned by Bej
        ej = 0.0;
        for (int j=0; j<basisX->numColumns(); ++j)
        {
            ej(j) = 1.0;
            basisX->mult(ej, CBej);

            const bool addSample = generator_XV.takeSample(Bej.GetData(), 0.0, 1.0);  // artificial time and timestep
            MFEM_VERIFY(addSample, "Sample not added");

            ej(j) = 0.0;
        }

        ej.setSize(basisV->numColumns());
        ej = 0.0;

        for (int j=0; j<basisV->numColumns(); ++j)
        {
            ej(j) = 1.0;
            basisV->mult(ej, CBej);

            const bool addSample = generator_XV.takeSample(Bej.GetData(), 0.0, 1.0);  // artificial time and timestep
            MFEM_VERIFY(addSample, "Sample not added");

            ej(j) = 0.0;
        }

        BasisGeneratorFinalSummary(&generator_XV, energyFraction_X, rdimx, "", false);
        rdimv = rdimx;

        cout << rank << ": ROM_Basis used energy fraction " << energyFraction_X
             << " and merged X-X0 and V bases with resulting dimension " << rdimx << endl;

        delete basisX;
        delete basisV;

        const CAROM::Matrix* basisX_full = generator_XV.getSpatialBasis();

        // Make a deep copy first rdimx columns of basisX_full, which is inefficient.
        basisX = GetFirstColumns(rdimx, basisX_full, 0, tH1size);
        MFEM_VERIFY(basisX->numRows() == tH1size, "");
        basisV = basisX;
    }

    if (use_sns)
    {
        basisFv = MultBasisROM(rank, basename + "/" + ROMBasisName::V + std::to_string(window) + basisIdentifier, tH1size, 0, rdimfv, lhoper, 1);
        basisFe = MultBasisROM(rank, basename + "/" + ROMBasisName::E + std::to_string(window) + basisIdentifier, tL2size, 0, rdimfe, lhoper, 2);
    }
    else
    {
        basisFv = ReadBasisROM(rank, basename + "/" + ROMBasisName::Fv + std::to_string(window) + basisIdentifier, tH1size, 0, rdimfv);
        basisFe = ReadBasisROM(rank, basename + "/" + ROMBasisName::Fe + std::to_string(window) + basisIdentifier, tL2size, 0, rdimfe);
    }
}

void ROM_Basis::ReadTemporalBases(const int window)
{
    MFEM_VERIFY(!useXV && !useVX && !mergeXV, "Case not implemented");

    int tsize = 0;
    tbasisX = ReadTemporalBasisROM(rank, basename + "/" + ROMBasisName::X + std::to_string(window), tsize, rdimx);
    temporalSize = tsize;
    MFEM_VERIFY(temporalSize > 0, "");

    tbasisV = ReadTemporalBasisROM(rank, basename + "/" + ROMBasisName::V + std::to_string(window), tsize, rdimv);
    MFEM_VERIFY(temporalSize == tsize + VTos, "");
    tbasisE = ReadTemporalBasisROM(rank, basename + "/" + ROMBasisName::E + std::to_string(window), tsize, rdime);
    MFEM_VERIFY(temporalSize == tsize, "");

    // TODO: SNS
    tbasisFv = ReadTemporalBasisROM(rank, basename + "/" + ROMBasisName::Fv + std::to_string(window), tsize, rdimfv);
    MFEM_VERIFY(temporalSize == tsize, "");

    tbasisFe = ReadTemporalBasisROM(rank, basename + "/" + ROMBasisName::Fe + std::to_string(window), tsize, rdimfe);
    MFEM_VERIFY(temporalSize == tsize + VTos, "");
}

// f is a full vector, not a true vector
void ROM_Basis::ProjectFOMtoROM(Vector const& f, Vector & r, const bool timeDerivative)
{
    MFEM_VERIFY(r.Size() == rdimx + rdimv + rdime, "");
    MFEM_VERIFY(f.Size() == (2*H1size) + L2size, "");

    const bool useOffset = offsetInit && (!timeDerivative);

    for (int i=0; i<H1size; ++i)
        (*gfH1)(i) = f[i];

    gfH1->GetTrueDofs(mfH1);

    for (int i=0; i<tH1size; ++i)
        (*fH1)(i) = useOffset ? mfH1[i] - (*initX)(i) : mfH1[i];

    basisX->transposeMult(*fH1, *rX);

    for (int i=0; i<H1size; ++i)
        (*gfH1)(i) = f[H1size + i];

    gfH1->GetTrueDofs(mfH1);

    for (int i=0; i<tH1size; ++i)
        (*fH1)(i) = (useOffset && Voffset) ? mfH1[i] - (*initV)(i) : mfH1[i];

    basisV->transposeMult(*fH1, *rV);

    for (int i=0; i<L2size; ++i)
        (*gfL2)(i) = f[(2*H1size) + i];

    gfL2->GetTrueDofs(mfL2);

    for (int i=0; i<tL2size; ++i)
        (*fL2)(i) = useOffset ? mfL2[i] - (*initE)(i) : mfL2[i];

    basisE->transposeMult(*fL2, *rE);

    for (int i=0; i<rdimx; ++i)
        r[i] = (*rX)(i);

    for (int i=0; i<rdimv; ++i)
        r[rdimx + i] = (*rV)(i);

    for (int i=0; i<rdime; ++i)
        r[rdimx + rdimv + i] = (*rE)(i);
}

// f is a full vector, not a true vector
void ROM_Basis::LiftROMtoFOM(Vector const& r, Vector & f)
{
    MFEM_VERIFY(r.Size() == rdimx + rdimv + rdime, "");
    MFEM_VERIFY(f.Size() == (2*H1size) + L2size, "");

    for (int i=0; i<rdimx; ++i)
        (*rX)(i) = r[i];

    for (int i=0; i<rdimv; ++i)
        (*rV)(i) = r[rdimx + i];

    for (int i=0; i<rdime; ++i)
        (*rE)(i) = r[rdimx + rdimv + i];

    basisX->mult(*rX, *fH1);

    for (int i=0; i<tH1size; ++i)
        mfH1[i] = offsetInit ? (*initX)(i) + (*fH1)(i) : (*fH1)(i);

    gfH1->SetFromTrueDofs(mfH1);

    for (int i=0; i<H1size; ++i)
        f[i] = (*gfH1)(i);

    basisV->mult(*rV, *fH1);

    for (int i=0; i<tH1size; ++i)
        mfH1[i] = (offsetInit && Voffset) ? (*initV)(i) + (*fH1)(i) : (*fH1)(i);

    gfH1->SetFromTrueDofs(mfH1);

    for (int i=0; i<H1size; ++i)
        f[H1size + i] = (*gfH1)(i);

    basisE->mult(*rE, *fL2);

    for (int i=0; i<tL2size; ++i)
        mfL2[i] = offsetInit ? (*initE)(i) + (*fL2)(i) : (*fL2)(i);

    gfL2->SetFromTrueDofs(mfL2);

    for (int i=0; i<L2size; ++i)
        f[(2*H1size) + i] = (*gfL2)(i);
}

void ROM_Basis::LiftToSampleMesh(const Vector &u, Vector &usp) const
{
    MFEM_VERIFY(u.Size() == SolutionSize(), "");  // rdimx + rdimv + rdime
    MFEM_VERIFY(usp.Size() == SolutionSizeSP(), "");  // (2*size_H1_sp) + size_L2_sp

    if (rank == 0)
    {
        for (int i=0; i<rdimx; ++i)
            (*rX)(i) = u[i];

        for (int i=0; i<rdimv; ++i)
            (*rV)(i) = u[rdimx + i];

        for (int i=0; i<rdime; ++i)
            (*rE)(i) = u[rdimx + rdimv + i];

        BXsp->mult(*rX, *spX);
        BVsp->mult(*rV, *spV);
        BEsp->mult(*rE, *spE);

        for (int i=0; i<size_H1_sp; ++i)
        {
            usp[i] = offsetInit ? (*initXsp)(i) + (*spX)(i) : (*spX)(i);
            usp[size_H1_sp + i] = (offsetInit && Voffset) ? (*initVsp)(i) + (*spV)(i) : (*spV)(i);
        }

        for (int i=0; i<size_L2_sp; ++i)
        {
            //usp[(2*size_H1_sp) + i] = std::max((*spE)(i), 0.0);
            usp[(2*size_H1_sp) + i] = offsetInit ? (*initEsp)(i) + (*spE)(i) : (*spE)(i);
        }
    }
}

void ROM_Basis::SampleMeshAddInitialState(Vector &usp) const
{
    MFEM_VERIFY(usp.Size() == SolutionSizeSP(), "");  // (2*size_H1_sp) + size_L2_sp

    if (rank == 0)
    {
        for (int i=0; i<size_H1_sp; ++i)
        {
            usp[i] += (*initXsp)(i);
            usp[size_H1_sp + i] += (*initVsp)(i);
        }

        for (int i=0; i<size_L2_sp; ++i)
        {
            usp[(2*size_H1_sp) + i] += (*initEsp)(i);
        }
    }
}

void ROM_Basis::RestrictFromSampleMesh(const Vector &usp, Vector &u, const bool timeDerivative,
                                       const bool rhs_without_mass_matrix, const DenseMatrix *invMvROM,
                                       const DenseMatrix *invMeROM) const
{
    MFEM_VERIFY(u.Size() == SolutionSize(), "");  // rdimx + rdimv + rdime
    MFEM_VERIFY(usp.Size() == SolutionSizeSP(), "");  // (2*size_H1_sp) + size_L2_sp

    if (RK2AvgFormulation)
    {
        ProjectFromSampleMesh(usp, u, timeDerivative);
        return;
    }

    const bool useOffset = offsetInit && (!timeDerivative);

    // Select entries out of usp on the sample mesh.

    // Note that s2sp_X maps from X samples to sample mesh H1 dofs, and similarly for V and E.

    for (int i=0; i<numSamplesX; ++i)
        (*sX)(i) = useOffset ? usp[s2sp_X[i]] - (*initXsp)(s2sp_X[i]) : usp[s2sp_X[i]];

    for (int i=0; i<numSamplesV; ++i)
        (*sV)(i) = (useOffset && Voffset) ? usp[size_H1_sp + s2sp_V[i]] - (*initVsp)(s2sp_V[i]) : usp[size_H1_sp + s2sp_V[i]];

    for (int i=0; i<numSamplesE; ++i)
        (*sE)(i) = useOffset ? usp[(2*size_H1_sp) + s2sp_E[i]] - (*initEsp)(s2sp_E[i]) : usp[(2*size_H1_sp) + s2sp_E[i]];

    // ROM operation on source: map sample mesh evaluation to reduced coefficients with respect to solution bases
    BsinvV->transposeMult(*sV, *rV);
    BsinvE->transposeMult(*sE, *rE);

    if (rhs_without_mass_matrix && timeDerivative)
    {
        Vector rhs(rdimv);
        Vector invMrhs(rdimv);
        for (int i=0; i<rdimv; ++i)
            rhs[i] = (*rV)(i);

        // TODO: multiply BsinvV by invMvROM and store that rather than doing 2 mults, in the case of no Gram-Schmidt (will that version be maintained?).
        invMvROM->Mult(rhs, invMrhs);
        for (int i=0; i<rdimv; ++i)
            u[rdimx + i] = invMrhs[i];
    }
    else
    {
        for (int i=0; i<rdimv; ++i)
            u[rdimx + i] = (*rV)(i);
    }

    if (rhs_without_mass_matrix && timeDerivative)
    {
        Vector rhs(rdime);
        Vector invMrhs(rdime);
        for (int i=0; i<rdime; ++i)
            rhs[i] = (*rE)(i);

        invMeROM->Mult(rhs, invMrhs);
        for (int i=0; i<rdime; ++i)
            u[rdimx + rdimv + i] = invMrhs[i];
    }
    else
    {
        for (int i=0; i<rdime; ++i)
            u[rdimx + rdimv + i] = (*rE)(i);
    }
}

void ROM_Basis::RestrictFromSampleMesh_V(const Vector &usp, Vector &u) const
{
    MFEM_VERIFY(u.Size() == rdimv, "");
    MFEM_VERIFY(usp.Size() == size_H1_sp, "");

    for (int i=0; i<size_H1_sp; ++i)
        (*spV)(i) = usp[i];

    BVsp->transposeMult(*spV, *rV);

    for (int i=0; i<rdimv; ++i)
        u[i] = (*rV)(i);
}

void ROM_Basis::RestrictFromSampleMesh_E(const Vector &usp, Vector &u) const
{
    MFEM_VERIFY(u.Size() == rdime, "");
    MFEM_VERIFY(usp.Size() == size_L2_sp, "");

    for (int i=0; i<size_L2_sp; ++i)
        (*spE)(i) = usp[i];

    BEsp->transposeMult(*spE, *rE);

    for (int i=0; i<rdime; ++i)
        u[i] = (*rE)(i);
}

void ROM_Basis::ProjectFromSampleMesh(const Vector &usp, Vector &u,
                                      const bool timeDerivative) const
{
    MFEM_VERIFY(u.Size() == SolutionSize(), "");
    MFEM_VERIFY(usp.Size() == (2*size_H1_sp) + size_L2_sp, "");

    const bool useOffset = offsetInit && (!timeDerivative);

    int ossp = 0;
    int osrom = 0;

    // X
    for (int i=0; i<size_H1_sp; ++i)
        (*spX)(i) = useOffset ? usp[ossp + i] - (*initXsp)(i) : usp[ossp + i];

    BXsp->transposeMult(*spX, *rX);
    BXXinv->mult(*rX, *rX2);

    for (int i=0; i<rdimx; ++i)
        u[osrom + i] = (*rX2)(i);

    osrom += rdimx;
    ossp += size_H1_sp;

    // V
    for (int i=0; i<size_H1_sp; ++i)
        (*spV)(i) = (useOffset && Voffset) ? usp[ossp + i] - (*initVsp)(i) : usp[ossp + i];

    BVsp->transposeMult(*spV, *rV);
    BVVinv->mult(*rV, *rV2);

    for (int i=0; i<rdimv; ++i)
        u[osrom + i] = (*rV2)(i);

    osrom += rdimv;
    ossp += size_H1_sp;

    // E
    for (int i=0; i<size_L2_sp; ++i)
        (*spE)(i) = useOffset ? usp[ossp + i] - (*initEsp)(i) : usp[ossp + i];

    BEsp->transposeMult(*spE, *rE);
    BEEinv->mult(*rE, *rE2);

    for (int i=0; i<rdime; ++i)
        u[osrom + i] = (*rE2)(i);
}

ROM_Operator::ROM_Operator(ROM_Options const& input, ROM_Basis *b,
                           Coefficient& rho_coeff, FunctionCoefficient& mat_coeff,
                           const int order_e, const int source,
                           const bool visc, const bool vort, const double cfl,
                           const bool p_assembly, const double cg_tol, const int cg_max_iter,
                           const double ftz_tol, H1_FECollection *H1fec,
                           FiniteElementCollection *L2fec, std::vector<double> *timesteps)
    : TimeDependentOperator(b->SolutionSize()), operFOM(input.FOMoper), basis(b),
      rank(b->GetRank()), hyperreduce(input.hyperreduce), useGramSchmidt(input.GramSchmidt),
      spaceTimeMethod(input.spaceTimeMethod)
{
    if (hyperreduce && rank == 0)
    {
        const int spsize = basis->SolutionSizeSP();

        fx.SetSize(spsize);
        fy.SetSize(spsize);

        spmesh = b->GetSampleMesh();

        // The following code is copied from laghos.cpp to define a LagrangianHydroOperator on spmesh.

        L2FESpaceSP = new ParFiniteElementSpace(spmesh, L2fec);
        H1FESpaceSP = new ParFiniteElementSpace(spmesh, H1fec, spmesh->Dimension());

        xsp_gf = new ParGridFunction(H1FESpaceSP);
        spmesh->SetNodalGridFunction(xsp_gf);

        Vsize_l2sp = L2FESpaceSP->GetVSize();
        Vsize_h1sp = H1FESpaceSP->GetVSize();

        MFEM_VERIFY(((2*Vsize_h1sp) + Vsize_l2sp) == spsize, "");

        Array<int> ossp(4);
        ossp[0] = 0;
        ossp[1] = ossp[0] + Vsize_h1sp;
        ossp[2] = ossp[1] + Vsize_h1sp;
        ossp[3] = ossp[2] + Vsize_l2sp;
        BlockVector S(ossp);

        // On the sample mesh, we impose no essential DOF's. The reason is that it does not
        // make sense to set boundary conditions on the sample mesh boundary, which may lie
        // in the interior of the domain. Also, the boundary conditions on the domain
        // boundary are enforced due to the fact that BVsp is defined as a submatrix of
        // basisV, which has boundary conditions applied in the full-order discretization.

        //cout << "Sample mesh bdr att max " << spmesh->bdr_attributes.Max() << endl;

        // Boundary conditions: all tests use v.n = 0 on the boundary, and we assume
        // that the boundaries are straight.
        {
            Array<int> ess_bdr(spmesh->bdr_attributes.Max()), tdofs1d;
            for (int d = 0; d < spmesh->Dimension(); d++)
            {
                // Attributes 1/2/3 correspond to fixed-x/y/z boundaries, i.e., we must
                // enforce v_x/y/z = 0 for the velocity components.
                ess_bdr = 0;
                ess_bdr[d] = 1;
                H1FESpaceSP->GetEssentialTrueDofs(ess_bdr, tdofs1d, d);
                ess_tdofs.Append(tdofs1d);
            }
        }

        //basis->ApplyEssentialBCtoInitXsp(ess_tdofs);  // TODO: this should be only for v?

        ParGridFunction rho(L2FESpaceSP);
        L2_FECollection l2_fec(order_e, spmesh->Dimension());
        ParFiniteElementSpace l2_fes(spmesh, &l2_fec);
        ParGridFunction l2_rho(&l2_fes), l2_e(&l2_fes);
        l2_rho.ProjectCoefficient(rho_coeff);
        rho.ProjectGridFunction(l2_rho);

        // Piecewise constant ideal gas coefficient over the Lagrangian mesh. The
        // gamma values are projected on a function that stays constant on the moving
        // mesh.
        mat_fec = new L2_FECollection(0, spmesh->Dimension());
        mat_fes = new ParFiniteElementSpace(spmesh, mat_fec);
        mat_gf = new ParGridFunction(mat_fes);
        mat_gf->ProjectCoefficient(mat_coeff);
        mat_gf_coeff = new GridFunctionCoefficient(mat_gf);

        sns1 = (input.SNS && input.dimV == input.dimFv && input.dimE == input.dimFe); // SNS type I
        noMsolve = (useReducedM || useGramSchmidt || sns1);

        operSP = new hydrodynamics::LagrangianHydroOperator(S.Size(), *H1FESpaceSP, *L2FESpaceSP,
                ess_tdofs, rho, source, cfl, mat_gf_coeff,
                visc, vort, p_assembly, cg_tol, cg_max_iter, ftz_tol,
                H1fec->GetBasisType(), noMsolve, noMsolve);

        if (input.spaceTimeMethod != no_space_time)
        {
            ST_ode_solver = new RK4Solver; // TODO: allow for other types of solvers
            ST_ode_solver->Init(*operSP);

            STbasis = new STROM_Basis(input, b, timesteps);
            Sr.SetSize(STbasis->GetTotalNumSamples());
        }
    }
    else if (!hyperreduce)
    {
        MFEM_VERIFY(input.FOMoper->Height() == input.FOMoper->Width(), "");
        fx.SetSize(input.FOMoper->Height());
        fy.SetSize(input.FOMoper->Height());
    }

    if (useReducedM)
    {
        ComputeReducedMv();
        ComputeReducedMe();
    }
}

void ROM_Basis::GetBasisVectorV(const bool sp, const int id, Vector &v) const
{
    if (sp)  // Sample mesh version
    {
        MFEM_VERIFY(v.Size() == size_H1_sp, "");

        for (int i=0; i<size_H1_sp; ++i)
            v[i] = (*BVsp)(i,id);
    }
    else  // FOM version
    {
        MFEM_VERIFY(v.Size() == tH1size, "");
        CAROM::Vector ej(rdimv, false);
        CAROM::Vector CBej(tH1size, true);
        ej = 0.0;
        ej(id) = 1.0;
        basisV->mult(ej, CBej);
        for (int i=0; i<tH1size; ++i)
            v[i] = CBej(i);
    }
}

void ROM_Basis::GetBasisVectorE(const bool sp, const int id, Vector &v) const
{
    if (sp)  // Sample mesh version
    {
        MFEM_VERIFY(v.Size() == size_L2_sp, "");

        for (int i=0; i<size_L2_sp; ++i)
            v[i] = (*BEsp)(i,id);
    }
    else  // FOM version
    {
        MFEM_VERIFY(v.Size() == tL2size, "");
        CAROM::Vector ej(rdime, false);
        CAROM::Vector CBej(tL2size, true);
        ej = 0.0;
        ej(id) = 1.0;
        basisE->mult(ej, CBej);
        for (int i=0; i<tL2size; ++i)
            v[i] = CBej(i);
    }
}

void ROM_Basis::Set_dxdt_Reduced(const Vector &x, Vector &y) const
{
    for (int i=0; i<rdimv; ++i)
        (*rV)(i) = x[rdimx + i];

    BsinvX->mult(*rV, *rX);
    for (int i=0; i<rdimx; ++i)
        y[i] = offsetInit ? (*rX)(i) + (*BX0)(i) : (*rX)(i);
}

void ROM_Basis::HyperreduceRHS_V(Vector &v) const
{
    MFEM_VERIFY(useGramSchmidt, "apply reduced mass matrix inverse");
    MFEM_VERIFY(v.Size() == size_H1_sp, "");

    for (int i=0; i<numSamplesV; ++i)
        (*sV)(i) = v[s2sp_V[i]];

    BsinvV->transposeMult(*sV, *rV);

    // Lift from rV to v
    // Note that here there is the product BVsp BVsp^T, which cannot be simplified and should not be stored.
    BVsp->mult(*rV, *spV);
    for (int i=0; i<size_H1_sp; ++i)
        v[i] = (*spV)(i);
}

void ROM_Basis::HyperreduceRHS_E(Vector &e) const
{
    MFEM_VERIFY(useGramSchmidt, "apply reduced mass matrix inverse");
    MFEM_VERIFY(e.Size() == size_L2_sp, "");

    for (int i=0; i<numSamplesE; ++i)
        (*sE)(i) = e[s2sp_E[i]];

    BsinvE->transposeMult(*sE, *rE);

    // Lift from rE to e
    // Note that here there is the product BEsp BEsp^T, which cannot be simplified and should not be stored.
    BEsp->mult(*rE, *spE);
    for (int i=0; i<size_L2_sp; ++i)
        e[i] = (*spE)(i);
}

// t is a time sample, ranging from 0 to temporalSize-1.
void ROM_Basis::ScaleByTemporalBasis(const int t, Vector const& u, Vector &ut)
{
    MFEM_VERIFY(u.Size() == SolutionSize() && ut.Size() == u.Size(), "");
    MFEM_VERIFY(tbasisX->numColumns() == rdimx && basisX->numColumns() == rdimx, "");
    MFEM_VERIFY(tbasisV->numColumns() == rdimv && basisV->numColumns() == rdimv, "");
    MFEM_VERIFY(tbasisE->numColumns() == rdime && basisE->numColumns() == rdime, "");

    MFEM_VERIFY(tbasisX->numRows() == temporalSize, "");  // TODO: remove?
    MFEM_VERIFY(tbasisV->numRows() + VTos == temporalSize, "");  // TODO: remove?
    MFEM_VERIFY(tbasisE->numRows() == temporalSize, "");  // TODO: remove?

    MFEM_VERIFY(0 <= t && t < temporalSize, "");

    for (int i=0; i<rdimx; ++i)
        ut[i] = tbasisX->item(t, i) * u[i];

    int os = rdimx;
    for (int i=0; i<rdimv; ++i)
        ut[os + i] = (t == 0) ? 0.0 : tbasisV->item(t - VTos, i) * u[os + i];  // Assuming v=0 at t=0, which is not sampled.

    os += rdimv;
    for (int i=0; i<rdime; ++i)
        ut[os + i] = tbasisE->item(t, i) * u[os + i];
}

void ROM_Basis::computeWindowProjection(const ROM_Basis& basisPrev, ROM_Options const& input, const int window)
{
    BwinX = basisX->transposeMult(basisPrev.basisX);
    BwinV = basisV->transposeMult(basisPrev.basisV);
    BwinE = basisE->transposeMult(basisPrev.basisE);

    if (offsetInit && (input.offsetType == interpolateOffset || input.offsetType == saveLoadOffset))
    {
        CAROM::Vector dX(tH1size, true);
        CAROM::Vector dE(tL2size, true);

        CAROM::Vector Btd(basisX->numColumns(), false);

        basisPrev.initX->minus(*initX, dX);  // dX = basisPrev.initX - initX
        basisX->transposeMult(dX, Btd);
        Btd.write(basename + "/" + "BtInitDiffX" + "_" + to_string(window));

        Btd.setSize(basisV->numColumns());
        basisPrev.initV->minus(*initV, dX);  // dX = basisPrev.initV - initV
        basisV->transposeMult(dX, Btd);
        Btd.write(basename + "/" + "BtInitDiffV" + "_" + to_string(window));

        Btd.setSize(basisE->numColumns());
        basisPrev.initE->minus(*initE, dE);  // dE = basisPrev.initE - initE
        basisE->transposeMult(dE, Btd);
        Btd.write(basename + "/" + "BtInitDiffE" + "_" + to_string(window));
    }
}

void ROM_Basis::writeSP(ROM_Options const& input, const int window) const
{
    // Save files in subdirectory "hyperreduce_basename"
    // If sample mesh is parameter dependent (Rayleigh-Taylor), it is "testing_parameter_basename"
    // If sample mesh is parameter independent (Sedov Blase), it is usual "basename"

    std::string outfile_string = hyperreduce_basename + "/" + "sample_pmesh" + "_" + to_string(window);
    std::ofstream outfile_spmesh(outfile_string.c_str());
    sample_pmesh->ParPrint(outfile_spmesh);

    writeNum(numSamplesX, hyperreduce_basename + "/" + "numSamplesX" + "_" + to_string(window));
    writeNum(numSamplesV, hyperreduce_basename + "/" + "numSamplesV" + "_" + to_string(window));
    writeNum(numSamplesE, hyperreduce_basename + "/" + "numSamplesE" + "_" + to_string(window));

    writeVec(s2sp_X, hyperreduce_basename + "/" + "s2sp_X" + "_" + to_string(window));
    writeVec(s2sp_V, hyperreduce_basename + "/" + "s2sp_V" + "_" + to_string(window));
    writeVec(s2sp_E, hyperreduce_basename + "/" + "s2sp_E" + "_" + to_string(window));

    writeNum(size_H1_sp, hyperreduce_basename + "/" + "size_H1_sp" + "_" + to_string(window));
    writeNum(size_L2_sp, hyperreduce_basename + "/" + "size_L2_sp" + "_" + to_string(window));

    if (spaceTimeMethod == gnat_lspg) BsinvX->write(hyperreduce_basename + "/" + "BsinvX" + "_" + to_string(window));
    BsinvV->write(hyperreduce_basename + "/" + "BsinvV" + "_" + to_string(window));
    BsinvE->write(hyperreduce_basename + "/" + "BsinvE" + "_" + to_string(window));
    BXsp->write(hyperreduce_basename + "/" + "BXsp" + "_" + to_string(window));
    BVsp->write(hyperreduce_basename + "/" + "BVsp" + "_" + to_string(window));
    BEsp->write(hyperreduce_basename + "/" + "BEsp" + "_" + to_string(window));

    BFvsp->write(hyperreduce_basename + "/" + "BFvsp" + "_" + to_string(window));
    BFesp->write(hyperreduce_basename + "/" + "BFesp" + "_" + to_string(window));

    spX->write(hyperreduce_basename + "/" + "spX" + "_" + to_string(window));
    spV->write(hyperreduce_basename + "/" + "spV" + "_" + to_string(window));
    spE->write(hyperreduce_basename + "/" + "spE" + "_" + to_string(window));

    if (offsetInit || spaceTime) // TODO: why is this necessary for spaceTime case? See SampleMeshAddInitialState
    {
        initXsp->write(testing_parameter_basename + "/" + "initXsp" + "_" + to_string(window));
        initVsp->write(testing_parameter_basename + "/" + "initVsp" + "_" + to_string(window));
        initEsp->write(testing_parameter_basename + "/" + "initEsp" + "_" + to_string(window));
    }

    if (window > 0) // TODO: do not output multiple times
    {
        BwinX->write(basename + "/" + "BwinX" + "_" + to_string(window));
        BwinV->write(basename + "/" + "BwinV" + "_" + to_string(window));
        BwinE->write(basename + "/" + "BwinE" + "_" + to_string(window));
    }
}

void ROM_Basis::readSP(ROM_Options const& input, const int window)
{
    if (spaceTime)
    {
        // Read timeSamples from file
        std::string filename = basename + "/timeSamples.csv";
        std::ifstream infile(filename);

        MFEM_VERIFY(infile.is_open(), "Time sample file does not exist.");
        std::string line;
        std::vector<std::string> words;
        while (std::getline(infile, line))
        {
            split_line(line, words);
            timeSamples.push_back(std::stoi(words[0]));
        }

        infile.close();
    }

    // Load files in subdirectory "hyperreduce_basename"
    // If sample mesh is parameter dependent (Rayleigh-Taylor), it is "testing_parameter_basename"
    // If sample mesh is parameter independent (Sedov Blase), it is usual "basename"

    std::string outfile_string = hyperreduce_basename + "/" + "sample_pmesh" + "_" + to_string(window);
    std::ifstream outfile_spmesh(outfile_string.c_str());
    sample_pmesh = new ParMesh(comm, outfile_spmesh);

    readNum(numSamplesX, hyperreduce_basename + "/" + "numSamplesX" + "_" + to_string(window));
    readNum(numSamplesV, hyperreduce_basename + "/" + "numSamplesV" + "_" + to_string(window));
    readNum(numSamplesE, hyperreduce_basename + "/" + "numSamplesE" + "_" + to_string(window));

    readVec(s2sp_X, hyperreduce_basename + "/" + "s2sp_X" + "_" + to_string(window));
    readVec(s2sp_V, hyperreduce_basename + "/" + "s2sp_V" + "_" + to_string(window));
    readVec(s2sp_E, hyperreduce_basename + "/" + "s2sp_E" + "_" + to_string(window));

    readNum(size_H1_sp, hyperreduce_basename + "/" + "size_H1_sp" + "_" + to_string(window));
    readNum(size_L2_sp, hyperreduce_basename + "/" + "size_L2_sp" + "_" + to_string(window));

    const int ntsamp = spaceTime ? timeSamples.size() : 1;

    BsinvX = NULL;
    BsinvV = new CAROM::Matrix(ntsamp * numSamplesV, rdimfv, false);
    BsinvE = new CAROM::Matrix(ntsamp * numSamplesE, rdimfe, false);

    BXsp = new CAROM::Matrix(size_H1_sp, rdimx, false);
    BVsp = new CAROM::Matrix(size_H1_sp, rdimv, false);
    BEsp = new CAROM::Matrix(size_L2_sp, rdime, false);

    spX = new CAROM::Vector(size_H1_sp, false);
    spV = new CAROM::Vector(size_H1_sp, false);
    spE = new CAROM::Vector(size_L2_sp, false);

    sX = numSamplesX == 0 ? NULL : new CAROM::Vector(numSamplesX, false);
    sV = new CAROM::Vector(numSamplesV, false);
    sE = new CAROM::Vector(numSamplesE, false);

    if (spaceTimeMethod == gnat_lspg)
    {
        BsinvX = new CAROM::Matrix(timeSamples.size() * numSamplesV, rdimv, false);
        BsinvX->read(hyperreduce_basename + "/" + "BsinvX" + "_" + to_string(window));
    }

    BsinvV->read(hyperreduce_basename + "/" + "BsinvV" + "_" + to_string(window));
    BsinvE->read(hyperreduce_basename + "/" + "BsinvE" + "_" + to_string(window));

    BXsp->read(hyperreduce_basename + "/" + "BXsp" + "_" + to_string(window));
    BVsp->read(hyperreduce_basename + "/" + "BVsp" + "_" + to_string(window));
    BEsp->read(hyperreduce_basename + "/" + "BEsp" + "_" + to_string(window));

    BFvsp = new CAROM::Matrix(size_H1_sp, rdimfv, false);
    BFesp = new CAROM::Matrix(size_L2_sp, rdimfe, false);
    BFvsp->read(hyperreduce_basename + "/" + "BFvsp" + "_" + to_string(window));
    BFesp->read(hyperreduce_basename + "/" + "BFesp" + "_" + to_string(window));

    spX->read(hyperreduce_basename + "/" + "spX" + "_" + to_string(window));
    spV->read(hyperreduce_basename + "/" + "spV" + "_" + to_string(window));
    spE->read(hyperreduce_basename + "/" + "spE" + "_" + to_string(window));

    if (offsetInit || spaceTime) // TODO: why is this necessary for spaceTime case? See SampleMeshAddInitialState
    {
        initXsp = new CAROM::Vector(size_H1_sp, false);
        initVsp = new CAROM::Vector(size_H1_sp, false);
        initEsp = new CAROM::Vector(size_L2_sp, false);

        initXsp->read(testing_parameter_basename + "/" + "initXsp" + "_" + to_string(window));
        initVsp->read(testing_parameter_basename + "/" + "initVsp" + "_" + to_string(window));
        initEsp->read(testing_parameter_basename + "/" + "initEsp" + "_" + to_string(window));
    }
}

void ROM_Basis::writePDweights(const int id, const int window) const
{
    std::string pd_weight_outPath = testing_parameter_basename + "/pd_weight" + to_string(window);
    std::ofstream outfile_pd_weight(pd_weight_outPath.c_str());
    if (id >= 0)
    {
        for (int i=0; i < rdimx; ++i)
        {
            outfile_pd_weight << (*basisX)(id,i) << endl;
        }
        if (offsetInit) outfile_pd_weight << (*initX)(id) << endl;
    }
    outfile_pd_weight.close();
}

void ROM_Operator::ComputeReducedMv()
{
    const int nv = basis->GetDimV();

    if (hyperreduce && rank == 0)
    {
        invMvROM.SetSize(nv);
        const int size_H1_sp = basis->SolutionSizeH1SP();

        Vector vj_sp(size_H1_sp);
        Vector Mvj_sp(size_H1_sp);
        Vector Mvj(nv);
        for (int j=0; j<nv; ++j)
        {
            basis->GetBasisVectorV(hyperreduce, j, vj_sp);
            operSP->MultMv(vj_sp, Mvj_sp);
            basis->RestrictFromSampleMesh_V(Mvj_sp, Mvj);

            for (int i=0; i<nv; ++i)
                invMvROM(i,j) = Mvj[i];
        }

        invMvROM.Invert();
    }
    else if (!hyperreduce)
    {
        MFEM_ABORT("TODO");
    }
}

void ROM_Operator::ComputeReducedMe()
{
    const int ne = basis->GetDimE();

    if (hyperreduce && rank == 0)
    {
        invMeROM.SetSize(ne);
        const int size_L2_sp = basis->SolutionSizeL2SP();

        Vector ej_sp(size_L2_sp);
        Vector Mej_sp(size_L2_sp);
        Vector Mej(ne);
        for (int j=0; j<ne; ++j)
        {
            basis->GetBasisVectorE(hyperreduce, j, ej_sp);
            operSP->MultMe(ej_sp, Mej_sp);
            basis->RestrictFromSampleMesh_E(Mej_sp, Mej);

            for (int i=0; i<ne; ++i)
                invMeROM(i,j) = Mej[i];
        }

        invMeROM.Invert();
    }
    else if (!hyperreduce)
    {
        MFEM_ABORT("TODO");
    }
}

void ROM_Operator::UpdateSampleMeshNodes(Vector const& romSol)
{
    if (!hyperreduce || rank != 0)
        return;

    // Lift romSol to the sample mesh space to get X.
    basis->LiftToSampleMesh(romSol, fx);

    MFEM_VERIFY(xsp_gf->Size() == Vsize_h1sp, "");  // Since the sample mesh is serial (only on rank 0).

    for (int i=0; i<Vsize_h1sp; ++i)
        (*xsp_gf)[i] = fx[i];

    spmesh->NewNodes(*xsp_gf, false);
}

void ROM_Operator::Mult(const Vector &x, Vector &y) const
{
    MFEM_VERIFY(x.Size() == basis->SolutionSize(), "");  // rdimx + rdimv + rdime
    MFEM_VERIFY(x.Size() == y.Size(), "");

    if (hyperreduce)
    {
        if (rank == 0)
        {
            basis->LiftToSampleMesh(x, fx);

            operSP->Mult(fx, fy);
            basis->RestrictFromSampleMesh(fy, y, true, (useReducedM && !useGramSchmidt && !sns1), &invMvROM, &invMeROM);
            basis->Set_dxdt_Reduced(x, y);

            operSP->ResetQuadratureData();
        }

        MPI_Bcast(y.GetData(), y.Size(), MPI_DOUBLE, 0, basis->comm);
    }
    else
    {
        basis->LiftROMtoFOM(x, fx);
        operFOM->Mult(fx, fy);
        basis->ProjectFOMtoROM(fy, y, true);
    }
}

void ROM_Operator::InducedInnerProduct(const int id1, const int id2, const int var, const int dim, double &ip)
{
    ip = 0.0;
    if (hyperreduce)
    {
        Vector xj_sp(dim);
        Vector xi_sp(dim);
        Vector Mxj_sp(dim);

        if (var == 1) // velocity
        {
            basis->GetBasisVectorV(hyperreduce, id1, xj_sp);
            basis->GetBasisVectorV(hyperreduce, id2, xi_sp);
            operSP->MultMv(xj_sp, Mxj_sp);
        }
        else if (var == 2) // energy
        {
            basis->GetBasisVectorE(hyperreduce, id1, xj_sp);
            basis->GetBasisVectorE(hyperreduce, id2, xi_sp);
            operSP->MultMe(xj_sp, Mxj_sp);
        }
        else
            MFEM_ABORT("Invalid input");

        for (int k=0; k<dim; ++k)
        {
            ip += Mxj_sp[k]*xi_sp[k];
        }
    }
    else if (!hyperreduce)
    {
        MFEM_ABORT("TODO");
    }
}

void ROM_Operator::InducedGramSchmidt(const int var, Vector &S)
{
    if (hyperreduce && rank == 0)
    {
        // Induced Gram Schmidt normalization is equivalent to
        // factorizing the basis into X = QR,
        // where size(Q) = size(X), Q is M-orthonormal,
        // and R is square and upper triangular.
        // Matrix X will be substituted by matrix Q.
        int spdim, rdim, offset;
        CAROM::Matrix *X;
        DenseMatrix *R;
        double factor;

        if (var == 1) // velocity
        {
            spdim = basis->SolutionSizeH1SP();
            rdim = basis->GetDimV();
            offset = basis->GetDimX();
            CoordinateBVsp.SetSize(rdim);
            X = basis->GetBVsp();
            R = &CoordinateBVsp;
        }
        else if (var == 2) // energy
        {
            spdim = basis->SolutionSizeL2SP();
            rdim = basis->GetDimE();
            offset = basis->GetDimX() + basis->GetDimV();
            CoordinateBEsp.SetSize(rdim);
            X = basis->GetBEsp();
            R = &CoordinateBEsp;
        }
        else
        {
            MFEM_ABORT("Invalid variable index");
        }

        InducedInnerProduct(0, 0, var, spdim, factor);
        (*R)(0,0) = sqrt(factor);
        for (int k=0; k<spdim; ++k)
        {
            (*X)(k,0) /= (*R)(0,0); // normalize
        }

        for (int j=1; j<rdim; ++j)
        {
            for (int i=0; i<j; ++i)
            {
                InducedInnerProduct(j, i, var, spdim, factor);
                (*R)(i,j) = factor;
                for (int k=0; k<spdim; ++k)
                {
                    (*X)(k,j) -= (*R)(i,j)*(*X)(k,i); // orthogonalize
                }
            }
            InducedInnerProduct(j, j, var, spdim, factor);
            (*R)(j,j) = sqrt(factor);
            for (int k=0; k<spdim; ++k)
            {
                (*X)(k,j) /= (*R)(j,j); // normalize
            }
        }

        // With solution representation by s = Xc = Qd,
        // the coefficients of s with respect to Q is
        // obtained by d = Rc.
        for (int i=0; i<rdim; ++i)
        {
            S[offset+i] *= (*R)(i,i);
            for (int j=i+1; j<rdim; ++j)
            {
                S[offset+i] += (*R)(i,j)*S[offset+j]; // triangular update
            }
        }
    }
    else if (!hyperreduce)
    {
        MFEM_ABORT("TODO");
    }
}

void ROM_Operator::UndoInducedGramSchmidt(const int var, Vector &S, bool keep_data)
{
    if (hyperreduce && rank == 0)
    {
        // Get back the original matrix X from matrix Q by undoing all the operations
        // in the induced Gram Schmidt normalization process.
        // See ROM_Operator::InducedGramSchmidt
        int spdim, rdim, offset;
        CAROM::Matrix *X;
        DenseMatrix *R;

        if (var == 1) // velocity
        {
            spdim = basis->SolutionSizeH1SP();
            rdim = basis->GetDimV();
            offset = basis->GetDimX();
            X = keep_data ? new CAROM::Matrix(*basis->GetBVsp()) : basis->GetBVsp();
            R = &CoordinateBVsp;
        }
        else if (var == 2) // energy
        {
            spdim = basis->SolutionSizeL2SP();
            rdim = basis->GetDimE();
            offset = basis->GetDimX() + basis->GetDimV();
            X = keep_data ? new CAROM::Matrix(*basis->GetBEsp()) : basis->GetBEsp();
            R = &CoordinateBEsp;
        }
        else
        {
            MFEM_ABORT("Invalid variable index");
        }

        for (int j=rdim-1; j>-1; --j)
        {
            for (int k=0; k<spdim; ++k)
            {
                (*X)(k,j) *= (*R)(j,j);
            }
            for (int i=0; i<j; ++i)
            {
                for (int k=0; k<spdim; ++k)
                {
                    (*X)(k,j) += (*R)(i,j)*(*X)(k,i);
                }
            }
        }

        // With solution representation by s = Xc = Qd,
        // the coefficients of s with respect to X is
        // obtained from c = R\d.
        for (int i=rdim-1; i>-1; --i)
        {
            for (int j = rdim-1; j>i; --j)
            {
                S[offset+i] -= (*R)(i,j)*S[offset+j]; // backward substitution
            }
            S[offset+i] /= (*R)(i,i);
        }

        if (keep_data)
            delete X;
        else
            (*R).Clear();
    }
    else if (!hyperreduce)
    {
        MFEM_ABORT("TODO");
    }
}

void ROM_Operator::ApplyHyperreduction(Vector &S)
{
    if (useGramSchmidt && !sns1)
    {
        InducedGramSchmidt(1, S); // velocity
        InducedGramSchmidt(2, S); // energy
        MPI_Bcast(S.GetData(), S.Size(), MPI_DOUBLE, 0, basis->comm);
    }
    basis->ComputeReducedMatrices(sns1);
}

void ROM_Operator::PostprocessHyperreduction(Vector &S, bool keep_data)
{
    if (useGramSchmidt && !sns1)
    {
        UndoInducedGramSchmidt(1, S, keep_data); // velocity
        UndoInducedGramSchmidt(2, S, keep_data); // energy
        MPI_Bcast(S.GetData(), S.Size(), MPI_DOUBLE, 0, basis->comm);
    }
}

void STROM_Basis::LiftToSampleMesh(const int ti, Vector const& u, Vector &usp) const
{
    // Get the basis at timestep ti by scaling by the corresponding temporal basis entries.
    MFEM_VERIFY(u.Size() == SolutionSizeST(), "");
    MFEM_VERIFY(u.Size() == u_ti.Size(), "");
    b->ScaleByTemporalBasis(ti, u, u_ti);
    b->LiftToSampleMesh(u_ti, usp);

    if (ti == 0)
    {
        // At initial time, replace basis approximation with exact initial state on the sample mesh.
        usp = 0.0;
        b->SampleMeshAddInitialState(usp);
    }
}

void STROM_Basis::ApplySpaceTimeHyperreductionInverses(Vector const& u, Vector &w) const
{
    MFEM_VERIFY(u.Size() == GetTotalNumSamples(), "");
    if (GaussNewton)
    {
#ifdef STXV
        MFEM_VERIFY(w.Size() == b->rdimv + b->rdimfv + b->rdimfe, "");
#else
        MFEM_VERIFY(w.Size() == (spaceTimeMethod == gnat_lspg) ? b->rdimv + b->rdimfv + b->rdimfe : b->rdimx + b->rdimfv + b->rdimfe, "");
#endif
    }
    else
    {
        MFEM_VERIFY(w.Size() == b->SolutionSize(), "");
    }

    MFEM_VERIFY(b->numSamplesX == 0, "");

    int os = 0;

    const int ntsamp = GetNumSampledTimes();
    CAROM::Vector uV(GetNumSamplesV(), false);  // TODO: make this a member variable?
    CAROM::Vector wV(b->rdimv, false);  // TODO: make this a member variable?

    if (spaceTimeMethod == gnat_lspg)
    {
        // The X RHS has hyperreduced term V.

        // BsinvX stores the transpose of the pseudo-inverse.
        CAROM::Vector BuX(b->rdimv, false);  // TODO: make this a member variable?

        // Set uV from u

        for (int ti=0; ti<ntsamp; ++ti)
        {
            const int offset = ti * GetNumSpatialSamples();
            for (int i=0; i<b->numSamplesV; ++i)
                uV.item(ti + (i*ntsamp)) = u[offset + i];

            // Note that the ordering of uV must match that in GetSampledSpaceTimeBasis, since it will be multiplied by BsinvV^T.
        }

        // Multiply uV by BsinvX^T

        b->BsinvX->transposeMult(uV, BuX);
        for (int i=0; i<b->rdimv; ++i)
            w[os + i] = BuX.item(i);

        os += b->rdimv;
    }
    else
    {
        // The X equation is linear and has no hyperreduction, just a linear operator multiplication against the vector of V ROM coefficients.
#ifdef STXV
        os += b->rdimv;
#else
        os += b->rdimx;
#endif
    }

    // The V RHS has hyperreduced term Fv.

    // BsinvV stores the transpose of the pseudo-inverse.
    CAROM::Vector BuV(b->rdimfv, false);  // TODO: make this a member variable?
    //CAROM::Vector wV(b->rdimv, false);  // TODO: make this a member variable?

    // Set uV from u

    for (int ti=0; ti<ntsamp; ++ti)
    {
        const int offset = (ti * GetNumSpatialSamples()) + ((spaceTimeMethod == gnat_lspg) ? b->numSamplesV : 0);
        for (int i=0; i<b->numSamplesV; ++i)
            uV.item(ti + (i*ntsamp)) = u[offset + i];

        // Note that the ordering of uV must match that in GetSampledSpaceTimeBasis, since it will be multiplied by BsinvV^T.
    }

    // Multiply uV by STbasisV^T STbasis_Fv BsinvV^T
    // TODO: store the product STbasisV^T STbasis_Fv BsinvV^T

    b->BsinvV->transposeMult(uV, BuV);
    if (GaussNewton)
    {
        for (int i=0; i<b->rdimfv; ++i)
            w[os + i] = BuV.item(i);

        os += b->rdimfv;
    }
    else
    {
        b->PiVtransPiFv->mult(BuV, wV);

        for (int i=0; i<b->rdimv; ++i)
            w[os + i] = wV.item(i);

        os += b->rdimv;
    }

    // The E RHS has hyperreduced term Fe.

    // BsinvE stores the transpose of the pseudo-inverse.
    CAROM::Vector uE(GetNumSamplesE(), false);  // TODO: make this a member variable?
    CAROM::Vector BuE(b->rdimfe, false);  // TODO: make this a member variable?
    CAROM::Vector wE(b->rdime, false);  // TODO: make this a member variable?

    // Set uE from u

    for (int ti=0; ti<ntsamp; ++ti)
    {
        const int offset = (ti * GetNumSpatialSamples()) + ((spaceTimeMethod == gnat_lspg) ? (2*b->numSamplesV) : b->numSamplesV);
        for (int i=0; i<b->numSamplesE; ++i)
            uE.item(ti + (i*ntsamp)) = u[offset + i];

        // Note that the ordering of uE must match that in GetSampledSpaceTimeBasis, since it will be multiplied by BsinvE^T.
    }

    // Multiply uE by STbasisE^T STbasis_Fe BsinvE^T
    // TODO: store the product STbasisE^T STbasis_Fe BsinvE^T

    b->BsinvE->transposeMult(uE, BuE);

    if (GaussNewton)
    {
        for (int i=0; i<b->rdimfe; ++i)
            w[os + i] = BuE.item(i);

        MFEM_VERIFY(w.Size() == os + b->rdimfe, "");
    }
    else
    {
        b->PiEtransPiFe->mult(BuE, wE);

        for (int i=0; i<b->rdime; ++i)
            w[os + i] = wE.item(i);

        MFEM_VERIFY(w.Size() == os + b->rdime, "");
    }
}

// Select sample indices from xsp and set the corresponding values in x.
// ti is the index of the time sample, ranging from 0 to GetNumSampledTimes()-1.
void STROM_Basis::RestrictFromSampleMesh(const int ti, Vector const& usp, Vector &u) const
{
    MFEM_VERIFY(ti < GetNumSampledTimes(), "");
    MFEM_VERIFY(u.Size() == GetTotalNumSamples(), "");
    MFEM_VERIFY(usp.Size() == b->SolutionSizeSP(), "");  // (2*size_H1_sp) + size_L2_sp

    int offset = ti * GetNumSpatialSamples();

    // Select entries out of usp on the sample mesh.
    // Note that s2sp_X maps from X samples to sample mesh H1 dofs, and similarly for V and E.

    // TODO: since the X RHS is linear, there should be no sampling of X! A linear operator (stored as a matrix) should simply be applied to the ROM coefficients, not the samples.

    if (spaceTimeMethod == gnat_lspg || spaceTimeMethod == coll_lspg) // use V samples for X
    {
        for (int i=0; i<b->numSamplesV; ++i)
            u[offset + i] = usp[b->s2sp_V[i]];

        offset += b->numSamplesV;
    }
    else
    {
        MFEM_VERIFY(b->numSamplesX == 0, "");
        //for (int i=0; i<b->numSamplesX; ++i)
        //u[offset + i] = usp[b->s2sp_X[i]];
        offset += b->numSamplesX;
    }

    for (int i=0; i<b->numSamplesV; ++i)
        u[offset + i] = usp[b->size_H1_sp + b->s2sp_V[i]];

    offset += b->numSamplesV;
    for (int i=0; i<b->numSamplesE; ++i)
        u[offset + i] = usp[(2*b->size_H1_sp) + b->s2sp_E[i]];
}

// TODO: remove argument rdim?
// TODO: remove argument nt?
void ROM_Basis::SetSpaceTimeInitialGuessComponent(Vector& st, std::string const& name,
        ParFiniteElementSpace *fespace,
        const CAROM::Matrix* basis,
        const CAROM::Matrix* tbasis,
        const int nt,
        const int rdim) const
{
    MFEM_VERIFY(rdim == st.Size(), "");

    Vector b(st.Size());

    char fileExtension[100];
    sprintf(fileExtension, ".%06d", rank);

    std::string fullname = testing_parameter_basename + "/ST_Sol_" + name + fileExtension;
    std::ifstream ifs(fullname.c_str());

    const int tvsize = fespace->GetTrueVSize();
    //Vector s(tvsize);
    MFEM_VERIFY(tvsize == basis->numRows() && nt == tbasis->numRows(), "");
    MFEM_VERIFY(rdim == basis->numColumns() && rdim == tbasis->numColumns(), "");

    // Compute the inner product of the input space-time vector against each
    // space-time basis vector, which for the j-th basis vector is
    // \sum_{t=0}^{nt-1} \sum_{i=0}^{tvsize-1} sol(t,i) basis(i,j) tbasis(t,j)
    // Store the result in the vector b.
    // Also, form the mass matrix for the space-time basis.

    DenseMatrix M(rdim);

    b = 0.0;
    M = 0.0;

    // TODO: this is a full-order computation. Should it be hyperreduced? In any case, the FOM solution will need to be read, since the hyperreduction samples are unknown when the FOM solution is written to file, so there does not seem to be potential savings.

    for (int t=0; t<nt; ++t)
    {
        for (int i=0; i<tvsize; ++i)
        {
            double d;
            ifs >> d;
            for (int j=0; j<rdim; ++j)
            {
                b[j] += d * basis->item(i, j) * tbasis->item(t, j);
                //s[i] = d;

                for (int k=j; k<rdim; ++k)  // Upper triangular part only
                    M(j,k) += basis->item(i, j) * tbasis->item(t, j) * basis->item(i, k) * tbasis->item(t, k);
            }
        }
    }

    ifs.close();

    // Assert that the strictly upper triangular part of the mass matrix is zero
    for (int i=0; i<rdim-1; ++i)
        for (int j=i+1; j<rdim; ++j)
        {
            if (fabs(M(i,j)) >= 1.0e-13)
                mfem::out << "M " << M(i,j) << endl;

            MFEM_VERIFY(fabs(M(i,j)) < 1.0e-13, "");
        }

    // TODO: remove the assertion that the mass matrix is diagonal?

    // TODO: is M = I in general?

    // Solve for st
    for (int i=0; i<rdim; ++i)
        st[i] = b[i] / M(i,i);
}

void ROM_Basis::SetSpaceTimeInitialGuess(ROM_Options const& input)
{
    // TODO: this assumes 1 temporal basis vector for each spatial vector. Generalize to allow for multiple temporal basis vectors per spatial vector.

    //st0.SetSize(SolutionSizeST());
    st0.SetSize(SolutionSize());
    st0 = 0.0; // TODO

    // For now, we simply test the reproductive case by projecting the known FOM solution.
    // With hyperreduction, this projection will not be the exact solution of the ROM system,
    // but it should be close.
    // We use the entire FOM space-time solution read from a file in order to compute this projection.

    Vector st0X, st0V, st0E;
    st0X.MakeRef(st0, 0, rdimx);
    st0V.MakeRef(st0, rdimx, rdimv);
    st0E.MakeRef(st0, rdimx + rdimv, rdime);
    SetSpaceTimeInitialGuessComponent(st0X, "Position", input.H1FESpace, basisX, tbasisX, temporalSize, rdimx);
    SetSpaceTimeInitialGuessComponent(st0V, "Velocity", input.H1FESpace, basisV, tbasisV, temporalSize - VTos, rdimv);
    SetSpaceTimeInitialGuessComponent(st0E, "Energy", input.L2FESpace, basisE, tbasisE, temporalSize, rdime);
}

void ROM_Basis::GetSpaceTimeInitialGuess(Vector& st) const
{
    st = st0;
}

void ROM_Operator::SolveSpaceTime(Vector &S)
{
    Vector x;
    basis->GetSpaceTimeInitialGuess(x);

    MFEM_VERIFY(S.Size() == x.Size(), "");

    if (useGramSchmidt)
    {
        //InducedGramSchmidtInitialize(x); // TODO: this assumes 1 temporal basis vector per spatial basis vector and needs to be generalized.
        ApplyHyperreduction(x); // TODO: this assumes 1 temporal basis vector per spatial basis vector and needs to be generalized.
    }

    Vector c(x.Size());
    Vector r(x.Size());

    const int n = basis->SolutionSize();
    const int m = GaussNewton ? basis->GetDimX() + basis->GetDimFv() + basis->GetDimFe() : n;

    MFEM_VERIFY(n == x.Size(), "");

    DenseMatrix jac(m, n);

    MFEM_VERIFY(rank == 0, "Space-time solver is serial");

    // Newton's method, with zero RHS.
    int it;
    double norm0, norm, norm_goal;
    const double rel_tol = 1.0e-8;
    const double abs_tol = 1.0e-12;
    const int print_level = 0;
    const int max_iter = 12;

    EvalSpaceTimeResidual_RK4(x, r);

    // TODO: in parallel, replace Norml2 with sqrt(InnerProduct(comm,...), see vector.hpp.
    norm0 = norm = r.Norml2();
    norm_goal = std::max(rel_tol*norm, abs_tol);

    mfem::out << "Newton initial norm " << norm << '\n';
    x.Print();

    // x_{i+1} = x_i - [DF(x_i)]^{-1} [F(x_i)-b]
    for (it = 0; true; it++)
    {
        MFEM_VERIFY(IsFinite(norm), "norm = " << norm);
        cout << "Newton iteration " << it << endl;  // TODO: remove
        if (print_level >= 0)
        {
            mfem::out << "Newton iteration " << setw(2) << it
                      << " : ||r|| = " << norm;
            if (it > 0)
            {
                mfem::out << ", ||r||/||r_0|| = " << norm/norm0;
            }
            mfem::out << '\n';
        }

        if (norm <= norm_goal)
            break;

        if (it >= max_iter)
            break;

        EvalSpaceTimeJacobian_RK4(x, jac);

        c = r;  // TODO: eliminate c?
        LinearSolve(jac, c.GetData());

        const double c_scale = 0.25; //ComputeScalingFactor(x, b);
        if (c_scale == 0.0)
            break;

        add(x, -c_scale, c, x);

        x.Print();

        EvalSpaceTimeResidual_RK4(x, r);

        norm = r.Norml2();
    }  // end of Newton iteration

    if (it >= max_iter)
        mfem::out << "ERROR: Newton failed to converge" << endl;

    if (useGramSchmidt)
    {
        //InducedGramSchmidtFinalize(x);
        PostprocessHyperreduction(x);
    }

    // Scale by the temporal basis at the final time.
    basis->ScaleByTemporalBasis(basis->GetTemporalSize() - 1, x, S);
}

void ROM_Operator::SolveSpaceTimeGN(Vector &S)
{
    MFEM_VERIFY(rank == 0, "Space-time solver is serial");
    MFEM_VERIFY(GaussNewton, "");
    Vector x;
    basis->GetSpaceTimeInitialGuess(x);

    MFEM_VERIFY(S.Size() == x.Size(), "");

    if (useGramSchmidt)
    {
        //InducedGramSchmidtInitialize(x); // TODO: this assumes 1 temporal basis vector per spatial basis vector and needs to be generalized.
        ApplyHyperreduction(x); // TODO: this assumes 1 temporal basis vector per spatial basis vector and needs to be generalized.
    }

    const int n = (spaceTimeMethod == coll_lspg) ? STbasis->SolutionSizeST() : basis->SolutionSize();
#ifdef STXV
    const int m = GaussNewton ? basis->GetDimV() + basis->GetDimFv() + basis->GetDimFe() : n;
#else
    // TODO: simplify this
    const int m = (spaceTimeMethod == coll_lspg) ? STbasis->GetTotalNumSamples() :
                  (GaussNewton ? ((spaceTimeMethod == gnat_lspg) ? basis->GetDimV() + basis->GetDimFv() + basis->GetDimFe()
                                  : basis->GetDimX() + basis->GetDimFv() + basis->GetDimFe()) : n);
#endif

    Vector c(n);
    Vector r(m);

    MFEM_VERIFY(n == x.Size(), "");

    DenseMatrix jac(m, n);
    DenseMatrix jacNormal(n, n);

    // Newton's method, with zero RHS.
    int it;
    double norm0, norm, norm_goal;
    const double rel_tol = 1.0e-8;
    const double abs_tol = 1.0e-12;
    const int print_level = 0;
    const int max_iter = 2;

    EvalSpaceTimeResidual_RK4(x, r);

    // TODO: in parallel, replace Norml2 with sqrt(InnerProduct(comm,...), see vector.hpp.
    norm0 = norm = r.Norml2();
    norm_goal = std::max(rel_tol*norm, abs_tol);

    mfem::out << "Gauss-Newton initial norm " << norm << '\n';
    x.Print();

    // x_{i+1} = x_i - [DF(x_i)]^{-1} [F(x_i)-b]
    for (it = 0; true; it++)
    {
        MFEM_VERIFY(IsFinite(norm), "norm = " << norm);
        cout << "Newton iteration " << it << endl;  // TODO: remove
        if (print_level >= 0)
        {
            mfem::out << "Newton iteration " << setw(2) << it
                      << " : ||r|| = " << norm;
            if (it > 0)
            {
                mfem::out << ", ||r||/||r_0|| = " << norm/norm0;
            }
            mfem::out << '\n';
        }

        if (norm <= norm_goal)
            break;

        if (it >= max_iter)
            break;

        EvalSpaceTimeJacobian_RK4(x, jac);

        //c = r;  // TODO: eliminate c?
        jac.MultTranspose(r, c);
        MultAtB(jac, jac, jacNormal);

        LinearSolve(jacNormal, c.GetData());  // TODO: use a more stable least-squares solver?

        const double c_scale = 1.0; //ComputeScalingFactor(x, b);
        //if (c_scale == 0.0)
        //break;

        add(x, -c_scale, c, x);

        x.Print();

        EvalSpaceTimeResidual_RK4(x, r);

        norm = r.Norml2();
    }  // end of Newton iteration

    if (it >= max_iter)
        mfem::out << "ERROR: Newton failed to converge" << endl;

    if (useGramSchmidt)
    {
        //InducedGramSchmidtFinalize(x);
        PostprocessHyperreduction(x);
    }

    // Scale by the temporal basis at the final time.
    basis->ScaleByTemporalBasis(basis->GetTemporalSize() - 1, x, S);
}

void ROM_Operator::EvalSpaceTimeJacobian_RK4(Vector const& S, DenseMatrix &J) const
{
    const int n = (spaceTimeMethod == coll_lspg) ? STbasis->SolutionSizeST() : basis->SolutionSize();
#ifdef STXV
    const int m = GaussNewton ? basis->GetDimV() + basis->GetDimFv() + basis->GetDimFe() : n;
#else
    // TODO: simplify this
    const int m = (spaceTimeMethod == coll_lspg) ? STbasis->GetTotalNumSamples() :
                  (GaussNewton ? ((spaceTimeMethod == gnat_lspg) ? basis->GetDimV() + basis->GetDimFv() + basis->GetDimFe()
                                  : basis->GetDimX() + basis->GetDimFv() + basis->GetDimFe()) : n);
#endif

    MFEM_VERIFY(J.Height() == m && J.Width() == n, "");

    J = 0.0;

    Vector r(m);
    Vector rp(m);
    Vector Sp(n);

    EvalSpaceTimeResidual_RK4(S, r);

    const double eps = 1.0e-8;

    for (int j=0; j<n; ++j)
    {
        Sp = S;
        const double eps_j = std::max(eps, eps * fabs(Sp[j]));
        Sp[j] += eps_j;
        EvalSpaceTimeResidual_RK4(Sp, rp);
        rp -= r;
        rp /= eps_j;

        for (int i=0; i<m; ++i)
            J(i,j) = rp[i];
    }

    /*
    ofstream jfile("stjac.txt");
    J.Print(jfile);
    jfile.close();
    */
}

void ROM_Operator::EvalSpaceTimeResidual_RK4(Vector const& S, Vector &f) const
{
    const int rdimx = basis->GetDimX();
    const int rdimv = basis->GetDimV();
    const int rdimfv = basis->GetDimFv();
    const int rdimfe = basis->GetDimFe();

    if (spaceTimeMethod == coll_lspg)
    {
        MFEM_VERIFY(S.Size() == STbasis->SolutionSizeST() && f.Size() == STbasis->GetTotalNumSamples(), "");
    }
    else
    {
        if (GaussNewton)
        {
#ifdef STXV
            MFEM_VERIFY(S.Size() == STbasis->SolutionSizeST() && f.Size() == rdimfv + rdimfe + rdimv, "");
#else
            if (spaceTimeMethod == gnat_lspg)
            {
                MFEM_VERIFY(S.Size() == STbasis->SolutionSizeST() && f.Size() == rdimfv + rdimfe + rdimv, "");
            }
            else
            {
                MFEM_VERIFY(S.Size() == STbasis->SolutionSizeST() && f.Size() == rdimfv + rdimfe + rdimx, "");
            }
#endif
        }
        else
        {
            MFEM_VERIFY(S.Size() == STbasis->SolutionSizeST() && S.Size() == f.Size(), "");
        }
    }

    MFEM_VERIFY(hyperreduce, "");

    Sr = 0.0;

    // Loop over sampled timesteps
    for (int i=0; i<STbasis->GetNumSampledTimes(); ++i)
    {
        const int ti = STbasis->GetTimeSampleIndex(i);
        double t = STbasis->GetTimeSample(i);  // t_n
        double dt = STbasis->GetTimestep(i);
        const double t0 = t;

        // Note: the time index ti corresponds to a time t_n, and we now compute the RK4 residual
        // w(t_{n+1}) - w(t_n) - dt/6 (k1 + 2k2 + 2k3 + k4)
        STbasis->LiftToSampleMesh(ti, S, fx);  // Set fx = w(t_n)

        {   // Update sample mesh nodes
            // TODO: remove this? Is it redundant?
            MFEM_VERIFY(xsp_gf->Size() == Vsize_h1sp, "");  // Since the sample mesh is serial (only on rank 0).

            for (int j=0; j<Vsize_h1sp; ++j)
                (*xsp_gf)[j] = fx[j];

            spmesh->NewNodes(*xsp_gf, false);
        }

        ST_ode_solver->Step(fx, t, dt);

        MFEM_VERIFY(fabs(t - t0 - dt) < 1.0e-12, "");

        // Now fx = w(t_n) + dt/6 (k1 + 2k2 + 2k3 + k4)

        STbasis->LiftToSampleMesh(ti+1, S, fy);  // Set fy = w(t_{n+1})
        fy -= fx;

        // Now fy is the residual w(t_{n+1}) - w(t_n) - dt/6 (k1 + 2k2 + 2k3 + k4)

        STbasis->RestrictFromSampleMesh(i, fy, Sr);
    }

    if (spaceTimeMethod == coll_lspg)
    {
        f = Sr;
        return;
    }

    STbasis->ApplySpaceTimeHyperreductionInverses(Sr, f);

    if (spaceTimeMethod == gnat_lspg)
        return;

    // Evaluate X equations without sampling
    {
        CAROM::Vector v(basis->GetDimV(), false);
#ifdef STXV
        CAROM::Vector xv(basis->GetDimV(), false);
#else
        CAROM::Vector xv(basis->GetDimX(), false);
#endif
        CAROM::Vector x(basis->GetDimX(), false);

        for (int i=0; i<basis->GetDimX(); ++i)
            x.item(i) = S[i];

        for (int i=0; i<basis->GetDimV(); ++i)
            v.item(i) = S[basis->GetDimX() + i];

        // TODO: since the V basis is larger than the X, would it be more accurate to multiply the X equation by Pi_V^T rather than Pi_X^T?
        // Or should the X and V bases be merged into one XV basis? Maybe the V basis would be sufficient.

        // Note that PiXtransPiV contains the RK4 scaling.

#ifdef STXV
        basis->PiXtransPiV->mult(v, xv);
        for (int i=0; i<basis->GetDimV(); ++i)
            f[i] = -xv.item(i);

        // TODO: store PiXtransPiX - PiXtransPiXlag?

        basis->PiXtransPiX->mult(x, xv);
        for (int i=0; i<basis->GetDimV(); ++i)
            f[i] += xv.item(i);

        basis->PiXtransPiXlag->mult(x, xv);
        for (int i=0; i<basis->GetDimV(); ++i)
            f[i] -= xv.item(i);
#else
        basis->PiXtransPiV->mult(v, xv);
        for (int i=0; i<basis->GetDimX(); ++i)
            f[i] = -xv.item(i);

        // TODO: store PiXtransPiX - PiXtransPiXlag?

        basis->PiXtransPiX->mult(x, xv);
        for (int i=0; i<basis->GetDimX(); ++i)
            f[i] += xv.item(i);

        basis->PiXtransPiXlag->mult(x, xv);
        for (int i=0; i<basis->GetDimX(); ++i)
            f[i] -= xv.item(i);
#endif
    }
}

CAROM::GreedyParameterPointSampler* BuildROMDatabase(ROM_Options& romOptions, double& t_final, const int myid, const std::string outputPath,
        bool& rom_offline, bool& rom_online, bool& rom_restore, const bool usingWindows, bool& rom_calc_error_indicator, bool& rom_calc_rel_error_nonlocal, bool& rom_calc_rel_error_local, bool& rom_read_greedy_twparam, const char* greedyParamString, const char* greedyErrorIndicatorType, const char* greedySamplingType)
{
    CAROM::GreedyParameterPointSampler* parameterPointGreedySampler = NULL;
    samplingType sampleType = getSamplingType(greedySamplingType);

    romOptions.greedyErrorIndicatorType = getErrorIndicatorType(greedyErrorIndicatorType);

    ifstream f(outputPath + "/greedy_algorithm_data");
    if (f.good())
    {
        parameterPointGreedySampler = new CAROM::GreedyParameterPointRandomSampler(
            outputPath + "/greedy_algorithm_data",
            outputPath + "/greedy_algorithm_log.txt");
    }
    else
    {
        bool latin_hypercube = sampleType == latinHypercubeSampling;
        parameterPointGreedySampler = new CAROM::GreedyParameterPointRandomSampler(
            romOptions.greedyParamSpaceMin, romOptions.greedyParamSpaceMax,
            romOptions.greedyParamSpaceSize, true, romOptions.greedyTol, romOptions.greedyAlpha,
            romOptions.greedyMaxClamp, romOptions.greedySubsetSize, romOptions.greedyConvergenceSubsetSize,
            latin_hypercube, outputPath + "/greedy_algorithm_log.txt");

        if (myid == 0)
        {
            ofstream o(outputPath + "/greedy_algorithm_log.txt", std::ios::app);
            o << "Parameter considered: " << greedyParamString << std::endl;
            o << "Error indicator: " << greedyErrorIndicatorType << std::endl;
            o.close();
        }
    }

    // First check if we need to compute another error indicator
    struct CAROM::GreedyErrorIndicatorPoint pointRequiringErrorIndicator = parameterPointGreedySampler->getNextPointRequiringErrorIndicator();
    CAROM::Vector* errorIndicatorPointData = pointRequiringErrorIndicator.point.get();
    struct CAROM::GreedyErrorIndicatorPoint pointRequiringRelativeError = parameterPointGreedySampler->getNextPointRequiringRelativeError();
    CAROM::Vector* samplePointData = pointRequiringRelativeError.point.get();
    double* greedyParam = getGreedyParam(romOptions, greedyParamString);

    if (errorIndicatorPointData != NULL)
    {
        CAROM::Vector* localROM = pointRequiringErrorIndicator.localROM.get();
        std::string localROMString = "";
        for (int i = 0; i < localROM->dim(); i++)
        {
            localROMString += "_" + to_string(localROM->item(i));
        }
        romOptions.basisIdentifier = localROMString;
        *greedyParam = errorIndicatorPointData->item(0);

        double errorIndicatorEnergyFraction = 0.9999;

        char tmp[100];
        sprintf(tmp, ".%06d", 0);

        std::string fullname = outputPath + "/" + std::string("errorIndicatorVec") + tmp;

        if (romOptions.greedyErrorIndicatorType == varyBasisSize)
        {
            if (romOptions.greedytf == -1.0)
            {
                t_final = 0.001;
            }
            else
            {
                t_final = romOptions.greedytf;
            }
        }
        else if (romOptions.greedyErrorIndicatorType == fom)
        {
            if (romOptions.greedytf == -1.0)
            {
                t_final = 0.02;
            }
            else
            {
                t_final = romOptions.greedytf;
            }
        }

        std::ifstream checkfile(fullname);
        if (!checkfile.good())
        {
            if (romOptions.greedyErrorIndicatorType == varyBasisSize)
            {
                rom_read_greedy_twparam = true;
                errorIndicatorEnergyFraction = 0.99;
            }
            if (romOptions.greedyErrorIndicatorType == fom)
            {
                romOptions.basisIdentifier = "_error_indicator";
                rom_offline = true;
                romOptions.hyperreduce = false;
            }
        }

        // Get the rdim for the basis used.
        if (!rom_offline && !usingWindows)
        {
            readNum(romOptions.dimX, outputPath + "/" + "rdimX" + romOptions.basisIdentifier + "_" + to_string(errorIndicatorEnergyFraction));
            readNum(romOptions.dimV, outputPath + "/" + "rdimV" + romOptions.basisIdentifier + "_" + to_string(errorIndicatorEnergyFraction));
            readNum(romOptions.dimE, outputPath + "/" + "rdimE" + romOptions.basisIdentifier + "_" + to_string(errorIndicatorEnergyFraction));
            if (!romOptions.SNS)
            {
                readNum(romOptions.dimFv, outputPath + "/" + "rdimFv" + romOptions.basisIdentifier + "_" + to_string(errorIndicatorEnergyFraction));
                readNum(romOptions.dimFe, outputPath + "/" + "rdimFe" + romOptions.basisIdentifier + "_" + to_string(errorIndicatorEnergyFraction));
            }
        }

        if (!(rom_offline && romOptions.greedyErrorIndicatorType == fom))
        {
            ReadGreedyPhase(rom_offline, rom_online, rom_restore, rom_calc_rel_error_nonlocal, rom_calc_rel_error_local,
                            romOptions, outputPath + "/greedy_algorithm_stage.txt");
        }

        rom_calc_error_indicator = true;
        rom_calc_rel_error_nonlocal = false;
        rom_calc_rel_error_local = false;
    }
    else if (samplePointData != NULL)
    {
        rom_calc_rel_error_nonlocal = true;
        rom_calc_rel_error_local = true;
        ReadGreedyPhase(rom_offline, rom_online, rom_restore, rom_calc_rel_error_nonlocal, rom_calc_rel_error_local,
                        romOptions, outputPath + "/greedy_algorithm_stage.txt");

        CAROM::Vector* localROM = pointRequiringRelativeError.localROM.get();
        std::string localROMString = "";
        if (rom_calc_rel_error_local)
        {
            for (int i = 0; i < localROM->dim(); i++)
            {
                localROMString += "_" + to_string(samplePointData->item(i));
            }
        }
        else
        {
            for (int i = 0; i < localROM->dim(); i++)
            {
                localROMString += "_" + to_string(localROM->item(i));
            }
        }

        romOptions.basisIdentifier = localROMString;
        *greedyParam = samplePointData->item(0);

        double errorIndicatorEnergyFraction = 0.9999;

        // Get the rdim for the basis used.
        if (!usingWindows)
        {
            readNum(romOptions.dimX, outputPath + "/" + "rdimX" + romOptions.basisIdentifier + "_" + to_string(errorIndicatorEnergyFraction));
            readNum(romOptions.dimV, outputPath + "/" + "rdimV" + romOptions.basisIdentifier + "_" + to_string(errorIndicatorEnergyFraction));
            readNum(romOptions.dimE, outputPath + "/" + "rdimE" + romOptions.basisIdentifier + "_" + to_string(errorIndicatorEnergyFraction));
            if (!romOptions.SNS)
            {
                readNum(romOptions.dimFv, outputPath + "/" + "rdimFv" + romOptions.basisIdentifier + "_" + to_string(errorIndicatorEnergyFraction));
                readNum(romOptions.dimFe, outputPath + "/" + "rdimFe" + romOptions.basisIdentifier + "_" + to_string(errorIndicatorEnergyFraction));
            }
        }
    }
    else
    {
        // Next check if we need to run FOM for another parameter point
        std::shared_ptr<CAROM::Vector> nextSampleParameterPoint = parameterPointGreedySampler->getNextParameterPoint();
        samplePointData = nextSampleParameterPoint.get();
        if (samplePointData != NULL)
        {
            std::string samplePointDataString = "";
            for (int i = 0; i < samplePointData->dim(); i++)
            {
                samplePointDataString += "_" + to_string(samplePointData->item(i));
            }
            romOptions.basisIdentifier = samplePointDataString;
            *greedyParam = samplePointData->item(0);

            rom_offline = true;
            romOptions.hyperreduce = false;
        }
        else
        {
            // The greedy algorithm procedure has ended
            MFEM_ABORT("The greedy algorithm procedure has ended!");
        }
    }

    return parameterPointGreedySampler;
}

CAROM::GreedyParameterPointSampler* UseROMDatabase(ROM_Options& romOptions, const int myid, const std::string outputPath, const char* greedyParamString)
{

    CAROM::GreedyParameterPointSampler* parameterPointGreedySampler = NULL;

    ifstream f(outputPath + "/greedy_algorithm_data");
    MFEM_VERIFY(f.good(), "The greedy algorithm has not been run yet.")

    parameterPointGreedySampler = new CAROM::GreedyParameterPointRandomSampler(
        outputPath + "/greedy_algorithm_data");
    double* greedyParam = getGreedyParam(romOptions,greedyParamString);

    CAROM::Vector parameter_point(1, false);
    parameter_point.item(0) = *greedyParam;

    std::shared_ptr<CAROM::Vector> nearestROM = parameterPointGreedySampler->getNearestROM(parameter_point);
    CAROM::Vector* pointData = nearestROM.get();

    MFEM_VERIFY(pointData != NULL, "No parameter points were found");
    std::string pointDataString = "";
    for (int i = 0; i < pointData->dim(); i++)
    {
        pointDataString += "_" + to_string(pointData->item(i));
    }
    romOptions.basisIdentifier = pointDataString;

    return parameterPointGreedySampler;
}

void ROM_Operator::StepRK2Avg(Vector &S, double &t, double &dt) const
{
    MFEM_VERIFY(S.Size() == basis->SolutionSize(), "");  // rdimx + rdimv + rdime

    hydrodynamics::LagrangianHydroOperator *hydro_oper = hyperreduce ? operSP : operFOM;

    if (!hyperreduce || rank == 0)
    {
        if (hyperreduce)
            basis->LiftToSampleMesh(S, fx);
        else
            basis->LiftROMtoFOM(S, fx);

        const int Vsize = hyperreduce ? basis->SolutionSizeH1SP() : basis->SolutionSizeH1FOM();
        const int Esize = basis->SolutionSizeL2SP();
        Vector V(Vsize), dS_dt(fx.Size()), S0(fx);

        // The monolithic BlockVector stores the unknown fields as follows:
        // (Position, Velocity, Specific Internal Energy).
        Vector dv_dt, v0, dx_dt, de_dt;
        v0.SetDataAndSize(S0.GetData() + Vsize, Vsize);
        de_dt.SetDataAndSize(dS_dt.GetData() + (2*Vsize), Esize);
        dv_dt.SetDataAndSize(dS_dt.GetData() + Vsize, Vsize);
        dx_dt.SetDataAndSize(dS_dt.GetData(), Vsize);

        // In each sub-step:
        // - Update the global state Vector S.
        // - Compute dv_dt using S.
        // - Update V using dv_dt.
        // - Compute de_dt and dx_dt using S and V.

        // -- 1.
        // S is S0.
        hydro_oper->UpdateMesh(fx);
        hydro_oper->SolveVelocity(fx, dS_dt);
        if (hyperreduce) basis->HyperreduceRHS_V(dv_dt); // Set dv_dt based on RHS computed by SolveVelocity
        // V = v0 + 0.5 * dt * dv_dt;
        add(v0, 0.5 * dt, dv_dt, V);
        hydro_oper->SolveEnergy(fx, V, dS_dt);
        if (hyperreduce) basis->HyperreduceRHS_E(de_dt); // Set de_dt based on RHS computed by SolveEnergy
        dx_dt = V;

        // -- 2.
        // S = S0 + 0.5 * dt * dS_dt;
        add(S0, 0.5 * dt, dS_dt, fx);
        hydro_oper->ResetQuadratureData();
        hydro_oper->UpdateMesh(fx);
        hydro_oper->SolveVelocity(fx, dS_dt);
        if (hyperreduce) basis->HyperreduceRHS_V(dv_dt); // Set dv_dt based on RHS computed by SolveVelocity
        // V = v0 + 0.5 * dt * dv_dt;
        add(v0, 0.5 * dt, dv_dt, V);
        hydro_oper->SolveEnergy(fx, V, dS_dt);
        if (hyperreduce) basis->HyperreduceRHS_E(de_dt); // Set de_dt based on RHS computed by SolveEnergy
        dx_dt = V;

        // -- 3.
        // S = S0 + dt * dS_dt.
        add(S0, dt, dS_dt, fx);
        hydro_oper->ResetQuadratureData();

        MFEM_VERIFY(!useReducedM, "TODO");

        if (hyperreduce)
            basis->RestrictFromSampleMesh(fx, S, false);
        else
            basis->ProjectFOMtoROM(fx, S);
    }

    if (hyperreduce)
    {
        MPI_Bcast(S.GetData(), S.Size(), MPI_DOUBLE, 0, basis->comm);
    }

    t += dt;
}<|MERGE_RESOLUTION|>--- conflicted
+++ resolved
@@ -372,13 +372,8 @@
       use_sns(input.SNS),  offsetInit(input.useOffset),
       hyperreduce(input.hyperreduce), hyperreduce_prep(input.hyperreduce_prep),
       useGramSchmidt(input.GramSchmidt), lhoper(input.FOMoper),
-<<<<<<< HEAD
-      RK2AvgFormulation(input.RK2AvgSolver), basename(*input.basename), solution_basename(*input.solution_basename),
-      initSamples_basename(input.initSamples_basename),
-=======
-      RK2AvgFormulation(input.RK2AvgSolver), basename(*input.basename),
+      RK2AvgFormulation(input.RK2AvgSolver), basename(*input.basename), 
       testing_parameter_basename(*input.testing_parameter_basename), hyperreduce_basename(*input.hyperreduce_basename),
->>>>>>> 28c00b2f
       mergeXV(input.mergeXV), useXV(input.useXV), useVX(input.useVX), Voffset(!input.useXV && !input.useVX && !input.mergeXV),
       energyFraction_X(input.energyFraction_X), use_qdeim(input.qdeim), basisIdentifier(input.basisIdentifier),
       spaceTimeMethod(input.spaceTimeMethod), spaceTime(input.spaceTimeMethod != no_space_time), VTos(input.VTos)
