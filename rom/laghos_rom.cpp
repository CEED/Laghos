--- conflicted
+++ resolved
@@ -2100,17 +2100,10 @@
 
 void ROM_Operator::InducedGramSchmidtFinalize(Vector &S, bool keep_data)
 {
-<<<<<<< HEAD
     if (useGramSchmidt && !sns1)
-=======
-    UndoInducedGramSchmidt(1, S, keep_data); // velocity
-    UndoInducedGramSchmidt(2, S, keep_data); // energy
-
-    if (hyperreduce)
->>>>>>> 1406a4b6
-    {
-        UndoInducedGramSchmidt(1, S); // velocity
-        UndoInducedGramSchmidt(2, S); // energy
+    {
+        UndoInducedGramSchmidt(1, S, keep_data); // velocity
+        UndoInducedGramSchmidt(2, S, keep_data); // energy
         MPI_Bcast(S.GetData(), S.Size(), MPI_DOUBLE, 0, basis->comm);
     }
 }
