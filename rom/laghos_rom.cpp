#include "laghos_rom.hpp"
#include "laghos_utils.hpp"

#include "linalg/BasisGenerator.h"
#include "linalg/BasisReader.h"
#include "algo/greedy/GreedyRandomSampler.h"

#include "hyperreduction/DEIM.h"
#include "hyperreduction/GNAT.h"
#include "hyperreduction/QDEIM.h"
#include "hyperreduction/S_OPT.h"
#include "hyperreduction/STSampling.h"

using namespace std;


void DMD_Sampler::SampleSolution(const double t, const double dt, Vector const& S)
{
    int snapshot_idx = MaxNumSamples();
    SetStateVariables(S);
    SetStateVariableRates(dt);

    if (rank == 0)
    {
        cout << "X taking sample #" << snapshot_idx << " at t " << t << endl;
    }

    if (t >= tbegin) dmd_X->takeSample(X.GetData(), t);

    if (rank == 0)
    {
        cout << "V taking sample #" << snapshot_idx << " at t " << t << endl;
    }

    if (t >= tbegin) dmd_V->takeSample(V.GetData(), t);

    if (rank == 0)
    {
        cout << "E taking sample #" << snapshot_idx << " at t " << t << endl;
    }

    if (t >= tbegin) dmd_E->takeSample(E.GetData(), t);

    // Write timeSamples to file
    if (rank == 0 && t >= tbegin)
    {
        std::string filename = basename + "/timeSamples.csv";
        std::ofstream outfile(filename, std::ios_base::app);
        outfile << to_string(window) << " " << t << "\n";
        outfile.close();
    }
}

void ROM_Sampler::SampleSolution(const double t, const double dt, const double pd, Vector const& S)
{
    int snapshot_idx = MaxNumSamples();
    SetStateVariables(S);
    SetStateVariableRates(dt);

    const bool sampleX = generator_X->isNextSample(t);

    Vector dSdt;
    if (!sns && rhsBasis)
    {
        dSdt.SetSize(S.Size());
        lhoper->Mult(S, dSdt);
    }

    if (sampleX && !useXV)
    {
        if (rank == 0)
        {
            cout << "X taking sample #" << snapshot_idx << " at t " << t << endl;
        }

        bool addSample;

        if (offsetInit)
        {
            for (int i=0; i<tH1size; ++i)
            {
                Xdiff[i] = X[i] - (*initX)(i);
            }

            addSample = generator_X->takeSample(Xdiff.GetData(), t, dt);
            generator_X->computeNextSampleTime(Xdiff.GetData(), dXdt.GetData(), t);
        }
        else
        {
            addSample = generator_X->takeSample(X.GetData(), t, dt);
            generator_X->computeNextSampleTime(X.GetData(), dXdt.GetData(), t);
        }

        if (writeSnapshots && addSample)
        {
            tSnapX.push_back(t);
            if (pd >= 0.0) pdSnap.push_back(pd);
        }
    }

    const bool sampleV = generator_V->isNextSample(t);

    //TODO: use this, plus generator_Fv->computeNextSampleTime? So far, it seems sampleV == true on every step.
    //const bool sampleFv = generator_Fv->isNextSample(t);

    if (sampleV)
    {
        if (!useVX)
        {
            if (rank == 0)
            {
                cout << "V taking sample #" << snapshot_idx << " at t " << t << endl;
            }

            bool addSample;

            if (offsetInit && Voffset)
            {
                for (int i=0; i<tH1size; ++i)
                {
                    Xdiff[i] = V[i] - (*initV)(i);
                }

                addSample = generator_V->takeSample(Xdiff.GetData(), t, dt);
                generator_V->computeNextSampleTime(Xdiff.GetData(), dVdt.GetData(), t);
            }
            else
            {
                addSample = generator_V->takeSample(V.GetData(), t, dt);
                generator_V->computeNextSampleTime(V.GetData(), dVdt.GetData(), t);
            }

            if (writeSnapshots && addSample)
            {
                tSnapV.push_back(t);
            }
        }

        if (!sns && rhsBasis)
        {
            MFEM_VERIFY(gfH1.Size() == H1size, "");
            for (int i=0; i<H1size; ++i)
                gfH1[i] = dSdt[H1size + i];  // Fv

            gfH1.GetTrueDofs(Xdiff);
            bool addSampleF = generator_Fv->takeSample(Xdiff.GetData(), t, dt);

            if (writeSnapshots && addSampleF)
            {
                tSnapFv.push_back(t);
            }
        }
    }

    const bool sampleE = generator_E->isNextSample(t);

    if (sampleE)
    {
        if (rank == 0)
        {
            cout << "E taking sample #" << snapshot_idx << " at t " << t << endl;
        }

        bool addSample, addSampleF;

        if (offsetInit)
        {
            for (int i=0; i<tL2size; ++i)
            {
                Ediff[i] = E[i] - (*initE)(i);
            }

            addSample = generator_E->takeSample(Ediff.GetData(), t, dt);
            generator_E->computeNextSampleTime(Ediff.GetData(), dEdt.GetData(), t);
        }
        else
        {
            addSample = generator_E->takeSample(E.GetData(), t, dt);
            generator_E->computeNextSampleTime(E.GetData(), dEdt.GetData(), t);
        }

        if (writeSnapshots && addSample)
        {
            tSnapE.push_back(t);
        }

        if (!sns && rhsBasis)
        {
            MFEM_VERIFY(gfL2.Size() == L2size, "");
            for (int i=0; i<L2size; ++i)
                gfL2[i] = dSdt[(2*H1size) + i];  // Fe

            gfL2.GetTrueDofs(Ediff);
            addSampleF = generator_Fe->takeSample(Ediff.GetData(), t, dt);

            if (writeSnapshots && addSampleF)
            {
                tSnapFe.push_back(t);
            }
        }
    }
}

void printSnapshotTime(std::vector<double> const &tSnap, std::string const path, std::string const var, std::string basisIdentifier)
{
    cout << var << " snapshot size: " << tSnap.size() << endl;
    std::ofstream outfile_tSnap(path + var + basisIdentifier);

    outfile_tSnap.precision(std::numeric_limits<double>::max_digits10);
    for (auto const& i: tSnap)
    {
        outfile_tSnap << i << endl;
    }
}

void DMD_Sampler::Finalize(ROM_Options& input)
{
    std::cout << "Creating dmd_X with ef " << input.energyFraction_X << " and rdim " << input.dimX << std::endl;
    dmd_X->train(input.dimX == -1 ? input.energyFraction_X : input.dimX);
    dmd_X->save(basename + "/" + "dmdX" + input.basisIdentifier + "_" + to_string(window));
    std::cout << "Creating dmd_V with ef " << input.energyFraction << " and rdim " << input.dimV << std::endl;
    dmd_V->train(input.dimV == -1 ? input.energyFraction : input.dimV);
    dmd_V->save(basename + "/" + "dmdV" + input.basisIdentifier + "_" + to_string(window));
    std::cout << "Creating dmd_E with ef " << input.energyFraction << " and rdim " << input.dimE << std::endl;
    dmd_E->train(input.dimE == -1 ? input.energyFraction : input.dimE);
    dmd_E->save(basename + "/" + "dmdE" + input.basisIdentifier + "_" + to_string(window));

    delete dmd_X;
    delete dmd_V;
    delete dmd_E;

    finalized = true;
}

// This function is based on ForceIntegrator::AssembleElementMatrix2.
void ComputeElementRowOfG_V(const IntegrationRule *ir,
                            hydrodynamics::QuadratureData const& quad_data,
                            Vector const& v_e,
                            FiniteElement const& test_fe, FiniteElement const& trial_fe,
                            const int zone_id, Vector & r)
{
    MFEM_VERIFY(r.Size() == ir->GetNPoints(), "");

    const int nqp = ir->GetNPoints();
    const int dim = trial_fe.GetDim();
    const int h1dofs_cnt = test_fe.GetDof();
    const int l2dofs_cnt = trial_fe.GetDof();

    MFEM_VERIFY(v_e.Size() == h1dofs_cnt*dim, "");

    DenseMatrix vshape(h1dofs_cnt, dim), loc_force(h1dofs_cnt, dim);
    Vector shape(l2dofs_cnt), Vloc_force(loc_force.Data(), h1dofs_cnt * dim);

    Vector unitE(l2dofs_cnt);
    unitE = 1.0;

    Vector rhs(h1dofs_cnt*dim);

    for (int q = 0; q < nqp; q++)
    {
        const IntegrationPoint &ip = ir->IntPoint(q);

        // Form stress:grad_shape at the current point.
        test_fe.CalcDShape(ip, vshape);
        for (int i = 0; i < h1dofs_cnt; i++)
        {
            for (int vd = 0; vd < dim; vd++) // Velocity components.
            {
                loc_force(i, vd) = 0.0;
                for (int gd = 0; gd < dim; gd++) // Gradient components.
                {
                    loc_force(i, vd) +=
                        quad_data.stressJinvT(vd)(zone_id*nqp + q, gd) * vshape(i,gd);
                }
            }
        }

        // NOTE: UpdateQuadratureData includes ip.weight as a factor in quad_data.stressJinvT,
        // set by LagrangianHydroOperator::UpdateQuadratureData.
        loc_force *= 1.0 / ip.weight;  // Divide by exact quadrature weight

        trial_fe.CalcShape(ip, shape);

        // Compute the inner product, on this element, with the j-th V basis vector.
        r[q] = (v_e * Vloc_force) * (shape * unitE);
    }
}

// This function is based on ForceIntegrator::AssembleElementMatrix2.
void ComputeElementRowOfG_E(const IntegrationRule *ir,
                            hydrodynamics::QuadratureData const& quad_data,
                            Vector const& w_e, Vector const& v_e,
                            FiniteElement const& test_fe, FiniteElement const& trial_fe,
                            const int zone_id, Vector & r)
{
    MFEM_VERIFY(r.Size() == ir->GetNPoints(), "");

    const int nqp = ir->GetNPoints();
    const int dim = trial_fe.GetDim();
    const int h1dofs_cnt = test_fe.GetDof();
    const int l2dofs_cnt = trial_fe.GetDof();

    MFEM_VERIFY(v_e.Size() == h1dofs_cnt*dim, "");
    MFEM_VERIFY(w_e.Size() == l2dofs_cnt, "");

    DenseMatrix vshape(h1dofs_cnt, dim), loc_force(h1dofs_cnt, dim);
    Vector shape(l2dofs_cnt), Vloc_force(loc_force.Data(), h1dofs_cnt * dim);

    Vector rhs(h1dofs_cnt*dim);

    for (int q = 0; q < nqp; q++)
    {
        const IntegrationPoint &ip = ir->IntPoint(q);

        // Form stress:grad_shape at the current point.
        test_fe.CalcDShape(ip, vshape);
        for (int i = 0; i < h1dofs_cnt; i++)
        {
            for (int vd = 0; vd < dim; vd++) // Velocity components.
            {
                loc_force(i, vd) = 0.0;
                for (int gd = 0; gd < dim; gd++) // Gradient components.
                {
                    loc_force(i, vd) +=
                        quad_data.stressJinvT(vd)(zone_id*nqp + q, gd) * vshape(i,gd);
                }
            }
        }

        // NOTE: UpdateQuadratureData includes ip.weight as a factor in quad_data.stressJinvT,
        // set by LagrangianHydroOperator::UpdateQuadratureData.
        loc_force *= 1.0 / ip.weight;  // Divide by exact quadrature weight

        trial_fe.CalcShape(ip, shape);

        // Compute the inner product, on this element, with the j-th V basis vector.
        r[q] = (v_e * Vloc_force) * (shape * w_e);
    }
}

// TODO: shouldn't we add the function prototype to the header file?
// Sets the rows of constraints matrix G for the energy-conserving EQP rule. 
void ComputeRowsOfG(const IntegrationRule *ir,
					hydrodynamics::QuadratureData const& quad_data,
					Vector const& v_j_e, Vector const& w_j_e, Vector const& v_i_e,
					FiniteElement const& test_fe,
					FiniteElement const& trial_fe,
					const int zone_id,
					const bool equationV, const bool equationE,
					Vector & rv, Vector & re)
{
	const int nqp = ir->GetNPoints();
	const int dim = trial_fe.GetDim(); // TODO: shouldn't it be the dimension of test_fe?
	const int h1dofs_cnt = test_fe.GetDof();
	const int l2dofs_cnt = trial_fe.GetDof();

	if (equationV)
	{
		MFEM_VERIFY(rv.Size() == nqp, "");
		MFEM_VERIFY(v_j_e.Size() == h1dofs_cnt*dim, "");
	}

	if (equationE)
	{
		MFEM_VERIFY(re.Size() == nqp, "");
		MFEM_VERIFY(v_i_e.Size() == h1dofs_cnt*dim, "");
		MFEM_VERIFY(w_j_e.Size() == l2dofs_cnt, "");
	}

	DenseMatrix grad_vshape(h1dofs_cnt, dim); // grad of velocity shape function 
	DenseMatrix loc_force(h1dofs_cnt, dim);
	Vector Vloc_force(loc_force.Data(), h1dofs_cnt * dim);

    Vector eshape(l2dofs_cnt), unitE(l2dofs_cnt);
	unitE = 1.0;

	for (int q = 0; q < nqp; q++)
	{
		const IntegrationPoint &ip = ir->IntPoint(q);

		// Form stress:grad_vshape at the current point.
		test_fe.CalcDShape(ip, grad_vshape);
		for (int i = 0; i < h1dofs_cnt; i++)
		{
			for (int vd = 0; vd < dim; vd++) // Velocity components.
			{
				loc_force(i, vd) = 0.0;
				for (int gd = 0; gd < dim; gd++) // Gradient components.
				{
					loc_force(i, vd) +=
						quad_data.stressJinvT(vd)(zone_id*nqp + q, gd) * grad_vshape(i,gd);
				}
			}
		}

		// NOTE: UpdateQuadratureData includes ip.weight as a factor in quad_data.stressJinvT,
		// set by LagrangianHydroOperator::UpdateQuadratureData.
		loc_force *= 1.0 / ip.weight;  // Divide by exact quadrature weight
		
		trial_fe.CalcShape(ip, eshape); // Energy shape function

		if (equationV)
		{
			// Inner product, on this element, with the jth V basis vector.
			rv[q] = (v_j_e * Vloc_force) * (eshape * unitE);
		}
		if (equationE)
		{
			// Inner product, on this element, with the jth E basis vector.
			re[q] = (v_i_e * Vloc_force) * (eshape * w_j_e);
		}
	} // q -- quadrature point
}

#include "linalg/NNLS.h"

void SolveNNLS(const int rank, const double nnls_tol, const int maxNNLSnnz,
               CAROM::Vector const& w, CAROM::Matrix & Gt,
               CAROM::Vector & sol)
{
    CAROM::NNLSSolver nnls(nnls_tol, 0, maxNNLSnnz, 2);

    CAROM::Vector rhs_ub(Gt.numColumns(), false);
    // G.mult(w, rhs_ub);  // rhs = Gw
    // rhs = Gw. Note that by using Gt and multTranspose, we do parallel communication.
    Gt.transposeMult(w, rhs_ub);

    CAROM::Vector rhs_lb(rhs_ub);
    CAROM::Vector rhs_Gw(rhs_ub);

    const double delta = 1.0e-11;
    for (int i=0; i<rhs_ub.dim(); ++i)
    {
        rhs_lb(i) -= delta;
        rhs_ub(i) += delta;
    }

    //nnls.normalize_constraints(Gt, rhs_lb, rhs_ub);
    nnls.solve_parallel_with_scalapack(Gt, rhs_lb, rhs_ub, sol);

    int nnz = 0;
    for (int i=0; i<sol.dim(); ++i)
    {
        if (sol(i) != 0.0)
        {
            nnz++;
        }
    }

    cout << rank << ": Number of nonzeros in NNLS solution: " << nnz
         << ", out of " << sol.dim() << endl;

    MPI_Allreduce(MPI_IN_PLACE, &nnz, 1, MPI_INT, MPI_SUM, MPI_COMM_WORLD);

    if (rank == 0)
        cout << "Global number of nonzeros in NNLS solution: " << nnz << endl;

    // Check residual of NNLS solution
    CAROM::Vector res(Gt.numColumns(), false);
    Gt.transposeMult(sol, res);

    const double normGsol = res.norm();
    const double normRHS = rhs_Gw.norm();

    res -= rhs_Gw;
    const double relNorm = res.norm() / std::max(normGsol, normRHS);
    cout << rank << ": relative residual norm for NNLS solution of Gs = Gw: " <<
         relNorm << endl;
}

void WriteSolutionNNLS(CAROM::Vector const& sol, const string filename)
{
    std::ofstream outfile(filename);

    for (int i=0; i<sol.dim(); ++i)
    {
        if (sol(i) != 0.0)
        {
            outfile << i << " " << sol(i) << "\n";
        }
    }

    outfile.close();
}

// Compute the reduced quadrature rules for the basic EQP case.
void ROM_Sampler::SetupEQP_Force_Eq(const CAROM::Matrix* snapX,
                                    const CAROM::Matrix* snapV,
                                    const CAROM::Matrix* snapE,
                                    const CAROM::Matrix* basisV,
                                    const CAROM::Matrix* basisE,
                                    ROM_Options const& input,
                                    bool equationE)
{
    const IntegrationRule *ir0 = input.FOMoper->GetIntegrationRule();
    const int nqe = ir0->GetNPoints();
    const int ne = input.H1FESpace->GetNE();
    const int NQ = ne * nqe;
    const int NB = equationE ? basisE->numColumns() : basisV->numColumns();

    Array<int> numSnapVar(3);
    numSnapVar[0] = snapX->numColumns();
    numSnapVar[1] = snapV->numColumns();
    numSnapVar[2] = snapE->numColumns();

    const int nsnap = numSnapVar.Max();

    Array<int> numSkipped(3);
    for (int i=0; i<3; ++i) numSkipped[i] = nsnap - numSnapVar[i];
    MFEM_VERIFY(numSkipped.Max() <= 1, "");

    Vector r(nqe);

	// G is the matrix of accuracy constraints used to enforce that the
	// evaluated quantity remains close to the result of the full quadrature
	// case.
    
	// Compute G of size (NB * (nsnap+1)) x NQ, storing its transpose Gt.
    CAROM::Matrix Gt(NQ, NB * (nsnap+1), true);

	// Velocity equation.
	// For 0 <= j < NB, 0 <= i <= nsnap, 0 <= e < ne, 0 <= m < nqe,
	// entry G(j + (i*NB), (e*nqe) + m) is the coefficient of
	//
	//				e_j^T M_v^{-1} F(v_i,e_i,x_i)^T 1E 
	//
	// at point m of element e with respect to the integration rule weight at
	// that point, where the "exact" quadrature solution is ir0->GetWeights().
	// In the above, e_j is the jth velocity basis vector, 1E is the identity
	// in the energy space.

	// Energy equation.
	// Similarly, for 0 <= j < NB, 0 <= i <= nsnap, 0 <= e < ne, 0 <= m < nqe,
	// entry G(j + (i*NB), (e*nqe) + m) is the coefficient of
	//
	//				e_j^T M_e^{-1} F(v_i,e_i,x_i)^T v_i
	//
	// where e_j is the jth energy basis vector, v_i is the ith velocity
	// snapshot.
    
	Vector v_i(tH1size);
    Vector x_i(tH1size);
    Vector e_i(tL2size);

    Vector w_j_e, v_i_e, v_j_e;

    Vector S((2*input.H1FESpace->GetVSize()) + input.L2FESpace->GetVSize());
    Vector S_v(S, input.H1FESpace->GetVSize(), input.H1FESpace->GetVSize());  // Subvector

    MFEM_VERIFY(tH1size == basisV->numRows(), "");
    MFEM_VERIFY(tL2size == basisE->numRows(), "");
    CAROM::Matrix W(equationE ? L2size : H1size, NB, true);

    ParGridFunction gf2H1(gfH1);

    for (int j=0; j<NB; ++j)
    {
        if (equationE)
        {
            for (int i=0; i<tL2size; ++i)
                v_i[i] = (*basisE)(i,j);

            input.FOMoper->MultMeInv(v_i, x_i);

            for (int i=0; i<tL2size; ++i)
                W(i,j) = x_i[i];
        }
        else
        {
            for (int i=0; i<tH1size; ++i)
                v_i[i] = (*basisV)(i,j);

            gfH1.SetFromTrueDofs(v_i);
            input.FOMoper->MultMvInv(gfH1, gf2H1);

            for (int i=0; i<H1size; ++i)
                W(i,j) = gf2H1[i];
        }
    }

    Array<double> const& w_el = ir0->GetWeights();
    MFEM_VERIFY(w_el.Size() == nqe, "");

    for (int i=0; i<nsnap+1; ++i)
    {
        if (i == 0)  // Use the initial state as the first snapshot.
        {
            v_i = 0.0;
            x_i = 0.0;
            e_i = 0.0;
        }
        else
        {
            if (i == 1 && numSkipped[0] == 1)
            {
                x_i = 0.0;
            }
            else
            {
                for (int j = 0; j < tH1size; ++j)
                    x_i[j] = (*snapX)(j, i - 1 - numSkipped[0]);
            }

            if (i == 1 && numSkipped[1] == 1)
                v_i = 0.0;
            else
            {
                for (int j = 0; j < tH1size; ++j)
                    v_i[j] = (*snapV)(j, i - 1 - numSkipped[1]);
            }

            if (i == 1 && numSkipped[2] == 1)
                e_i = 0.0;
            else
            {
                for (int j = 0; j < tL2size; ++j)
                {
                    e_i[j] = (*snapE)(j, i - 1 - numSkipped[2]);
                }
            }
        }

        SetStateFromTrueDOFs(x_i, v_i, e_i, S);

        // NOTE: after SetStateFromTrueDOFs, gfH1 is the V-component of S
        input.FOMoper->ResetQuadratureData();
        input.FOMoper->GetTimeStepEstimate(S);  // Call this to call UpdateQuadratureData
        input.FOMoper->ResetQuadratureData();

        for (int j=0; j<NB; ++j)
        {
            if (equationE)
            {
                for (int k = 0; k < basisE->numRows(); ++k)
                {
                    Ediff[k] = W(k, j);
                }

                gfL2.SetFromTrueDofs(Ediff);
                gfH1 = S_v;
            }
            else
            {
                for (int k = 0; k < H1size; ++k) gfH1[k] = W(k, j);
            }

            for (int e=0; e<ne; ++e)
            {
                if (equationE)
                {
                    gfL2.GetElementDofValues(e, w_j_e);
                    gfH1.GetElementDofValues(e, v_i_e);

                    ComputeElementRowOfG_E(ir0, input.FOMoper->GetQuadData(), w_j_e, v_i_e,
                                           *input.H1FESpace->GetFE(e),
                                           *input.L2FESpace->GetFE(e), e, r);
                }
                else
                {
                    gfH1.GetElementDofValues(e, v_j_e);
                    ComputeElementRowOfG_V(ir0, input.FOMoper->GetQuadData(), v_j_e,
                                           *input.H1FESpace->GetFE(e),
                                           *input.L2FESpace->GetFE(e), e, r);
                }

                for (int m=0; m<nqe; ++m)
                {
                    Gt((e*nqe) + m, j + (i*NB)) = r[m];
                }
            }  // e
        }  // j
    }  // i

    CAROM::Vector w(ne * nqe, true);

    for (int i=0; i<ne; ++i)
    {
        for (int j=0; j<nqe; ++j)
            w((i*nqe) + j) = w_el[j];
    }

    // TODO: input these NNLS parameters?
    double tolNNLS = 1.0e-14;

    CAROM::Vector sol(ne * nqe, true);
    SolveNNLS(rank, tolNNLS, input.maxNNLSnnz, w, Gt, sol);

    const std::string varName = equationE ? "E" : "V";
    WriteSolutionNNLS(sol, "run/nnls" + varName + std::to_string(input.window) + "_" +
                      std::to_string(rank));
}

// Compute the reduced quadrature rule for the energy-conserving EQP case.
void ROM_Sampler::SetupEQP_En_Force_Eq(const CAROM::Matrix* snapX,
									   const CAROM::Matrix* snapV,
									   const CAROM::Matrix* snapE,
									   const CAROM::Matrix* basisV,
                                       const CAROM::Matrix* basisE,
                                       ROM_Options const& input)
{
	const IntegrationRule *ir0 = input.FOMoper->GetIntegrationRule();
	const int nqe = ir0->GetNPoints();
	const int ne = input.H1FESpace->GetNE();
	const int NQ = ne * nqe;

	const int NBv = basisV->numColumns();
	const int NBe = basisE->numColumns();
	const int NBmin = min(NBv, NBe);

	Array<int> numSnapVar(3);
	numSnapVar[0] = snapX->numColumns();
	numSnapVar[1] = snapV->numColumns();
	numSnapVar[2] = snapE->numColumns();

	const int nsnap = numSnapVar.Max();

	Array<int> numSkipped(3);
	for (int i=0; i<3; ++i) numSkipped[i] = nsnap - numSnapVar[i];
	MFEM_VERIFY(numSkipped.Max() <= 1, "");

	Vector rv(nqe), re(nqe);

	// G is the matrix of accuracy constraints used to enforce that the
	// evaluated quantity remains close to the result of the full quadrature rule.

	// Declare G of size ((NBv + NBe) * (nsnap+1)) x NQ; store its transpose Gt.
	// The first NBv*(nsnap+1) rows of G hold the velocity constraints;
	// the remaining NBe*(nsnap+1) rows hold the energy constraints.
	CAROM::Matrix Gt(NQ, (NBv + NBe) * (nsnap+1), true);

	// row index of G where energy constraints start
	const int estart = NBv * (nsnap + 1);

	Vector v_i(tH1size), x_i(tH1size), e_i(tL2size);
	Vector w_j_e, v_i_e, v_j_e;

	Vector S((2*input.H1FESpace->GetVSize()) + input.L2FESpace->GetVSize());
	Vector S_v(S, input.H1FESpace->GetVSize(), input.H1FESpace->GetVSize());  // Subvector

	MFEM_VERIFY(tH1size == basisV->numRows(), "");
	MFEM_VERIFY(tL2size == basisE->numRows(), "");
	CAROM::Matrix Wv(H1size, NBv, true);
	CAROM::Matrix We(L2size, NBe, true);

	// jth Wv columnn holds the jth velocity ROM basis vector
	for (int j=0; j<NBv; ++j)
	{
		for (int i=0; i<tH1size; ++i) v_i[i] = (*basisV)(i,j);
		gfH1.SetFromTrueDofs(v_i);
		for (int i=0; i<H1size; ++i) Wv(i,j) = gfH1[i];
	}

	// jth We column holds the jth energy ROM basis vector
	for (int j=0; j<NBe; ++j)
	{
		for (int i=0; i<tL2size; ++i) We(i,j) = (*basisE)(i,j);
	}

	// w_el contains the "exact" quadrature weights for the current element
	Array<double> const& w_el = ir0->GetWeights();
	MFEM_VERIFY(w_el.Size() == nqe, "");

    ParGridFunction gf2H1(gfH1);

	for (int i=0; i<nsnap+1; ++i)
	{
		if (i == 0)  // Use the initial state as the first snapshot.
		{
			v_i = 0.0;
			x_i = 0.0;
			e_i = 0.0;
		}
		else
		{
			if (i == 1 && numSkipped[0] == 1)
			{
				x_i = 0.0;
			}
			else
			{
				for (int j = 0; j < tH1size; ++j)
					x_i[j] = (*snapX)(j, i - 1 - numSkipped[0]);
			}

			if (i == 1 && numSkipped[1] == 1)
				v_i = 0.0;
			else
			{
				for (int j = 0; j < tH1size; ++j)
					v_i[j] = (*snapV)(j, i - 1 - numSkipped[1]);
			}

			if (i == 1 && numSkipped[2] == 1)
				e_i = 0.0;
			else
			{
				for (int j = 0; j < tL2size; ++j)
				{
					e_i[j] = (*snapE)(j, i - 1 - numSkipped[2]);
				}
			}
		}

		SetStateFromTrueDOFs(x_i, v_i, e_i, S);

		// NOTE: after SetStateFromTrueDOFs, gfH1 is the V-component of S
		input.FOMoper->ResetQuadratureData();
		input.FOMoper->GetTimeStepEstimate(S);  // to call UpdateQuadratureData
		input.FOMoper->ResetQuadratureData();

		// Velocity equation.
		// For 0 <= j < NBv, 0 <= i <= nsnap, 0 <= e < ne, 0 <= m < nqe,
		// entry G(j + (i*NBv), (e*nqe) + m) is the coefficient of
		//
		//					e_j^T * F(v_i,e_i,x_i) * 1E
		//
		// at point m of element e with respect to the integration rule weight at
		// that point, where the "exact" quadrature solution is ir0->GetWeights().
		// In the above, e_j is the jth velocity basis vector, 1E is the
		// identity vector in the energy space.

		// Energy equation.
		// For 0 <= j < NBe, 0 <= i <= nsnap, 0 <= e < ne, 0 <= m < nqe,
		// entry G(estart + j + (i*NBe), (e*nqe) + m) is the coefficient of
		//	
		//				 e_j^T * F(v_i,e_i,x_i)^T * v_i
		//
		// at point m of element e with respect to the integration rule weight at
		// that point, where the "exact" quadrature solution is ir0->GetWeights().
		// In the above, e_j is the jth energy basis vector, v_i is the ith
		// velocity snapshot.

		// Set the contraints for velocity and energy at the same time, then
		// add the rest for velocity or energy, depending on which variable has
		// more basis vectors (if not equal).

		for (int j=0; j<NBmin; ++j)
		{
			// gfH1: jth velocity basis vector
			for (int k = 0; k < H1size; ++k) gfH1[k] = Wv(k, j);

			Vector Ediff(basisE->numRows());
			for (int k = 0; k < basisE->numRows(); ++k)
			{
				Ediff[k] = We(k, j);
			}
			gfL2.SetFromTrueDofs(Ediff); // jth energy basis vector
			gf2H1 = S_v; // ith velocity snapshot

			for (int e=0; e<ne; ++e)
			{
				// get the values that correspond to the current element 

				// v_j_e: jth velocity basis vector
				gfH1.GetElementDofValues(e, v_j_e);

				// w_j_e: jth energy basis vector
				// v_i_e: ith velocity snapshot
				gfL2.GetElementDofValues(e, w_j_e);
				gf2H1.GetElementDofValues(e, v_i_e);

				// set the constraints for the current basis vector & element
				// rv: velocity constraints
				// re: energy constraints
				ComputeRowsOfG(ir0, input.FOMoper->GetQuadData(),
						v_j_e, w_j_e, v_i_e,
						*input.H1FESpace->GetFE(e),
						*input.L2FESpace->GetFE(e),
						e, true, true,  rv, re);

				for (int m=0; m<nqe; ++m)
				{
					Gt((e*nqe) + m, j + (i*NBv)) = rv[m];
					Gt((e*nqe) + m, estart + j +(i*NBe)) = re[m];
				}
			}  // e -- element
		}  // j -- basis vector

		// case NBv > NBmin = NBe, so there's more velocity constraints
		for (int j=NBmin; j<NBv; ++j)
		{
			// gfH1 is the jth velocity basis vector
			for (int k = 0; k < H1size; ++k) gfH1[k] = Wv(k, j);

			for (int e=0; e<ne; ++e)
			{
				// get the values that correspond to the current element 

				// v_j_e: jth velocity basis vector
				gfH1.GetElementDofValues(e, v_j_e);

				// set the constraints for the current basis vector & element
				ComputeRowsOfG(ir0, input.FOMoper->GetQuadData(),
						v_j_e, w_j_e, v_i_e,
						*input.H1FESpace->GetFE(e),
						*input.L2FESpace->GetFE(e),
						e, true, false,  rv, re);

				for (int m=0; m<nqe; ++m)
				{
					Gt((e*nqe) + m, j + (i*NBv)) = rv[m];
				}
			}  // e -- element
		} // j -- basis vector

		// case NBe > NBmin = NBv, so there's more energy constraints
		for (int j=NBmin; j<NBe; ++j)
		{
			Vector Ediff(basisE->numRows());
			for (int k = 0; k < basisE->numRows(); ++k)
			{
				Ediff[k] = We(k, j);
			}
			gfL2.SetFromTrueDofs(Ediff); // jth energy basis vector
			gf2H1 = S_v; // ith velocity snapshot

			for (int e=0; e<ne; ++e)
			{
				// get the values that correspond to the current element 

				// w_j_e: jth energy basis vector
				// v_i_e: ith velocity snapshot
				gfL2.GetElementDofValues(e, w_j_e);
				gf2H1.GetElementDofValues(e, v_i_e);

				// set the constraints for the current basis vector & element
				ComputeRowsOfG(ir0, input.FOMoper->GetQuadData(),
						v_j_e, w_j_e, v_i_e,
						*input.H1FESpace->GetFE(e),
						*input.L2FESpace->GetFE(e),
						e, false, true,  rv, re);

				for (int m=0; m<nqe; ++m)
				{
					Gt((e*nqe) + m, estart + j +(i*NBe)) = re[m];
				}
			}  // e -- element
		} // j -- basis vector
	}  // i -- snapshot

	CAROM::Vector w(ne * nqe, true);

	for (int i=0; i<ne; ++i)
	{
		for (int j=0; j<nqe; ++j)
			// w: "exact" quadrature weights for all elements
			w((i*nqe) + j) = w_el[j];
	}

	// TODO: input these NNLS parameters?
	double tolNNLS = 1.0e-14;

	CAROM::Vector sol(ne * nqe, true);
	SolveNNLS(rank, tolNNLS, input.maxNNLSnnz, w, Gt, sol);

	const std::string varName = "EC"; // energy conserving
	WriteSolutionNNLS(sol, "run/nnls" + varName + std::to_string(input.window)
			+ "_" + std::to_string(rank));
}

void ROM_Sampler::SetupEQP_Force(const CAROM::Matrix* snapX,
								 const CAROM::Matrix* snapV,
								 const CAROM::Matrix* snapE,
								 const CAROM::Matrix* basisV,
								 const CAROM::Matrix* basisE,
								 ROM_Options const& input)
{
    MFEM_VERIFY(basisV->numRows() == input.H1FESpace->GetTrueVSize(), "");
    MFEM_VERIFY(basisE->numRows() == input.L2FESpace->GetTrueVSize(), "");

    MFEM_VERIFY(snapX->numRows() == input.H1FESpace->GetTrueVSize(), "");
    MFEM_VERIFY(snapV->numRows() == input.H1FESpace->GetTrueVSize(), "");
    MFEM_VERIFY(snapE->numRows() == input.L2FESpace->GetTrueVSize(), "");

	if (input.hyperreductionSamplingType == eqp)
	{
		// basic EQP: different rules for velocity and energy
		SetupEQP_Force_Eq(snapX, snapV, snapE, basisV, basisE, input, false);
		SetupEQP_Force_Eq(snapX, snapV, snapE, basisV, basisE, input, true);
	}
	else if (input.hyperreductionSamplingType == eqp_energy)
	{
		// energy-conserving EQP: one combined rule for velocity and energy
		SetupEQP_En_Force_Eq(snapX, snapV, snapE, basisV, basisE, input);
	}
}

void ROM_Sampler::Finalize(Array<int> &cutoff, ROM_Options& input)
{
	if (input.hyperreductionSamplingType == eqp_energy)
	{
		// For the energy-conserving EQP case, we increase the energy basis
		// dimension by 1 to accomodate for the addition of the energy
		// identity. 
		// The change is done here, before the window basis parameters are
		// written to their files, and is also carried to the caller's scope. 
		cutoff[2] += 1;
	}

    if (writeSnapshots)
    {
        if (!useXV) generator_X->writeSnapshot();
        if (!useVX) generator_V->writeSnapshot();
        generator_E->writeSnapshot();
        if (!sns && rhsBasis)
        {
            generator_Fv->writeSnapshot();
            generator_Fe->writeSnapshot();
        }
    }
    else
    {
        if (!useXV) generator_X->endSamples();
        if (!useVX) generator_V->endSamples();
        generator_E->endSamples();
        if (!sns && rhsBasis)
        {
            generator_Fv->endSamples();
            generator_Fe->endSamples();
        }
    }

    if (rank == 0 && !writeSnapshots)
    {
        if (!useXV)
        {
            cout << "X basis summary output: " << endl;
            BasisGeneratorFinalSummary(generator_X, first_sv, energyFraction_X, cutoff[0], basename + "/" + "rdimX" + input.basisIdentifier);
            PrintSingularValues(rank, basename, "X" + input.basisIdentifier, generator_X);
        }

        if (!useVX)
        {
            cout << "V basis summary output: " << endl;
            BasisGeneratorFinalSummary(generator_V, first_sv, energyFraction, cutoff[1], basename + "/" + "rdimV" + input.basisIdentifier);
            PrintSingularValues(rank, basename, "V" + input.basisIdentifier, generator_V);
        }

        cout << "E basis summary output: " << endl;
        BasisGeneratorFinalSummary(generator_E, first_sv, energyFraction, cutoff[2], basename + "/" + "rdimE" + input.basisIdentifier);
        PrintSingularValues(rank, basename, "E" + input.basisIdentifier, generator_E);

        if (!sns && rhsBasis)
        {
            cout << "Fv basis summary output: " << endl;
            BasisGeneratorFinalSummary(generator_Fv, 0, energyFraction, cutoff[3], basename + "/" + "rdimFv" + input.basisIdentifier);

            cout << "Fe basis summary output: " << endl;
            BasisGeneratorFinalSummary(generator_Fe, 0, energyFraction, cutoff[4], basename + "/" + "rdimFe" + input.basisIdentifier);
        }
    }

    if (rank == 0 && writeSnapshots)
    {
        std::string path_tSnap = basename + "/param" + std::to_string(parameterID) + "_tSnap";

        printSnapshotTime(tSnapX, path_tSnap, "X", input.basisIdentifier);
        printSnapshotTime(tSnapV, path_tSnap, "V", input.basisIdentifier);
        printSnapshotTime(tSnapE, path_tSnap, "E", input.basisIdentifier);

        if (!sns && rhsBasis)
        {
            printSnapshotTime(tSnapFv, path_tSnap, "Fv", input.basisIdentifier);
            printSnapshotTime(tSnapFe, path_tSnap, "Fe", input.basisIdentifier);
        }

        if (pdSnap.size() > 0)
        {
            std::string path_pdSnap = basename + "/param" + std::to_string(parameterID) + "_pdSnap";
            printSnapshotTime(pdSnap, path_pdSnap, "X", input.basisIdentifier);
        }
    }

    if (spaceTime)
    {
        finalNumSamples = generator_X->getTemporalBasis()->numRows();
        // TODO: this is a lot of checks, for debugging. Maybe these should be removed later.
        MFEM_VERIFY(finalNumSamples == MaxNumSamples(), "bug");
        MFEM_VERIFY(finalNumSamples == generator_V->getTemporalBasis()->numRows() + VTos, "bug");
        MFEM_VERIFY(finalNumSamples == generator_E->getTemporalBasis()->numRows(), "bug");
        MFEM_VERIFY(finalNumSamples == generator_Fv->getTemporalBasis()->numRows(), "bug");
        MFEM_VERIFY(finalNumSamples == generator_Fe->getTemporalBasis()->numRows() + VTos, "bug");
    }

    if (input.hyperreductionSamplingType == eqp)
    {
        const CAROM::Matrix *basisV = generator_V->getSpatialBasis();
        const CAROM::Matrix *basisE = generator_E->getSpatialBasis();

        MPI_Bcast(cutoff.GetData(), cutoff.Size(), MPI_INT, 0, MPI_COMM_WORLD);

        // Truncate the bases.
        CAROM::Matrix *tBasisV = basisV->getFirstNColumns(cutoff[1]);
        CAROM::Matrix *tBasisE = basisE->getFirstNColumns(cutoff[2]);

        SetupEQP_Force(generator_X->getSnapshotMatrix(),
                       generator_V->getSnapshotMatrix(),
                       generator_E->getSnapshotMatrix(),
                       tBasisV, tBasisE, input);

        delete tBasisV;
        delete tBasisE;
    }

	if (input.hyperreductionSamplingType == eqp_energy)
	{
		const CAROM::Matrix *basisV = generator_V->getSpatialBasis();
		const CAROM::Matrix *basisE = generator_E->getSpatialBasis();

		MPI_Bcast(cutoff.GetData(), cutoff.Size(), MPI_INT, 0, MPI_COMM_WORLD);

		// Truncate the bases.
		// For the energy basis, the cutoff parameter has already been
		// increased by 1 to accomodate the energy identity.
		CAROM::Matrix *tBasisV = basisV->getFirstNColumns(cutoff[1]);
		CAROM::Matrix *tBasisE = basisE->getFirstNColumns(cutoff[2]);

		// Form the energy identity and replace the last basis vector by it. 
		Vector unitE(tL2size);

		// TODO: my understanding is that the "=" opetaror is overloaded, so
		// that, by setting unitE = 1.0, the vector unitE contains the coeffs
		// that result in the summed function being 1.0 on the grid points. 
		// Is that correct?
		unitE = 1.0;

		for (int i = 0; i < tL2size; i++)
		{
			// TODO: I believe I can access the last column in this way,
			// without having to use pointer arithmetic, right?
			(*tBasisE)(i, cutoff[2]-1) = unitE[i];
		}

		SetupEQP_Force(generator_X->getSnapshotMatrix(),
				generator_V->getSnapshotMatrix(),
				generator_E->getSnapshotMatrix(),
				tBasisV, tBasisE, input);

		delete tBasisV;
		delete tBasisE;
	}

    delete generator_X;
    delete generator_V;
    delete generator_E;

    if (!sns && rhsBasis)
    {
        delete generator_Fv;
        delete generator_Fe;
    }

    finalized = true;
}

CAROM::Matrix* ReadBasisROM(const int rank, const std::string filename, const int vectorSize, int& dim)
{
    CAROM::BasisReader reader(filename);
    CAROM::Matrix *basis;
    if (dim == -1)
    {
        basis = (CAROM::Matrix*) reader.getSpatialBasis(0.0);
    }
    else
    {
        basis = (CAROM::Matrix*) reader.getSpatialBasis(0.0, dim);
    }

    MFEM_VERIFY(basis->numRows() == vectorSize, "");

    if (rank == 0)
        cout << "Read basis " << filename << " of dimension " << basis->numColumns() << endl;

    return basis;
}

CAROM::Matrix* ReadTemporalBasisROM(const int rank, const std::string filename, int& temporalSize, int& dim)
{
    CAROM::BasisReader reader(filename);
    CAROM::Matrix *basis;

    // The size of basis is (number of time samples) x (basis dimension), and it is a distributed matrix.
    // In libROM, a Matrix is always distributed row-wise. In this case, the global matrix is on each process.
    if (dim == -1)
    {
        basis = (CAROM::Matrix*) reader.getTemporalBasis(0.0);
    }
    else
    {
        basis = (CAROM::Matrix*) reader.getTemporalBasis(0.0, dim);
    }
    temporalSize = basis->numRows();

    if (rank == 0)
        cout << "Read temporal basis " << filename << " of dimension " << basis->numColumns() << endl;

    return basis;
}

CAROM::Matrix* MultBasisROM(const int rank, const std::string filename, const int vectorSize, const int rowOS, int& dim,
                            hydrodynamics::LagrangianHydroOperator *lhoper, const int var)
{
    CAROM::Matrix* A = ReadBasisROM(rank, filename, vectorSize, dim);
    CAROM::Matrix* S = new CAROM::Matrix(A->numRows(), A->numColumns(), A->distributed());
    Vector Bej(A->numRows());
    Vector MBej(A->numRows());

    for (int j=0; j<S->numColumns(); ++j)
    {
        for (int i=0; i<S->numRows(); ++i)
            Bej[i] = (*A)(i,j);

        if (var == 1)
            lhoper->MultMv(Bej, MBej);
        else if (var == 2)
            lhoper->MultMe(Bej, MBej);
        else
            MFEM_ABORT("Invalid input");

        for (int i=0; i<S->numRows(); ++i)
            (*S)(i,j) = MBej[i];
    }

    delete A;

    return S;
}

ROM_Basis::ROM_Basis(ROM_Options const& input, MPI_Comm comm_, const double sFactorX, const double sFactorV,
                     const std::vector<double> *timesteps)
    : comm(comm_), rdimx(input.dimX), rdimv(input.dimV), rdime(input.dimE), rdimfv(input.dimFv), rdimfe(input.dimFe),
      numSamplesX(input.sampX), numSamplesV(input.sampV), numSamplesE(input.sampE),
      numTimeSamplesV(input.tsampV), numTimeSamplesE(input.tsampE),
      use_sns(input.SNS),  offsetInit(input.useOffset),
      hyperreduce(input.hyperreduce), hyperreduce_prep(input.hyperreduce_prep), use_sample_mesh(input.use_sample_mesh),
      useGramSchmidt(input.GramSchmidt), lhoper(input.FOMoper),
      RK2AvgFormulation(input.RK2AvgSolver), basename(*input.basename), initSamples_basename(input.initSamples_basename),
      testing_parameter_basename(*input.testing_parameter_basename), hyperreduce_basename(*input.hyperreduce_basename),
      mergeXV(input.mergeXV), useXV(input.useXV), useVX(input.useVX), Voffset(!input.useXV && !input.useVX && !input.mergeXV),
      energyFraction_X(input.energyFraction_X), basisIdentifier(input.basisIdentifier),
      hyperreductionSamplingType(input.hyperreductionSamplingType), spaceTimeMethod(input.spaceTimeMethod),
      spaceTime(input.spaceTimeMethod != no_space_time), VTos(input.VTos)
{
    MFEM_VERIFY(!(input.useXV && input.useVX) && !(input.useXV && input.mergeXV) && !(input.useVX && input.mergeXV), "");

    if (useXV) rdimx = rdimv;
    if (useVX) rdimv = rdimx;

    MPI_Comm_size(comm, &nprocs);
    MPI_Comm_rank(comm, &rank);
    Array<int> nH1(nprocs);

    if (spaceTime || !use_sample_mesh)
    {
        tH1size = input.H1FESpace->GetTrueVSize();
        tL2size = input.L2FESpace->GetTrueVSize();
        H1size = input.H1FESpace->GetVSize();
        L2size = input.L2FESpace->GetVSize();
        gfH1 = new ParGridFunction(input.H1FESpace);
        gfL2 = new ParGridFunction(input.L2FESpace);

        Array<int> osH1(nprocs+1);
        Array<int> osL2(nprocs+1);
        MPI_Allgather(&tH1size, 1, MPI_INT, osH1.GetData(), 1, MPI_INT, comm);
        MPI_Allgather(&tL2size, 1, MPI_INT, osL2.GetData(), 1, MPI_INT, comm);

        for (int i=nprocs-1; i>=0; --i)
        {
            nH1[i] = osH1[i];
            osH1[i+1] = osH1[i];
            osL2[i+1] = osL2[i];
        }

        osH1[0] = 0;
        osL2[0] = 0;

        osH1.PartialSum();
        osL2.PartialSum();

        rowOffsetH1 = osH1[rank];
        rowOffsetL2 = osL2[rank];

        fH1 = new CAROM::Vector(tH1size, true);
        fL2 = new CAROM::Vector(tL2size, true);

        mfH1.SetSize(tH1size);
        mfL2.SetSize(tL2size);

        ReadSolutionBases(input.window);
        if (spaceTime)
        {
            ReadTemporalBases(input.window);
        }

        if (hyperreduce_prep && rank == 0)
        {
            writeNum(rdimx, basename + "/" + "rdimx" + "_" + to_string(input.window));
            writeNum(rdimv, basename + "/" + "rdimv" + "_" + to_string(input.window));
            writeNum(rdime, basename + "/" + "rdime" + "_" + to_string(input.window));
        }
    }
    else if (rank == 0 && !spaceTime)  // TODO: read/write this for spaceTime case?
    {
        readNum(rdimx, basename + "/" + "rdimx" + "_" + to_string(input.window));
        readNum(rdimv, basename + "/" + "rdimv" + "_" + to_string(input.window));
        readNum(rdime, basename + "/" + "rdime" + "_" + to_string(input.window));
    }

    if (mergeXV)
    {
        // Update number of samples based on changed rdimx and rdimv.
        numSamplesX = sFactorX * rdimx;
        numSamplesV = sFactorV * rdimv;
    }

    rX = new CAROM::Vector(rdimx, false);
    rV = new CAROM::Vector(rdimv, false);
    rE = new CAROM::Vector(rdime, false);

    if (RK2AvgFormulation)
    {
        rX2 = new CAROM::Vector(rdimx, false);
        rV2 = new CAROM::Vector(rdimv, false);
        rE2 = new CAROM::Vector(rdime, false);
    }

    if (use_sample_mesh)
    {
        if (rank == 0)
        {
            readSP(input, input.window); // TODO: in space-time case, hangs in parallel!
        }
        if (!spaceTime) return;
    }

    if (offsetInit || spaceTime)
    {
        initX = new CAROM::Vector(tH1size, true);
        initV = new CAROM::Vector(tH1size, true);
        initE = new CAROM::Vector(tL2size, true);
    }

    if (offsetInit)
    {
        std::string path_init = testing_parameter_basename + "/ROMoffset" + input.basisIdentifier + "/init";

        if (input.offsetType == useInitialState)
        {
            cout << "Reading: " << path_init << endl;

            // Read initial offset in the restore phase or online phase
            initX->read(path_init + "X0");
            initV->read(path_init + "V0");
            initE->read(path_init + "E0");

            cout << "Read init vectors X, V, E with norms " << initX->norm() << ", " << initV->norm() << ", " << initE->norm() << endl;
        }
        else if (input.restore || input.offsetType == saveLoadOffset)
        {
            cout << "Reading: " << path_init << endl;

            // Read window dependent offsets in the restore phase or in the online phase
            initX->read(path_init + "X" + std::to_string(input.window));
            initV->read(path_init + "V" + std::to_string(input.window));
            initE->read(path_init + "E" + std::to_string(input.window));

            cout << "Read init vectors X, V, E with norms " << initX->norm() << ", " << initV->norm() << ", " << initE->norm() << endl;
        }
        else if (input.offsetType == interpolateOffset)
        {
            // Interpolate and save window dependent offsets in the online phase

            // Calculation of coefficients of offset data using inverse distance weighting interpolation
            std::ifstream infile_offlineParam(basename + "/offline_param" + input.basisIdentifier + ".csv");
            MFEM_VERIFY(infile_offlineParam.is_open(), "Offline parameter record file does not exist.");
            std::string line;
            std::vector<std::string> words;
            std::getline(infile_offlineParam, line);
            int true_idx = -1;
            double coeff_sum = 0.0;

            // Compute the distances from online parameters to each offline parameter
            while (std::getline(infile_offlineParam, line))
            {
                split_line(line, words);
                paramID_list.push_back(std::stoi(words[0]));
                double coeff = 0.0;
                coeff += (input.rhoFactor - atof(words[1].c_str())) * (input.rhoFactor - atof(words[1].c_str()));
                coeff += (input.blast_energyFactor - atof(words[2].c_str())) * (input.blast_energyFactor - atof(words[2].c_str()));
                coeff += (input.atwoodFactor - atof(words[3].c_str())) * (input.atwoodFactor - atof(words[3].c_str()));
                if (coeff == 0.0)
                {
                    true_idx = coeff_list.size();
                }
                coeff = 1.0 / sqrt(coeff);
                coeff_sum += coeff;
                coeff_list.push_back(coeff);
            }

            // Determine the coefficients with respect to the offline parameters
            // The coefficients are inversely porportional to distances and form a convex combination of offset data
            for (int param=0; param<paramID_list.size(); ++param)
            {
                if (true_idx >= 0)
                {
                    coeff_list[param] = (param == true_idx) ? 1.0 : 0.0;
                }
                else
                {
                    coeff_list[param] /= coeff_sum;
                }
            }
            infile_offlineParam.close();

            // Compute and save the interpolated offset
            for (int i=0; i<tH1size; ++i)
                (*initX)(i) = 0;
            for (int i=0; i<tH1size; ++i)
                (*initV)(i) = 0;
            for (int i=0; i<tL2size; ++i)
                (*initE)(i) = 0;

            for (int param=0; param<paramID_list.size(); ++param)
            {
                CAROM::Vector *initX_off = 0;
                CAROM::Vector *initV_off = 0;
                CAROM::Vector *initE_off = 0;

                initX_off = new CAROM::Vector(tH1size, true);
                initV_off = new CAROM::Vector(tH1size, true);
                initE_off = new CAROM::Vector(tL2size, true);

                int paramID_off = paramID_list[param];
                std::string path_init_off = basename + "/ROMoffset" + input.basisIdentifier + "/param" + std::to_string(paramID_off) + "_init" ; // paramID_off = 0, 1, 2, ...

                initX_off->read(path_init_off + "X" + std::to_string(input.window));
                initV_off->read(path_init_off + "V" + std::to_string(input.window));
                initE_off->read(path_init_off + "E" + std::to_string(input.window));

                for (int i=0; i<tH1size; ++i)
                    (*initX)(i) += coeff_list[param] * (*initX_off)(i);
                for (int i=0; i<tH1size; ++i)
                    (*initV)(i) += coeff_list[param] * (*initV_off)(i);
                for (int i=0; i<tL2size; ++i)
                    (*initE)(i) += coeff_list[param] * (*initE_off)(i);
            }
            initX->write(path_init + "X" + std::to_string(input.window));
            initV->write(path_init + "V" + std::to_string(input.window));
            initE->write(path_init + "E" + std::to_string(input.window));

            cout << "Interpolated init vectors X, V, E with norms " << initX->norm() << ", " << initV->norm() << ", " << initE->norm() << endl;
        }
    }

    if (hyperreduce_prep)
    {
        if (rank == 0) cout << "start preprocessing hyper-reduction\n";
        StopWatch preprocessHyperreductionTimer;
        preprocessHyperreductionTimer.Start();
        SetupHyperreduction(input.H1FESpace, input.L2FESpace, nH1, input.window, timesteps);
        preprocessHyperreductionTimer.Stop();
        if (rank == 0) cout << "Elapsed time for hyper-reduction preprocessing: " << preprocessHyperreductionTimer.RealTime() << " sec\n";
    }

    if (spaceTime && hyperreduce) // spaceTime && use_sample_mesh?
    {
        // TODO: include in preprocessHyperreductionTimer?
        SetSpaceTimeInitialGuess(input);
    }
}

void ROM_Basis::ProjectFromPreviousWindow(ROM_Options const& input, Vector& romS, int window, int rdimxPrev, int rdimvPrev, int rdimePrev)
{
    MFEM_VERIFY(rank == 0 && window > 0, "");

    BwinX = new CAROM::Matrix(rdimx, rdimxPrev, false);
    BwinV = new CAROM::Matrix(rdimv, rdimvPrev, false);
    BwinE = new CAROM::Matrix(rdime, rdimePrev, false);

    BwinX->read(basename + "/" + "BwinX" + "_" + to_string(window));
    BwinV->read(basename + "/" + "BwinV" + "_" + to_string(window));
    BwinE->read(basename + "/" + "BwinE" + "_" + to_string(window));

    CAROM::Vector romS_oldX(rdimxPrev, false);
    CAROM::Vector romS_oldV(rdimvPrev, false);
    CAROM::Vector romS_oldE(rdimePrev, false);
    CAROM::Vector romS_X(rdimx, false);
    CAROM::Vector romS_V(rdimv, false);
    CAROM::Vector romS_E(rdime, false);

    for (int i=0; i<rdimxPrev; ++i)
        romS_oldX(i) = romS[i];

    for (int i=0; i<rdimvPrev; ++i)
        romS_oldV(i) = romS[rdimxPrev + i];

    for (int i=0; i<rdimePrev; ++i)
        romS_oldE(i) = romS[rdimxPrev + rdimvPrev + i];

    BwinX->mult(romS_oldX, romS_X);
    BwinV->mult(romS_oldV, romS_V);
    BwinE->mult(romS_oldE, romS_E);

    if (offsetInit && (input.offsetType == interpolateOffset || input.offsetType == saveLoadOffset))
    {
        BtInitDiffX = new CAROM::Vector(rdimx, false);
        BtInitDiffV = new CAROM::Vector(rdimv, false);
        BtInitDiffE = new CAROM::Vector(rdime, false);

        BtInitDiffX->read(basename + "/" + "BtInitDiffX" + "_" + to_string(window));
        BtInitDiffV->read(basename + "/" + "BtInitDiffV" + "_" + to_string(window));
        BtInitDiffE->read(basename + "/" + "BtInitDiffE" + "_" + to_string(window));

        romS_X += *BtInitDiffX;
        romS_V += *BtInitDiffV;
        romS_E += *BtInitDiffE;
    }

    romS.SetSize(rdimx + rdimv + rdime);

    for (int i=0; i<rdimx; ++i)
        romS[i] = romS_X(i);

    for (int i=0; i<rdimv; ++i)
        romS[rdimx + i] = romS_V(i);

    for (int i=0; i<rdime; ++i)
        romS[rdimx + rdimv + i] = romS_E(i);
}

void ROM_Basis::Init(ROM_Options const& input, Vector const& S)
{
    if ((offsetInit || spaceTime) && !input.restore && input.offsetType == useInitialState && input.window == 0)
    {
        std::string path_init = testing_parameter_basename + "/ROMoffset" + input.basisIdentifier + "/init";

        // Compute and save offset in the online phase for the initial window in the useInitialState mode
        Vector X, V, E;

        for (int i=0; i<H1size; ++i)
        {
            (*gfH1)(i) = S[i];
        }
        gfH1->GetTrueDofs(X);
        for (int i=0; i<tH1size; ++i)
        {
            (*initX)(i) = X[i];
        }

        for (int i=0; i<H1size; ++i)
        {
            (*gfH1)(i) = S[H1size+i];
        }
        gfH1->GetTrueDofs(V);
        for (int i=0; i<tH1size; ++i)
        {
            (*initV)(i) = V[i];
        }

        for (int i=0; i<L2size; ++i)
        {
            (*gfL2)(i) = S[2*H1size+i];
        }
        gfL2->GetTrueDofs(E);
        for (int i=0; i<tL2size; ++i)
        {
            (*initE)(i) = E[i];
        }

        if (!spaceTime)
        {
            initX->write(path_init + "X" + std::to_string(input.window));
            initV->write(path_init + "V" + std::to_string(input.window));
            initE->write(path_init + "E" + std::to_string(input.window));
        }
    }

    if ((offsetInit || spaceTime) && hyperreduce_prep)
    {
        // Compute and save offset restricted on sample mesh in the online hyperreduction preparation phase for all windows
        CAROM::Matrix FOMX0(tH1size, 2, true);

        for (int i=0; i<tH1size; ++i)
        {
            FOMX0(i,0) = (*initX)(i);
            FOMX0(i,1) = (*initV)(i);
        }

        CAROM::Matrix FOME0(tL2size, 1, true);

        for (int i=0; i<tL2size; ++i)
        {
            FOME0(i,0) = (*initE)(i);
        }

        CAROM::Matrix spX0mat(rank == 0 ? size_H1_sp : 1, 2, false);
        CAROM::Matrix spE0mat(rank == 0 ? size_L2_sp : 1, 1, false);

        smm->GatherDistributedMatrixRows("X", FOMX0, 2, spX0mat);
        smm->GatherDistributedMatrixRows("E", FOME0, 1, spE0mat);

        if (rank == 0)
        {
            initXsp = new CAROM::Vector(size_H1_sp, false);
            initVsp = new CAROM::Vector(size_H1_sp, false);
            initEsp = new CAROM::Vector(size_L2_sp, false);
            for (int i=0; i<size_H1_sp; ++i)
            {
                (*initXsp)(i) = spX0mat(i,0);
                (*initVsp)(i) = spX0mat(i,1);
            }
            for (int i=0; i<size_L2_sp; ++i)
            {
                (*initEsp)(i) = spE0mat(i,0);
            }
        }
    }
}

// cp = a x b
void CrossProduct3D(Vector const& a, Vector const& b, Vector& cp)
{
    cp[0] = (a[1]*b[2]) - (a[2]*b[1]);
    cp[1] = (a[2]*b[0]) - (a[0]*b[2]);
    cp[2] = (a[0]*b[1]) - (a[1]*b[0]);
}

// Set attributes 1/2/3 corresponding to fixed-x/y/z boundaries.
void SetBdryAttrForVelocity(ParMesh *pmesh)
{
    for (int b=0; b<pmesh->GetNBE(); ++b)
    {
        Element *belem = pmesh->GetBdrElement(b);
        Array<int> vert;
        belem->GetVertices(vert);
        MFEM_VERIFY(vert.Size() > 2, "");

        Vector normal(3);

        Vector t1(3);
        Vector t2(3);

        for (int i=0; i<3; ++i)
        {
            t1[i] = pmesh->GetVertex(vert[0])[i] - pmesh->GetVertex(vert[1])[i];
            t2[i] = pmesh->GetVertex(vert[2])[i] - pmesh->GetVertex(vert[1])[i];
        }

        CrossProduct3D(t1, t2, normal);

        const double s = normal.Norml2();
        MFEM_VERIFY(s > 1.0e-8, "");

        normal /= s;

        int attr = -1;

        {   // Verify that the normal is in the direction of a Cartesian axis.
            const double tol = 1.0e-8;
            const double al1 = fabs(normal[0]) + fabs(normal[1]) + fabs(normal[2]);
            MFEM_VERIFY(fabs(al1 - 1.0) < tol, "");
            bool axisFound = false;

            if (fabs(1.0 - fabs(normal[0])) < tol)
                attr = 1;
            else if (fabs(1.0 - fabs(normal[1])) < tol)
                attr = 2;
            else if (fabs(1.0 - fabs(normal[2])) < tol)
                attr = 3;
        }

        MFEM_VERIFY(attr > 0, "");

        belem->SetAttribute(attr);
    }

    pmesh->SetAttributes();
}

// Set attributes 1/2/3 corresponding to fixed-x/y/z boundaries on a 2D or 3D ParMesh
// with boundaries aligned with Cartesian axes.
void SetBdryAttrForVelocity_Cartesian(ParMesh *pmesh)
{
    const int dim = pmesh->Dimension();

    // First set minimum and maximum coordinates, locally then globally.
    MFEM_VERIFY(pmesh->GetNV() > 0 && (dim == 2 || dim == 3), "");

    double xmin[dim], xmax[dim];
    for (int i=0; i<dim; ++i)
    {
        xmin[i] = pmesh->GetVertex(0)[i];
        xmax[i] = xmin[i];
    }

    for (int v=1; v<pmesh->GetNV(); ++v)
    {
        for (int i=0; i<dim; ++i)
        {
            xmin[i] = std::min(pmesh->GetVertex(v)[i], xmin[i]);
            xmax[i] = std::max(pmesh->GetVertex(v)[i], xmax[i]);
        }
    }

    {   // Globally reduce
        double local[dim];
        for (int i=0; i<dim; ++i)
            local[i] = xmin[i];

        MPI_Allreduce(local, xmin, dim, MPI_DOUBLE, MPI_MIN, pmesh->GetComm());

        for (int i=0; i<dim; ++i)
            local[i] = xmax[i];

        MPI_Allreduce(local, xmax, dim, MPI_DOUBLE, MPI_MAX, pmesh->GetComm());
    }

    for (int b=0; b<pmesh->GetNBE(); ++b)
    {
        Element *belem = pmesh->GetBdrElement(b);
        Array<int> vert;
        belem->GetVertices(vert);
        MFEM_VERIFY(vert.Size() > 1, "");

        Vector normal(dim);

        if (dim == 3)
        {
            Vector t1(dim);
            Vector t2(dim);

            for (int i=0; i<dim; ++i)
            {
                t1[i] = pmesh->GetVertex(vert[0])[i] - pmesh->GetVertex(vert[1])[i];
                t2[i] = pmesh->GetVertex(vert[2])[i] - pmesh->GetVertex(vert[1])[i];
            }

            CrossProduct3D(t1, t2, normal);
        }
        else
        {
            normal[0] = -(pmesh->GetVertex(vert[0])[1] - pmesh->GetVertex(vert[1])[1]);  // -tangent_y
            normal[1] = (pmesh->GetVertex(vert[0])[0] - pmesh->GetVertex(vert[1])[0]);  // tangent_x
        }

        {
            const double s = normal.Norml2();
            MFEM_VERIFY(s > 1.0e-8, "");

            normal /= s;
        }

        int attr = -1;

        const double tol = 1.0e-8;

        {   // Verify that the normal is in the direction of a Cartesian axis.
            const double al1 = fabs(normal[0]) + fabs(normal[1]) + (dim == 3 ? fabs(normal[2]) : 0);
            MFEM_VERIFY(fabs(al1 - 1.0) < tol, "");
            bool axisFound = false;

            if (fabs(1.0 - fabs(normal[0])) < tol)
                attr = 1;
            else if (fabs(1.0 - fabs(normal[1])) < tol)
                attr = 2;
            else if (dim == 3 && fabs(1.0 - fabs(normal[2])) < tol)
                attr = 3;
        }

        MFEM_VERIFY(attr > 0 && attr < dim+1, "");

        bool onBoundary = true;
        {
            const double xd0 = pmesh->GetVertex(vert[0])[attr-1];

            for (int j=0; j<vert.Size(); ++j)
            {
                const double xd = pmesh->GetVertex(vert[j])[attr-1];
                if (fabs(xd - xmin[attr-1]) > tol && fabs(xmax[attr-1] - xd) > tol)  // specific to Cartesian-aligned domains
                    onBoundary = false;

                if (j > 0 && fabs(xd - xd0) > tol)
                    onBoundary = false;
            }
        }

        if (onBoundary)
            belem->SetAttribute(attr);
        else
            belem->SetAttribute(10);
    }

    pmesh->SetAttributes();
}

void ROM_Basis::SetupHyperreduction(ParFiniteElementSpace *H1FESpace, ParFiniteElementSpace *L2FESpace, Array<int>& nH1, const int window,
                                    const std::vector<double> *timesteps)
{
    ParMesh *pmesh = H1FESpace->GetParMesh();

    const int fomH1size = H1FESpace->GlobalTrueVSize();
    const int fomL2size = L2FESpace->GlobalTrueVSize();

    numSamplesX = 0;
    vector<int> sample_dofs_X(numSamplesX);
    vector<int> num_sample_dofs_per_procX(nprocs);
    BsinvX = NULL;

    numSamplesV = std::min(fomH1size, numSamplesV);
    vector<int> sample_dofs_V(numSamplesV);
    vector<int> num_sample_dofs_per_procV(nprocs);
    BsinvV = spaceTime ? NULL : new CAROM::Matrix(numSamplesV, rdimfv, false);

    numSamplesE = std::min(fomL2size, numSamplesE);
    vector<int> sample_dofs_E(numSamplesE);
    vector<int> num_sample_dofs_per_procE(nprocs);
    BsinvE = spaceTime ? NULL : new CAROM::Matrix(numSamplesE, rdimfe, false);

    if (rank == 0)
    {
        cout << "number of samples for velocity: " << numSamplesV << "\n";
        cout << "number of samples for energy  : " << numSamplesE << "\n";
    }

    // Read the initial samples from file
    // TODO: window-dependent initialization is not supported yet.

    int numInitSamplesV = 0;
    initSamplesV.clear();
    std::string initSamplesV_filename = hyperreduce_basename + "/" + initSamples_basename + "V.csv";
    std::ifstream initSamplesV_infile(initSamplesV_filename);
    if (initSamplesV_infile.is_open())
    {
        std::string sample_str;
        while (std::getline(initSamplesV_infile, sample_str))
        {
            initSamplesV.push_back(std::stoi(sample_str));
            numInitSamplesV++;
            if (numInitSamplesV >= numSamplesV) break;
        }
    }

    int numInitSamplesE = 0;
    initSamplesE.clear();
    std::string initSamplesE_filename = hyperreduce_basename + "/" + initSamples_basename + "E.csv";
    std::ifstream initSamplesE_infile(initSamplesE_filename);
    if (initSamplesE_infile.is_open())
    {
        std::string sample_str;
        while (std::getline(initSamplesE_infile, sample_str))
        {
            initSamplesE.push_back(std::stoi(sample_str));
            numInitSamplesE++;
            if (numInitSamplesE >= numSamplesE) break;
        }
    }

    if (rank == 0)
    {
        cout << "number of prescribed samples for velocity: " << numInitSamplesV << "\n";
        cout << "number of prescribed samples for energy  : " << numInitSamplesE << "\n";
    }

    // Perform DEIM, GNAT, or QDEIM to find sample DOF's.

    if (spaceTime)
    {
        MFEM_VERIFY(temporalSize == tbasisFv->numRows(), "");
        MFEM_VERIFY(temporalSize == tbasisFe->numRows() + VTos, "");

        MFEM_VERIFY(numTimeSamplesV < temporalSize, "");
        MFEM_VERIFY(numTimeSamplesE < temporalSize, "");

        std::vector<int> t_samples_V(numTimeSamplesV);
        std::vector<int> t_samples_E(numTimeSamplesE);

        const bool excludeFinalTimeSample = true;

        CAROM::Matrix sampledSpatialBasisV(numSamplesV, basisFv->numColumns(), false); // TODO: distributed
        CAROM::Matrix sampledSpatialBasisE(numSamplesE, basisFe->numColumns(), false); // TODO: distributed

        CAROM::SpaceTimeSampling(basisFv, tbasisFv, rdimfv, t_samples_V, sample_dofs_V.data(),
                                 num_sample_dofs_per_procV.data(), sampledSpatialBasisV, rank, nprocs,
                                 numTimeSamplesV, numSamplesV, excludeFinalTimeSample);

        CAROM::SpaceTimeSampling(basisFe, tbasisFe, rdimfe, t_samples_E, sample_dofs_E.data(),
                                 num_sample_dofs_per_procE.data(), sampledSpatialBasisE, rank, nprocs,
                                 numTimeSamplesE, numSamplesE, excludeFinalTimeSample);

        CAROM::Matrix *sampledSpatialBasisX = NULL;
        if (spaceTimeMethod == gnat_lspg)
        {
            sampledSpatialBasisX = new CAROM::Matrix(numSamplesV, basisV->numColumns(), false); // TODO: distributed
            std::vector<int> t_samples_X(numTimeSamplesV);
            sample_dofs_X.resize(numSamplesV);
            CAROM::SpaceTimeSampling(basisV, tbasisV, rdimv, t_samples_X, sample_dofs_X.data(),
                                     num_sample_dofs_per_procX.data(), *sampledSpatialBasisX, rank, nprocs,
                                     numTimeSamplesV, numSamplesV, excludeFinalTimeSample);

            for (int i=0; i<nprocs; ++i)
                num_sample_dofs_per_procX[i] = 0;
        }

        // Shift Fe time samples by VTos
        // TODO: should the shift be in t_samples_E or just mergedTimeSamples?
        for (int i=0; i<numTimeSamplesE; ++i)
            t_samples_E[i] = t_samples_E[i] + VTos;

        // Merge time samples for Fv and Fe
        std::set<int> mergedTimeSamples;
        for (int i=0; i<numTimeSamplesV; ++i)
            mergedTimeSamples.insert(t_samples_V[i]);

        for (int i=0; i<numTimeSamplesE; ++i)
            mergedTimeSamples.insert(t_samples_E[i]);

        timeSamples.resize(mergedTimeSamples.size());
        int cnt = 0;
        for (auto s : mergedTimeSamples)
        {
            mfem::out << rank << ": Time sample " << cnt << ": " << s << '\n';
            timeSamples[cnt++] = s;
        }

        {
            // Write timeSamples to file
            std::string filename = basename + "/timeSamples.csv";
            std::ofstream outfile(filename);
            for (int i=0; i<mergedTimeSamples.size(); ++i)
                outfile << timeSamples[i] << "\n";

            outfile.close();
        }

        BsinvV = new CAROM::Matrix(timeSamples.size() * numSamplesV, rdimfv, false);
        BsinvE = new CAROM::Matrix(timeSamples.size() * numSamplesE, rdimfe, false);

        GetSampledSpaceTimeBasis(timeSamples, tbasisFv, sampledSpatialBasisV, *BsinvV);
        GetSampledSpaceTimeBasis(timeSamples, tbasisFe, sampledSpatialBasisE, *BsinvE);

        if (spaceTimeMethod == gnat_lspg)
        {
            // Use V basis for hyperreduction of the RHS of the equation of motion dX/dt = V, although it is linear.
            // Also use V samples, which are actually for Fv.
            // TODO: can fewer samples be used here, or does it matter (would it improve speed)?
            BsinvX = new CAROM::Matrix(timeSamples.size() * numSamplesV, rdimv, false);
            GetSampledSpaceTimeBasis(timeSamples, tbasisV, *sampledSpatialBasisX, *BsinvX);
            delete sampledSpatialBasisX;
        }

        // TODO: BsinvV and BsinvE are already set by CAROM::SpaceTimeSampling for their own time samples, which is useless
        // after merging time samples. Now we have to construct them for the merged time samples, so the initial computation
        // is wasted and should be disabled by an input flag to CAROM::SpaceTimeSampling.

        MFEM_VERIFY(timesteps != NULL && timesteps->size() == temporalSize-1, "");
        {
            std::vector<double> RK4scaling(temporalSize-1);
            for (int i=0; i<temporalSize-1; ++i)
            {
                const double ti = (i == 0) ? t_initial : (*timesteps)[i-1];
                const double h = (*timesteps)[i] - ti;
                RK4scaling[i] = h * (1.0 + (0.5 * h) + (h * h / 6.0) + (h * h * h / 24.0));
            }

            if (!(spaceTimeMethod == gnat_lspg || spaceTimeMethod == coll_lspg))
            {
                // TODO: remove these SpaceTimeProduct calls?
                // TODO: set arguments based on whether VTos == 1
#ifdef STXV
                PiXtransPiV = SpaceTimeProduct(basisV, tbasisV, basisV, tbasisV, &RK4scaling, true, true, true);
#else
                PiXtransPiV = SpaceTimeProduct(basisX, tbasisX, basisV, tbasisV, &RK4scaling, false, true, true);
#endif
            }
        }

        if (!(spaceTimeMethod == gnat_lspg || spaceTimeMethod == coll_lspg))
        {
            // TODO: remove these SpaceTimeProduct calls?
            // TODO: set arguments based on whether VTos == 1
#ifdef STXV
            PiXtransPiX = SpaceTimeProduct(basisV, tbasisV, basisX, tbasisX, NULL, true, false, false, true);
            PiXtransPiXlag = SpaceTimeProduct(basisV, tbasisV, basisX, tbasisX, NULL, true, false, true, false);
#else
            PiXtransPiX = SpaceTimeProduct(basisX, tbasisX, basisX, tbasisX, NULL, false, false, false, true);
            PiXtransPiXlag = SpaceTimeProduct(basisX, tbasisX, basisX, tbasisX, NULL, false, false, true, false);
#endif

            PiVtransPiFv = SpaceTimeProduct(basisV, tbasisV, basisFv, tbasisFv, NULL, true, false);
            PiEtransPiFe = SpaceTimeProduct(basisE, tbasisE, basisFe, tbasisFe, NULL, false, true);

            MFEM_VERIFY(PiVtransPiFv->numRows() == rdimv && PiVtransPiFv->numColumns() == rdimfv, "");
            MFEM_VERIFY(PiEtransPiFe->numRows() == rdime && PiEtransPiFe->numColumns() == rdimfe, "");
        }
    }
    else // not spaceTime
    {
        if (hyperreductionSamplingType == qdeim)
        {
            CAROM::QDEIM(basisFv,
                         rdimfv,
                         sample_dofs_V,
                         num_sample_dofs_per_procV,
                         *BsinvV,
                         rank,
                         nprocs,
                         numSamplesV);

            CAROM::QDEIM(basisFe,
                         rdimfe,
                         sample_dofs_E,
                         num_sample_dofs_per_procE,
                         *BsinvE,
                         rank,
                         nprocs,
                         numSamplesE);
        }
        else if (hyperreductionSamplingType == sopt)
        {
            CAROM::S_OPT(basisFv,
                         rdimfv,
                         sample_dofs_V,
                         num_sample_dofs_per_procV,
                         *BsinvV,
                         rank,
                         nprocs,
                         numSamplesV,
                         &initSamplesV);

            CAROM::S_OPT(basisFe,
                         rdimfe,
                         sample_dofs_E,
                         num_sample_dofs_per_procE,
                         *BsinvE,
                         rank,
                         nprocs,
                         numSamplesE,
                         &initSamplesE);
        }
        else
        {
            CAROM::GNAT(basisFv,
                        rdimfv,
                        sample_dofs_V,
                        num_sample_dofs_per_procV,
                        *BsinvV,
                        rank,
                        nprocs,
                        numSamplesV,
                        &initSamplesV);

            CAROM::GNAT(basisFe,
                        rdimfe,
                        sample_dofs_E,
                        num_sample_dofs_per_procE,
                        *BsinvE,
                        rank,
                        nprocs,
                        numSamplesE,
                        &initSamplesE);
        }
    }

    // Construct sample mesh
    const int nspaces = 2;
    std::vector<ParFiniteElementSpace*> fespace(nspaces);
    std::vector<ParFiniteElementSpace*> spfespace(nspaces);
    fespace[0] = H1FESpace;
    fespace[1] = L2FESpace;

    // This creates sample_pmesh, sp_H1_space, and sp_L2_space only on rank 0.
    smm = new CAROM::SampleMeshManager(fespace);

    vector<int> sample_dofs_empty;  // Variables have no sample DOFs.
    vector<int> num_sample_dofs_per_proc_empty;
    num_sample_dofs_per_proc_empty.assign(nprocs, 0);

    smm->RegisterSampledVariable("X", 0, sample_dofs_empty, num_sample_dofs_per_proc_empty); // X
    smm->RegisterSampledVariable("V", 0, sample_dofs_empty, num_sample_dofs_per_proc_empty); // V
    smm->RegisterSampledVariable("E", 1, sample_dofs_empty, num_sample_dofs_per_proc_empty); // E

    smm->RegisterSampledVariable("Fv", 0, sample_dofs_V, num_sample_dofs_per_procV); // Fv
    smm->RegisterSampledVariable("Fe", 1, sample_dofs_E, num_sample_dofs_per_procE); // Fe

    smm->ConstructSampleMesh();

    ParFiniteElementSpace *sp_H1_space = (rank == 0) ? smm->GetSampleFESpace(0) : NULL;
    ParFiniteElementSpace *sp_L2_space = (rank == 0) ? smm->GetSampleFESpace(1) : NULL;

    if (rank == 0)
    {
        size_H1_sp = sp_H1_space->GetTrueVSize();
        size_L2_sp = sp_L2_space->GetTrueVSize();

        sample_pmesh = smm->GetSampleMesh();
        SetBdryAttrForVelocity_Cartesian(sample_pmesh);

        BXsp = new CAROM::Matrix(size_H1_sp, rdimx, false);
        BVsp = new CAROM::Matrix(size_H1_sp, rdimv, false);
        BEsp = new CAROM::Matrix(size_L2_sp, rdime, false);

        spX = new CAROM::Vector(size_H1_sp, false);
        spV = new CAROM::Vector(size_H1_sp, false);
        spE = new CAROM::Vector(size_L2_sp, false);

        sX = numSamplesX == 0 ? NULL : new CAROM::Vector(numSamplesX, false);
        sV = new CAROM::Vector(numSamplesV, false);
        sE = new CAROM::Vector(numSamplesE, false);

        BFvsp = new CAROM::Matrix(size_H1_sp, rdimfv, false);
        BFesp = new CAROM::Matrix(size_L2_sp, rdimfe, false);
    }

    // This gathers only to rank 0.
    smm->GatherDistributedMatrixRows("X", *basisX, rdimx, *BXsp);
    smm->GatherDistributedMatrixRows("V", *basisV, rdimv, *BVsp);
    smm->GatherDistributedMatrixRows("E", *basisE, rdime, *BEsp);

    smm->GatherDistributedMatrixRows("Fv", *basisFv, rdimfv, *BFvsp);
    smm->GatherDistributedMatrixRows("Fe", *basisFe, rdimfe, *BFesp);
}

void ROM_Basis::ComputeReducedMatrices(bool sns1)
{
    if (!spaceTime && rank == 0)
    {
        // Compute reduced matrix BsinvX = BXsp^T BVsp
        BsinvX = BXsp->transposeMult(BVsp);

        if (offsetInit)
        {
            BX0 = BXsp->transposeMult(initVsp);
            MFEM_VERIFY(BX0->dim() == rdimx, "");
        }

		// TODO: what do this and the following if-blocks compute?
		// Which of those computations are needed in the energy-conserving
		// EQP? 
        if (!sns1)
        {
            // Compute reduced matrix BsinvV = (BVsp^T BFvsp BsinvV^T)^T = BsinvV BFvsp^T BVsp
            CAROM::Matrix *prod1 = BFvsp->transposeMult(BVsp);
            CAROM::Matrix *prod2 = BsinvV->mult(prod1);

            delete prod1;
            delete BsinvV;

            BsinvV = prod2;

            // Compute reduced matrix BsinvE = (BEsp^T BFesp BsinvE^T)^T = BsinvE BFesp^T BEsp
            prod1 = BFesp->transposeMult(BEsp);
            prod2 = BsinvE->mult(prod1);

            delete prod1;
            delete BsinvE;

            BsinvE = prod2;
        }

		// TODO: We are using RK2-avg in energy-conserving EQP; do we need
		// the matrices computed here though?
        if (RK2AvgFormulation)
        {
            const CAROM::Matrix *prodX = BXsp->transposeMult(BXsp);
            BXXinv = prodX->inverse();
            delete prodX;

            const CAROM::Matrix *prodV = BVsp->transposeMult(BVsp);
            BVVinv = prodV->inverse();
            delete prodV;

            const CAROM::Matrix *prodE = BEsp->transposeMult(BEsp);
            BEEinv = prodE->inverse();
            delete prodE;
        }
    }
}

void ROM_Basis::ApplyEssentialBCtoInitXsp(Array<int> const& ess_tdofs)
{
    if (rank != 0 || !offsetInit)
        return;

    for (int i=0; i<ess_tdofs.Size(); ++i)
    {
        (*initXsp)(ess_tdofs[i]) = 0.0;
    }
}

int ROM_Basis::SolutionSize() const
{
    return rdimx + rdimv + rdime;
}

int ROM_Basis::SolutionSizeSP() const
{
    return (2*size_H1_sp) + size_L2_sp;
}

int ROM_Basis::SolutionSizeFOM() const
{
    return (2*H1size) + L2size;  // full size, not true DOF size
}

void ROM_Basis::ReadSolutionBases(const int window)
{
    if (!useVX)
        basisV = ReadBasisROM(rank, basename + "/" + ROMBasisName::V + std::to_string(window) + basisIdentifier, tH1size, rdimv);

    basisE = ReadBasisROM(rank, basename + "/" + ROMBasisName::E + std::to_string(window) + basisIdentifier, tL2size, rdime);

    if (useXV)
        basisX = basisV;
    else
        basisX = ReadBasisROM(rank, basename + "/" + ROMBasisName::X + std::to_string(window) + basisIdentifier, tH1size, rdimx);

    if (useVX)
        basisV = basisX;

    if (mergeXV)
    {
        const int max_model_dim = basisX->numColumns() + basisV->numColumns();
        CAROM::Options static_x_options(tH1size, max_model_dim, 1);
        CAROM::BasisGenerator generator_XV(static_x_options, false);

        Vector Bej(basisX->numRows());  // owns its data
        MFEM_VERIFY(Bej.Size() == tH1size, "");

        CAROM::Vector ej(basisX->numColumns(), false);
        CAROM::Vector CBej(Bej.GetData(), basisX->numRows(), true, false);  // data owned by Bej
        ej = 0.0;
        for (int j=0; j<basisX->numColumns(); ++j)
        {
            ej(j) = 1.0;
            basisX->mult(ej, CBej);

            const bool addSample = generator_XV.takeSample(Bej.GetData(), 0.0, 1.0);  // artificial time and timestep
            MFEM_VERIFY(addSample, "Sample not added");

            ej(j) = 0.0;
        }

        ej.setSize(basisV->numColumns());
        ej = 0.0;

        for (int j=0; j<basisV->numColumns(); ++j)
        {
            ej(j) = 1.0;
            basisV->mult(ej, CBej);

            const bool addSample = generator_XV.takeSample(Bej.GetData(), 0.0, 1.0);  // artificial time and timestep
            MFEM_VERIFY(addSample, "Sample not added");

            ej(j) = 0.0;
        }

        BasisGeneratorFinalSummary(&generator_XV, 0, energyFraction_X, rdimx, "", false);
        rdimv = rdimx;

        cout << rank << ": ROM_Basis used energy fraction " << energyFraction_X
             << " and merged X-X0 and V bases with resulting dimension " << rdimx << endl;

        delete basisX;
        delete basisV;

        const CAROM::Matrix* basisX_full = generator_XV.getSpatialBasis();

        // Make a deep copy first rdimx columns of basisX_full, which is inefficient.
        basisX = basisX_full->getFirstNColumns(rdimx);
        MFEM_VERIFY(basisX->numRows() == tH1size, "");
        basisV = basisX;
    }

    if (hyperreductionSamplingType == eqp || hyperreductionSamplingType == eqp_energy) return;

    if (use_sns) // TODO: only do in online and not hyperreduce
    {
        basisFv = MultBasisROM(rank, basename + "/" + ROMBasisName::V + std::to_string(window) + basisIdentifier, tH1size, 0, rdimfv, lhoper, 1);
        basisFe = MultBasisROM(rank, basename + "/" + ROMBasisName::E + std::to_string(window) + basisIdentifier, tL2size, 0, rdimfe, lhoper, 2);
        basisFv->write(hyperreduce_basename + "/" + ROMBasisName::Fv + std::to_string(window) + basisIdentifier);
        basisFe->write(hyperreduce_basename + "/" + ROMBasisName::Fe + std::to_string(window) + basisIdentifier);
    }
    else
    {
        basisFv = ReadBasisROM(rank, basename + "/" + ROMBasisName::Fv + std::to_string(window) + basisIdentifier, tH1size, rdimfv);
        basisFe = ReadBasisROM(rank, basename + "/" + ROMBasisName::Fe + std::to_string(window) + basisIdentifier, tL2size, rdimfe);
    }
}

void ROM_Basis::ReadTemporalBases(const int window)
{
    MFEM_VERIFY(!useXV && !useVX && !mergeXV, "Case not implemented");

    int tsize = 0;
    tbasisX = ReadTemporalBasisROM(rank, basename + "/" + ROMBasisName::X + std::to_string(window), tsize, rdimx);
    temporalSize = tsize;
    MFEM_VERIFY(temporalSize > 0, "");

    tbasisV = ReadTemporalBasisROM(rank, basename + "/" + ROMBasisName::V + std::to_string(window), tsize, rdimv);
    MFEM_VERIFY(temporalSize == tsize + VTos, "");
    tbasisE = ReadTemporalBasisROM(rank, basename + "/" + ROMBasisName::E + std::to_string(window), tsize, rdime);
    MFEM_VERIFY(temporalSize == tsize, "");

    // TODO: SNS
    tbasisFv = ReadTemporalBasisROM(rank, basename + "/" + ROMBasisName::Fv + std::to_string(window), tsize, rdimfv);
    MFEM_VERIFY(temporalSize == tsize, "");

    tbasisFe = ReadTemporalBasisROM(rank, basename + "/" + ROMBasisName::Fe + std::to_string(window), tsize, rdimfe);
    MFEM_VERIFY(temporalSize == tsize + VTos, "");
}

// f is a full vector, not a true vector
void ROM_Basis::ProjectFOMtoROM(Vector const& f, Vector & r, const bool timeDerivative)
{
    MFEM_VERIFY(r.Size() == rdimx + rdimv + rdime, "");
    MFEM_VERIFY(f.Size() == (2*H1size) + L2size, "");

    const bool useOffset = offsetInit && (!timeDerivative);

    for (int i=0; i<H1size; ++i)
        (*gfH1)(i) = f[i];

    gfH1->GetTrueDofs(mfH1);

    for (int i=0; i<tH1size; ++i)
        (*fH1)(i) = useOffset ? mfH1[i] - (*initX)(i) : mfH1[i];

    basisX->transposeMult(*fH1, *rX);

    for (int i=0; i<H1size; ++i)
        (*gfH1)(i) = f[H1size + i];

    gfH1->GetTrueDofs(mfH1);

    for (int i=0; i<tH1size; ++i)
        (*fH1)(i) = (useOffset && Voffset) ? mfH1[i] - (*initV)(i) : mfH1[i];

    basisV->transposeMult(*fH1, *rV);

    for (int i=0; i<L2size; ++i)
        (*gfL2)(i) = f[(2*H1size) + i];

    gfL2->GetTrueDofs(mfL2);

    for (int i=0; i<tL2size; ++i)
        (*fL2)(i) = useOffset ? mfL2[i] - (*initE)(i) : mfL2[i];

    basisE->transposeMult(*fL2, *rE);

    for (int i=0; i<rdimx; ++i)
        r[i] = (*rX)(i);

    for (int i=0; i<rdimv; ++i)
        r[rdimx + i] = (*rV)(i);

    for (int i=0; i<rdime; ++i)
        r[rdimx + rdimv + i] = (*rE)(i);
}

// f is a full vector, not a true vector
void ROM_Basis::ProjectFOMtoROM_V(Vector const& f, Vector & r, const bool timeDerivative)
{
    MFEM_VERIFY(r.Size() == rdimv, "");
    MFEM_VERIFY(f.Size() == H1size, "");

    const bool useOffset = offsetInit && (!timeDerivative);

    for (int i=0; i<H1size; ++i)
        (*gfH1)(i) = f[i];

    gfH1->GetTrueDofs(mfH1);

    for (int i=0; i<tH1size; ++i)
        (*fH1)(i) = (useOffset && Voffset) ? mfH1[i] - (*initV)(i) : mfH1[i];

    basisV->transposeMult(*fH1, *rV);

    for (int i=0; i<rdimv; ++i)
        r[i] = (*rV)(i);
}

// f is a full vector, not a true vector
void ROM_Basis::LiftROMtoFOM(Vector const& r, Vector & f)
{
    MFEM_VERIFY(r.Size() == rdimx + rdimv + rdime, "");
    MFEM_VERIFY(f.Size() == (2*H1size) + L2size, "");

    for (int i=0; i<rdimx; ++i)
        (*rX)(i) = r[i];

    for (int i=0; i<rdimv; ++i)
        (*rV)(i) = r[rdimx + i];

    for (int i=0; i<rdime; ++i)
        (*rE)(i) = r[rdimx + rdimv + i];

    basisX->mult(*rX, *fH1);

    for (int i=0; i<tH1size; ++i)
        mfH1[i] = offsetInit ? (*initX)(i) + (*fH1)(i) : (*fH1)(i);

    gfH1->SetFromTrueDofs(mfH1);

    for (int i=0; i<H1size; ++i)
        f[i] = (*gfH1)(i);

    basisV->mult(*rV, *fH1);

    for (int i=0; i<tH1size; ++i)
        mfH1[i] = (offsetInit && Voffset) ? (*initV)(i) + (*fH1)(i) : (*fH1)(i);

    gfH1->SetFromTrueDofs(mfH1);

    for (int i=0; i<H1size; ++i)
        f[H1size + i] = (*gfH1)(i);

    basisE->mult(*rE, *fL2);

    for (int i=0; i<tL2size; ++i)
        mfL2[i] = offsetInit ? (*initE)(i) + (*fL2)(i) : (*fL2)(i);

    gfL2->SetFromTrueDofs(mfL2);

    for (int i=0; i<L2size; ++i)
        f[(2*H1size) + i] = (*gfL2)(i);
}

// f is a full vector, not a true vector
void ROM_Basis::LiftROMtoFOM_dVdt(Vector const& r, Vector & f)
{
    MFEM_VERIFY(r.Size() == rdimv, "");
    MFEM_VERIFY(f.Size() == H1size, "");

    for (int i=0; i<rdimv; ++i)
        (*rV)(i) = r[i];

    basisV->mult(*rV, *fH1);

    for (int i=0; i<tH1size; ++i)
        mfH1[i] = (*fH1)(i);

    gfH1->SetFromTrueDofs(mfH1);

    for (int i=0; i<H1size; ++i)
        f[i] = (*gfH1)(i);
}

// f is a full vector, not a true vector
void ROM_Basis::LiftROMtoFOM_dEdt(Vector const& r, Vector & f)
{
    MFEM_VERIFY(r.Size() == rdime, "");
    MFEM_VERIFY(f.Size() == L2size, "");

    for (int i=0; i<rdime; ++i)
        (*rE)(i) = r[i];

    basisE->mult(*rE, *fL2);

    for (int i=0; i<tL2size; ++i)
        mfL2[i] = (*fL2)(i);

    gfL2->SetFromTrueDofs(mfL2);

    for (int i=0; i<L2size; ++i)
        f[i] = (*gfL2)(i);
}

void ROM_Basis::LiftToSampleMesh(const Vector &u, Vector &usp) const
{
    MFEM_VERIFY(u.Size() == SolutionSize(), "");  // rdimx + rdimv + rdime
    MFEM_VERIFY(usp.Size() == SolutionSizeSP(), "");  // (2*size_H1_sp) + size_L2_sp

    if (rank == 0)
    {
        for (int i=0; i<rdimx; ++i)
            (*rX)(i) = u[i];

        for (int i=0; i<rdimv; ++i)
            (*rV)(i) = u[rdimx + i];

        for (int i=0; i<rdime; ++i)
            (*rE)(i) = u[rdimx + rdimv + i];

        BXsp->mult(*rX, *spX);
        BVsp->mult(*rV, *spV);
        BEsp->mult(*rE, *spE);

        for (int i=0; i<size_H1_sp; ++i)
        {
            usp[i] = offsetInit ? (*initXsp)(i) + (*spX)(i) : (*spX)(i);
            usp[size_H1_sp + i] = (offsetInit && Voffset) ? (*initVsp)(i) + (*spV)(i) : (*spV)(i);
        }

        for (int i=0; i<size_L2_sp; ++i)
        {
            //usp[(2*size_H1_sp) + i] = std::max((*spE)(i), 0.0);
            usp[(2*size_H1_sp) + i] = offsetInit ? (*initEsp)(i) + (*spE)(i) : (*spE)(i);
        }
    }
}

void ROM_Basis::SampleMeshAddInitialState(Vector &usp) const
{
    MFEM_VERIFY(usp.Size() == SolutionSizeSP(), "");  // (2*size_H1_sp) + size_L2_sp

    if (rank == 0)
    {
        for (int i=0; i<size_H1_sp; ++i)
        {
            usp[i] += (*initXsp)(i);
            usp[size_H1_sp + i] += (*initVsp)(i);
        }

        for (int i=0; i<size_L2_sp; ++i)
        {
            usp[(2*size_H1_sp) + i] += (*initEsp)(i);
        }
    }
}

void ROM_Basis::RestrictFromSampleMesh(const Vector &usp, Vector &u, const bool timeDerivative,
                                       const bool rhs_without_mass_matrix, const DenseMatrix *invMvROM,
                                       const DenseMatrix *invMeROM) const
{
    MFEM_VERIFY(u.Size() == SolutionSize(), "");  // rdimx + rdimv + rdime
    MFEM_VERIFY(usp.Size() == SolutionSizeSP(), "");  // (2*size_H1_sp) + size_L2_sp

    if (RK2AvgFormulation)
    {
        ProjectFromSampleMesh(usp, u, timeDerivative);
        return;
    }

    const bool useOffset = offsetInit && (!timeDerivative);

    // Select entries out of usp on the sample mesh.
    {
        Vector spH1(size_H1_sp);
        Vector spL2(size_L2_sp);

        /* Currently there are no X samples, but this could be used if there are in the future.
            for (int i=0; i<size_H1_sp; ++i)
                spH1[i] = useOffset ? usp[i] - (*initXsp)(i) : usp[i];

        if (sX) sampleSelector->GetSampledValues("X", spH1, *sX);
        */

        for (int i=0; i<size_H1_sp; ++i)
            spH1[i] = (useOffset && Voffset) ? usp[size_H1_sp + i] - (*initVsp)(i) : usp[size_H1_sp + i];

        sampleSelector->GetSampledValues("V", spH1, *sV);

        for (int i=0; i<size_L2_sp; ++i)
            spL2[i] = useOffset ? usp[(2*size_H1_sp) + i] - (*initEsp)(i) : usp[(2*size_H1_sp) + i];

        sampleSelector->GetSampledValues("E", spL2, *sE);
    }

    // ROM operation on source: map sample mesh evaluation to reduced coefficients with respect to solution bases
    BsinvV->transposeMult(*sV, *rV);
    BsinvE->transposeMult(*sE, *rE);

    if (rhs_without_mass_matrix && timeDerivative)
    {
        Vector rhs(rdimv);
        Vector invMrhs(rdimv);
        for (int i=0; i<rdimv; ++i)
            rhs[i] = (*rV)(i);

        // TODO: multiply BsinvV by invMvROM and store that rather than doing 2 mults, in the case of no Gram-Schmidt (will that version be maintained?).
        invMvROM->Mult(rhs, invMrhs);
        for (int i=0; i<rdimv; ++i)
            u[rdimx + i] = invMrhs[i];
    }
    else
    {
        for (int i=0; i<rdimv; ++i)
            u[rdimx + i] = (*rV)(i);
    }

    if (rhs_without_mass_matrix && timeDerivative)
    {
        Vector rhs(rdime);
        Vector invMrhs(rdime);
        for (int i=0; i<rdime; ++i)
            rhs[i] = (*rE)(i);

        invMeROM->Mult(rhs, invMrhs);
        for (int i=0; i<rdime; ++i)
            u[rdimx + rdimv + i] = invMrhs[i];
    }
    else
    {
        for (int i=0; i<rdime; ++i)
            u[rdimx + rdimv + i] = (*rE)(i);
    }
}

void ROM_Basis::RestrictFromSampleMesh_V(const Vector &usp, Vector &u) const
{
    MFEM_VERIFY(u.Size() == rdimv, "");
    MFEM_VERIFY(usp.Size() == size_H1_sp, "");

    for (int i=0; i<size_H1_sp; ++i)
        (*spV)(i) = usp[i];

    BVsp->transposeMult(*spV, *rV);

    for (int i=0; i<rdimv; ++i)
        u[i] = (*rV)(i);
}

void ROM_Basis::RestrictFromSampleMesh_E(const Vector &usp, Vector &u) const
{
    MFEM_VERIFY(u.Size() == rdime, "");
    MFEM_VERIFY(usp.Size() == size_L2_sp, "");

    for (int i=0; i<size_L2_sp; ++i)
        (*spE)(i) = usp[i];

    BEsp->transposeMult(*spE, *rE);

    for (int i=0; i<rdime; ++i)
        u[i] = (*rE)(i);
}

void ROM_Basis::ProjectFromSampleMesh(const Vector &usp, Vector &u,
                                      const bool timeDerivative) const
{
    MFEM_VERIFY(u.Size() == SolutionSize(), "");
    MFEM_VERIFY(usp.Size() == (2*size_H1_sp) + size_L2_sp, "");

    const bool useOffset = offsetInit && (!timeDerivative);

    int ossp = 0;
    int osrom = 0;

    // X
    for (int i=0; i<size_H1_sp; ++i)
        (*spX)(i) = useOffset ? usp[ossp + i] - (*initXsp)(i) : usp[ossp + i];

    BXsp->transposeMult(*spX, *rX);
    BXXinv->mult(*rX, *rX2);

    for (int i=0; i<rdimx; ++i)
        u[osrom + i] = (*rX2)(i);

    osrom += rdimx;
    ossp += size_H1_sp;

    // V
    for (int i=0; i<size_H1_sp; ++i)
        (*spV)(i) = (useOffset && Voffset) ? usp[ossp + i] - (*initVsp)(i) : usp[ossp + i];

    BVsp->transposeMult(*spV, *rV);
    BVVinv->mult(*rV, *rV2);

    for (int i=0; i<rdimv; ++i)
        u[osrom + i] = (*rV2)(i);

    osrom += rdimv;
    ossp += size_H1_sp;

    // E
    for (int i=0; i<size_L2_sp; ++i)
        (*spE)(i) = useOffset ? usp[ossp + i] - (*initEsp)(i) : usp[ossp + i];

    BEsp->transposeMult(*spE, *rE);
    BEEinv->mult(*rE, *rE2);

    for (int i=0; i<rdime; ++i)
        u[osrom + i] = (*rE2)(i);
}

ROM_Operator::ROM_Operator(ROM_Options const& input, ROM_Basis *b,
                           Coefficient& rho_coeff, FunctionCoefficient& mat_coeff,
                           const int order_e, const int source,
                           const bool visc, const bool vort, const double cfl,
                           const bool p_assembly, const double cg_tol, const int cg_max_iter,
                           const double ftz_tol, H1_FECollection *H1fec,
                           FiniteElementCollection *L2fec, std::vector<double> *timesteps)
    : TimeDependentOperator(b->SolutionSize()), operFOM(input.FOMoper), basis(b),
      rank(b->GetRank()), hyperreduce(input.hyperreduce), useGramSchmidt(input.GramSchmidt),
      spaceTimeMethod(input.spaceTimeMethod), hyperreductionSamplingType(input.hyperreductionSamplingType),
      use_sample_mesh(input.use_sample_mesh), H1spaceFOM(input.H1FESpace), L2spaceFOM(input.L2FESpace)
{
    if (use_sample_mesh && rank == 0)
    {
        // Set up the sample mesh
        const int spsize = basis->SolutionSizeSP();

        fx.SetSize(spsize);
        fy.SetSize(spsize);

        spmesh = b->GetSampleMesh();

        // The following code is copied from laghos.cpp to define a LagrangianHydroOperator on spmesh.

        L2FESpaceSP = new ParFiniteElementSpace(spmesh, L2fec);
        H1FESpaceSP = new ParFiniteElementSpace(spmesh, H1fec, spmesh->Dimension());

        xsp_gf = new ParGridFunction(H1FESpaceSP);
        spmesh->SetNodalGridFunction(xsp_gf);

        Vsize_l2sp = L2FESpaceSP->GetVSize();
        Vsize_h1sp = H1FESpaceSP->GetVSize();

        MFEM_VERIFY(((2*Vsize_h1sp) + Vsize_l2sp) == spsize, "");

        Array<int> ossp(4);
        ossp[0] = 0;
        ossp[1] = ossp[0] + Vsize_h1sp;
        ossp[2] = ossp[1] + Vsize_h1sp;
        ossp[3] = ossp[2] + Vsize_l2sp;
        BlockVector S(ossp);

        // On the sample mesh, we impose no essential DOF's. The reason is that it does not
        // make sense to set boundary conditions on the sample mesh boundary, which may lie
        // in the interior of the domain. Also, the boundary conditions on the domain
        // boundary are enforced due to the fact that BVsp is defined as a submatrix of
        // basisV, which has boundary conditions applied in the full-order discretization.

        //cout << "Sample mesh bdr att max " << spmesh->bdr_attributes.Max() << endl;

        // Boundary conditions: all tests use v.n = 0 on the boundary, and we assume
        // that the boundaries are straight.
        {
            Array<int> ess_bdr(spmesh->bdr_attributes.Max()), tdofs1d;
            for (int d = 0; d < spmesh->Dimension(); d++)
            {
                // Attributes 1/2/3 correspond to fixed-x/y/z boundaries, i.e., we must
                // enforce v_x/y/z = 0 for the velocity components.
                ess_bdr = 0;
                ess_bdr[d] = 1;
                H1FESpaceSP->GetEssentialTrueDofs(ess_bdr, tdofs1d, d);
                ess_tdofs.Append(tdofs1d);
            }
        }

        //basis->ApplyEssentialBCtoInitXsp(ess_tdofs);  // TODO: this should be only for v?

        ParGridFunction rho(L2FESpaceSP);
        L2_FECollection l2_fec(order_e, spmesh->Dimension());
        ParFiniteElementSpace l2_fes(spmesh, &l2_fec);
        ParGridFunction l2_rho(&l2_fes), l2_e(&l2_fes);
        l2_rho.ProjectCoefficient(rho_coeff);
        rho.ProjectGridFunction(l2_rho);

        // Piecewise constant ideal gas coefficient over the Lagrangian mesh. The
        // gamma values are projected on a function that stays constant on the moving
        // mesh.
        mat_fec = new L2_FECollection(0, spmesh->Dimension());
        mat_fes = new ParFiniteElementSpace(spmesh, mat_fec);
        mat_gf = new ParGridFunction(mat_fes);
        mat_gf->ProjectCoefficient(mat_coeff);
        mat_gf_coeff = new GridFunctionCoefficient(mat_gf);

        sns1 = (input.SNS && input.dimV == input.dimFv && input.dimE == input.dimFe); // SNS type I
        noMsolve = (useReducedM || useGramSchmidt || sns1);

        operSP = new hydrodynamics::LagrangianHydroOperator(S.Size(), *H1FESpaceSP, *L2FESpaceSP,
                ess_tdofs, rho, source, cfl, mat_gf_coeff,
                visc, vort, p_assembly, cg_tol, cg_max_iter, ftz_tol,
                H1fec->GetBasisType(), noMsolve, noMsolve);

        if (input.spaceTimeMethod != no_space_time)
        {
            ST_ode_solver = new RK4Solver; // TODO: allow for other types of solvers
            ST_ode_solver->Init(*operSP);

            STbasis = new STROM_Basis(input, b, timesteps);
            Sr.SetSize(STbasis->GetTotalNumSamples());
        }
    }
    else if (!use_sample_mesh)
    {
        MFEM_VERIFY(input.FOMoper->Height() == input.FOMoper->Width(), "");
        fx.SetSize(input.FOMoper->Height());
        fy.SetSize(input.FOMoper->Height());
    }

	// TODO: remove this and the useReducedM flag?
    if (useReducedM)
    {
        ComputeReducedMv();
        ComputeReducedMe();
    }

	if (hyperreduce && hyperreductionSamplingType == eqp)
	{
		// basic EQP	

		// Computes the product Phi_v^T * Mv^{-1} (similarly for energy)
		// used in forming the RHS force vectors.
		ComputeReducedMv();
		ComputeReducedMe();

		ReadSolutionNNLS(input, "run/nnlsV", eqpI, eqpW);
		ReadSolutionNNLS(input, "run/nnlsE", eqpI_E, eqpW_E);
	}
	else if (hyperreduce && hyperreductionSamplingType == eqp_energy)
	{
		// energy-conserving EQP
		
		// TODO: use them to compute Phi_v^T * Mv * Phi_v (similarly for energy)
		// needed to form the RHS vectors to time march.
		ComputeReducedMv();
		ComputeReducedMe();

		ReadSolutionNNLS(input, "run/nnlsEC", eqpI, eqpW);
	}
}

void ROM_Operator::ReadSolutionNNLS(ROM_Options const& input, string basename,
                                    std::vector<int> & indices,
                                    std::vector<double> & weights)
{
    cout << "ROM_Operator reading EQP solution for window " << input.window << endl;

    MFEM_VERIFY(indices.size() == 0 && weights.size() == 0, "");

    const string filename = basename + std::to_string(input.window) + "_" +
                            std::to_string(input.rank);
    std::ifstream infile(filename);
    MFEM_VERIFY(infile.is_open(), "NNLS solution file does not exist.");
    std::string line;
    while (std::getline(infile, line))
    {
        std::vector<std::string> words;
        split_line(line, words);
        indices.push_back(std::stoi(words[0]));
        weights.push_back(std::stod(words[1]));
    }
}

void ROM_Basis::GetBasisVectorV(const bool sp, const int id, Vector &v) const
{
    if (sp)  // Sample mesh version
    {
        MFEM_VERIFY(v.Size() == size_H1_sp, "");

        for (int i=0; i<size_H1_sp; ++i)
            v[i] = (*BVsp)(i,id);
    }
    else  // FOM version
    {
        MFEM_VERIFY(v.Size() == tH1size, "");
        // TODO: eliminate ej, CBej. Just copy entries from basisV.
        CAROM::Vector ej(rdimv, false);
        CAROM::Vector CBej(tH1size, true);
        ej = 0.0;
        ej(id) = 1.0;
        basisV->mult(ej, CBej);
        for (int i=0; i<tH1size; ++i)
            v[i] = CBej(i);
    }
}

void ROM_Basis::GetBasisVectorE(const bool sp, const int id, Vector &v) const
{
    if (sp)  // Sample mesh version
    {
        MFEM_VERIFY(v.Size() == size_L2_sp, "");

        for (int i=0; i<size_L2_sp; ++i)
            v[i] = (*BEsp)(i,id);
    }
    else  // FOM version
    {
        MFEM_VERIFY(v.Size() == tL2size, "");
        CAROM::Vector ej(rdime, false);
        CAROM::Vector CBej(tL2size, true);
        ej = 0.0;
        ej(id) = 1.0;
        basisE->mult(ej, CBej);
        for (int i=0; i<tL2size; ++i)
            v[i] = CBej(i);
    }
}

void ROM_Basis::Set_dxdt_Reduced(const Vector &x, Vector &y) const
{
    for (int i=0; i<rdimv; ++i)
        (*rV)(i) = x[rdimx + i];

    BsinvX->mult(*rV, *rX);
    for (int i=0; i<rdimx; ++i)
        y[i] = offsetInit ? (*rX)(i) + (*BX0)(i) : (*rX)(i);
}

void ROM_Basis::HyperreduceRHS_V(Vector &v) const
{
    MFEM_VERIFY(useGramSchmidt, "apply reduced mass matrix inverse");
    MFEM_VERIFY(v.Size() == size_H1_sp, "");

    sampleSelector->GetSampledValues("V", v, *sV);

    BsinvV->transposeMult(*sV, *rV);

    // Lift from rV to v
    // Note that here there is the product BVsp BVsp^T, which cannot be simplified and should not be stored.
    BVsp->mult(*rV, *spV);
    for (int i=0; i<size_H1_sp; ++i)
        v[i] = (*spV)(i);
}

void ROM_Basis::HyperreduceRHS_E(Vector &e) const
{
    MFEM_VERIFY(useGramSchmidt, "apply reduced mass matrix inverse");
    MFEM_VERIFY(e.Size() == size_L2_sp, "");

    sampleSelector->GetSampledValues("E", e, *sE);

    BsinvE->transposeMult(*sE, *rE);

    // Lift from rE to e
    // Note that here there is the product BEsp BEsp^T, which cannot be simplified and should not be stored.
    BEsp->mult(*rE, *spE);
    for (int i=0; i<size_L2_sp; ++i)
        e[i] = (*spE)(i);
}

// t is a time sample, ranging from 0 to temporalSize-1.
void ROM_Basis::ScaleByTemporalBasis(const int t, Vector const& u, Vector &ut)
{
    MFEM_VERIFY(u.Size() == SolutionSize() && ut.Size() == u.Size(), "");
    MFEM_VERIFY(tbasisX->numColumns() == rdimx && basisX->numColumns() == rdimx, "");
    MFEM_VERIFY(tbasisV->numColumns() == rdimv && basisV->numColumns() == rdimv, "");
    MFEM_VERIFY(tbasisE->numColumns() == rdime && basisE->numColumns() == rdime, "");

    MFEM_VERIFY(tbasisX->numRows() == temporalSize, "");  // TODO: remove?
    MFEM_VERIFY(tbasisV->numRows() + VTos == temporalSize, "");  // TODO: remove?
    MFEM_VERIFY(tbasisE->numRows() == temporalSize, "");  // TODO: remove?

    MFEM_VERIFY(0 <= t && t < temporalSize, "");

    for (int i=0; i<rdimx; ++i)
        ut[i] = tbasisX->item(t, i) * u[i];

    int os = rdimx;
    for (int i=0; i<rdimv; ++i)
        ut[os + i] = (t == 0) ? 0.0 : tbasisV->item(t - VTos, i) * u[os + i];  // Assuming v=0 at t=0, which is not sampled.

    os += rdimv;
    for (int i=0; i<rdime; ++i)
        ut[os + i] = tbasisE->item(t, i) * u[os + i];
}

void ROM_Basis::computeWindowProjection(const ROM_Basis& basisPrev, ROM_Options const& input, const int window)
{
    BwinX = basisX->transposeMult(basisPrev.basisX);
    BwinV = basisV->transposeMult(basisPrev.basisV);
    BwinE = basisE->transposeMult(basisPrev.basisE);

    if (offsetInit && (input.offsetType == interpolateOffset || input.offsetType == saveLoadOffset))
    {
        CAROM::Vector dX(tH1size, true);
        CAROM::Vector dE(tL2size, true);

        CAROM::Vector Btd(basisX->numColumns(), false);

        basisPrev.initX->minus(*initX, dX);  // dX = basisPrev.initX - initX
        basisX->transposeMult(dX, Btd);
        Btd.write(basename + "/" + "BtInitDiffX" + "_" + to_string(window));

        Btd.setSize(basisV->numColumns());
        basisPrev.initV->minus(*initV, dX);  // dX = basisPrev.initV - initV
        basisV->transposeMult(dX, Btd);
        Btd.write(basename + "/" + "BtInitDiffV" + "_" + to_string(window));

        Btd.setSize(basisE->numColumns());
        basisPrev.initE->minus(*initE, dE);  // dE = basisPrev.initE - initE
        basisE->transposeMult(dE, Btd);
        Btd.write(basename + "/" + "BtInitDiffE" + "_" + to_string(window));
    }
}

void ROM_Basis::writeSP(ROM_Options const& input, const int window) const
{
    // Save files in subdirectory "hyperreduce_basename"
    // If sample mesh is parameter dependent (Rayleigh-Taylor), it is "testing_parameter_basename"
    // If sample mesh is parameter independent (Sedov Blase), it is usual "basename"

    std::string outfile_string = hyperreduce_basename + "/" + "sample_pmesh" + "_" + to_string(window);
    std::ofstream outfile_spmesh(outfile_string.c_str());
    sample_pmesh->ParPrint(outfile_spmesh);

    writeNum(numSamplesX, hyperreduce_basename + "/" + "numSamplesX" + "_" + to_string(window));
    writeNum(numSamplesV, hyperreduce_basename + "/" + "numSamplesV" + "_" + to_string(window));
    writeNum(numSamplesE, hyperreduce_basename + "/" + "numSamplesE" + "_" + to_string(window));

    smm->WriteVariableSampleMap("X", hyperreduce_basename + "/" + "s2sp_X" + "_" + to_string(window));
    smm->WriteVariableSampleMap("Fv", hyperreduce_basename + "/" + "s2sp_V" + "_" + to_string(window));
    smm->WriteVariableSampleMap("Fe", hyperreduce_basename + "/" + "s2sp_E" + "_" + to_string(window));

    writeNum(size_H1_sp, hyperreduce_basename + "/" + "size_H1_sp" + "_" + to_string(window));
    writeNum(size_L2_sp, hyperreduce_basename + "/" + "size_L2_sp" + "_" + to_string(window));

    if (spaceTimeMethod == gnat_lspg) BsinvX->write(hyperreduce_basename + "/" + "BsinvX" + "_" + to_string(window));
    BsinvV->write(hyperreduce_basename + "/" + "BsinvV" + "_" + to_string(window));
    BsinvE->write(hyperreduce_basename + "/" + "BsinvE" + "_" + to_string(window));
    BXsp->write(hyperreduce_basename + "/" + "BXsp" + "_" + to_string(window));
    BVsp->write(hyperreduce_basename + "/" + "BVsp" + "_" + to_string(window));
    BEsp->write(hyperreduce_basename + "/" + "BEsp" + "_" + to_string(window));

    BFvsp->write(hyperreduce_basename + "/" + "BFvsp" + "_" + to_string(window));
    BFesp->write(hyperreduce_basename + "/" + "BFesp" + "_" + to_string(window));

    spX->write(hyperreduce_basename + "/" + "spX" + "_" + to_string(window));
    spV->write(hyperreduce_basename + "/" + "spV" + "_" + to_string(window));
    spE->write(hyperreduce_basename + "/" + "spE" + "_" + to_string(window));

    if (offsetInit || spaceTime) // TODO: why is this necessary for spaceTime case? See SampleMeshAddInitialState
    {
        initXsp->write(testing_parameter_basename + "/" + "initXsp" + "_" + to_string(window));
        initVsp->write(testing_parameter_basename + "/" + "initVsp" + "_" + to_string(window));
        initEsp->write(testing_parameter_basename + "/" + "initEsp" + "_" + to_string(window));
    }

    if (window > 0) // TODO: do not output multiple times
    {
        BwinX->write(basename + "/" + "BwinX" + "_" + to_string(window));
        BwinV->write(basename + "/" + "BwinV" + "_" + to_string(window));
        BwinE->write(basename + "/" + "BwinE" + "_" + to_string(window));
    }
}

void ROM_Basis::readSP(ROM_Options const& input, const int window)
{
    if (spaceTime)
    {
        // Read timeSamples from file
        std::string filename = basename + "/timeSamples.csv";
        std::ifstream infile(filename);

        MFEM_VERIFY(infile.is_open(), "Time sample file does not exist.");
        std::string line;
        std::vector<std::string> words;
        while (std::getline(infile, line))
        {
            split_line(line, words);
            timeSamples.push_back(std::stoi(words[0]));
        }

        infile.close();
    }

    // Load files in subdirectory "hyperreduce_basename"
    // If sample mesh is parameter dependent (Rayleigh-Taylor), it is "testing_parameter_basename"
    // If sample mesh is parameter independent (Sedov Blase), it is usual "basename"

    std::string infile_string = hyperreduce_basename + "/" + "sample_pmesh" + "_" + to_string(window);
    std::ifstream infile_spmesh(infile_string.c_str());
    sample_pmesh = new ParMesh(comm, infile_spmesh);

    readNum(numSamplesX, hyperreduce_basename + "/" + "numSamplesX" + "_" + to_string(window));
    readNum(numSamplesV, hyperreduce_basename + "/" + "numSamplesV" + "_" + to_string(window));
    readNum(numSamplesE, hyperreduce_basename + "/" + "numSamplesE" + "_" + to_string(window));

    readNum(size_H1_sp, hyperreduce_basename + "/" + "size_H1_sp" + "_" + to_string(window));
    readNum(size_L2_sp, hyperreduce_basename + "/" + "size_L2_sp" + "_" + to_string(window));

    sampleSelector = new CAROM::SampleDOFSelector();
    sampleSelector->ReadMapFromFile("X", hyperreduce_basename + "/" + "s2sp_X" + "_" + to_string(window));
    sampleSelector->ReadMapFromFile("V", hyperreduce_basename + "/" + "s2sp_V" + "_" + to_string(window));
    sampleSelector->ReadMapFromFile("E", hyperreduce_basename + "/" + "s2sp_E" + "_" + to_string(window));

    const int ntsamp = spaceTime ? timeSamples.size() : 1;

    BsinvX = NULL;
    BsinvV = new CAROM::Matrix(ntsamp * numSamplesV, rdimfv, false);
    BsinvE = new CAROM::Matrix(ntsamp * numSamplesE, rdimfe, false);

    BXsp = new CAROM::Matrix(size_H1_sp, rdimx, false);
    BVsp = new CAROM::Matrix(size_H1_sp, rdimv, false);
    BEsp = new CAROM::Matrix(size_L2_sp, rdime, false);

    spX = new CAROM::Vector(size_H1_sp, false);
    spV = new CAROM::Vector(size_H1_sp, false);
    spE = new CAROM::Vector(size_L2_sp, false);

    sX = numSamplesX == 0 ? NULL : new CAROM::Vector(numSamplesX, false);
    sV = new CAROM::Vector(numSamplesV, false);
    sE = new CAROM::Vector(numSamplesE, false);

    if (spaceTimeMethod == gnat_lspg)
    {
        BsinvX = new CAROM::Matrix(timeSamples.size() * numSamplesV, rdimv, false);
        BsinvX->read(hyperreduce_basename + "/" + "BsinvX" + "_" + to_string(window));
    }

    BsinvV->read(hyperreduce_basename + "/" + "BsinvV" + "_" + to_string(window));
    BsinvE->read(hyperreduce_basename + "/" + "BsinvE" + "_" + to_string(window));

    BXsp->read(hyperreduce_basename + "/" + "BXsp" + "_" + to_string(window));
    BVsp->read(hyperreduce_basename + "/" + "BVsp" + "_" + to_string(window));
    BEsp->read(hyperreduce_basename + "/" + "BEsp" + "_" + to_string(window));

    BFvsp = new CAROM::Matrix(size_H1_sp, rdimfv, false);
    BFesp = new CAROM::Matrix(size_L2_sp, rdimfe, false);
    BFvsp->read(hyperreduce_basename + "/" + "BFvsp" + "_" + to_string(window));
    BFesp->read(hyperreduce_basename + "/" + "BFesp" + "_" + to_string(window));

    spX->read(hyperreduce_basename + "/" + "spX" + "_" + to_string(window));
    spV->read(hyperreduce_basename + "/" + "spV" + "_" + to_string(window));
    spE->read(hyperreduce_basename + "/" + "spE" + "_" + to_string(window));

    if (offsetInit || spaceTime) // TODO: why is this necessary for spaceTime case? See SampleMeshAddInitialState
    {
        initXsp = new CAROM::Vector(size_H1_sp, false);
        initVsp = new CAROM::Vector(size_H1_sp, false);
        initEsp = new CAROM::Vector(size_L2_sp, false);

        initXsp->read(testing_parameter_basename + "/" + "initXsp" + "_" + to_string(window));
        initVsp->read(testing_parameter_basename + "/" + "initVsp" + "_" + to_string(window));
        initEsp->read(testing_parameter_basename + "/" + "initEsp" + "_" + to_string(window));
    }
}

void ROM_Basis::writePDweights(const int id, const int window) const
{
    if (id >= 0)
    {
        std::string pd_weight_outPath = testing_parameter_basename + "/pd_weight" + to_string(window);
        std::ofstream outfile_pd_weight(pd_weight_outPath.c_str());
        for (int i=0; i < rdimx; ++i)
        {
            outfile_pd_weight << basisX->item(id,i) << endl;
        }
        if (offsetInit) outfile_pd_weight << initX->item(id) << endl;
        outfile_pd_weight.close();
    }
}

void ROM_Operator::ComputeReducedMv()
{
    const int nv = basis->GetDimV();

    if (use_sample_mesh && rank == 0)
    {
        invMvROM.SetSize(nv);
        const int size_H1_sp = basis->SolutionSizeH1SP();

        Vector vj_sp(size_H1_sp);
        Vector Mvj_sp(size_H1_sp);
        Vector Mvj(nv);
        for (int j=0; j<nv; ++j)
        {
            basis->GetBasisVectorV(true, j, vj_sp);
            operSP->MultMv(vj_sp, Mvj_sp);
            basis->RestrictFromSampleMesh_V(Mvj_sp, Mvj);

            for (int i=0; i<nv; ++i)
                invMvROM(i,j) = Mvj[i];
        }

        invMvROM.Invert();
    }
    else if (hyperreduce && hyperreductionSamplingType == eqp)
    {
        const int size_H1 = basis->SolutionSizeH1FOM();
        const int tsize_H1 = H1spaceFOM->GetTrueVSize();

        Wmat = new CAROM::Matrix(size_H1, nv, true);

        ParGridFunction gf(H1spaceFOM);

        Vector vj(tsize_H1);
        Vector Mvj(size_H1);
        for (int j=0; j<nv; ++j)
        {
            basis->GetBasisVectorV(false, j, vj);
            gf.SetFromTrueDofs(vj);
            operFOM->MultMvInv(gf, Mvj);

            for (int i=0; i<size_H1; ++i)
                (*Wmat)(i,j) = Mvj[i];
        }
    }
	// TODO: do I need to enforce MPI rank == 0?
	else if (hyperreduce && hyperreductionSamplingType == eqp_energy)
	{
		// Form inverse of reduced Mv
		invMvROM.SetSize(nv);

		const int size_H1 = basis->SolutionSizeH1FOM();
		const int tsize_H1 = H1spaceFOM->GetTrueVSize();

		ParGridFunction gf(H1spaceFOM), gf2(H1spaceFOM);
		Vector vj(tsize_H1), vi(tsize_H1);
		Vector Mvj(size_H1);

		for (int j = 0; j < nv; ++j)
		{
			basis->GetBasisVectorV(false, j, vj);
			gf.SetFromTrueDofs(vj);
			operFOM->MultMv(gf, Mvj);

			for (int i = 0; i < nv; ++i)
			{
				basis->GetBasisVectorV(false, i, vi);
				gf2.SetFromTrueDofs(vi);

				invMvROM(i,j) = gf2 * Mvj;
			}
		}
		invMvROM.Invert();
	}
    else if (!hyperreduce)
    {
        MFEM_ABORT("TODO");
    }
}

void ROM_Operator::ComputeReducedMe()
{
    const int ne = basis->GetDimE();

    if (use_sample_mesh && rank == 0)
    {
        invMeROM.SetSize(ne);
        const int size_L2_sp = basis->SolutionSizeL2SP();

        Vector ej_sp(size_L2_sp);
        Vector Mej_sp(size_L2_sp);
        Vector Mej(ne);
        for (int j=0; j<ne; ++j)
        {
            basis->GetBasisVectorE(true, j, ej_sp);
            operSP->MultMe(ej_sp, Mej_sp);
            basis->RestrictFromSampleMesh_E(Mej_sp, Mej);

            for (int i=0; i<ne; ++i)
                invMeROM(i,j) = Mej[i];
        }

        invMeROM.Invert();
    }
    else if (hyperreduce && hyperreductionSamplingType == eqp)
    {
        const int size_L2 = basis->SolutionSizeL2FOM();

        Wmat_E = new CAROM::Matrix(size_L2, ne, true);

        Vector ej(size_L2);
        Vector Mej(size_L2);
        for (int j=0; j<ne; ++j)
        {
            basis->GetBasisVectorE(false, j, ej);
            operFOM->MultMeInv(ej, Mej);

            for (int i=0; i<size_L2; ++i)
                (*Wmat_E)(i,j) = Mej[i];
        }
    }
	// TODO: do I need to enforce MPI rank == 0?
	else if (hyperreduce && hyperreductionSamplingType == eqp_energy)
	{
		// Form inverse of reduced Me
		invMeROM.SetSize(ne);

		const int size_L2 = basis->SolutionSizeL2FOM();

		Vector ej(size_L2), ei(size_L2);
		Vector Mej(size_L2);

		for (int j = 0; j < ne; ++j)
		{
			basis->GetBasisVectorE(false, j, ej);
			operFOM->MultMe(ej, Mej);

			for (int i = 0; i < ne; ++i)
			{
				basis->GetBasisVectorE(false, i, ei);

				invMvROM(i,j) = ei * Mej;
			}
		}
		invMvROM.Invert();
	}
    else if (!hyperreduce)
    {
        MFEM_ABORT("TODO");
    }
}

void ROM_Operator::UpdateSampleMeshNodes(Vector const& romSol)
{
    if (!use_sample_mesh || rank != 0)
        return;

    // Lift romSol to the sample mesh space to get X.
    basis->LiftToSampleMesh(romSol, fx);

    MFEM_VERIFY(xsp_gf->Size() == Vsize_h1sp, "");  // Since the sample mesh is serial (only on rank 0).

    for (int i=0; i<Vsize_h1sp; ++i)
        (*xsp_gf)[i] = fx[i];

    spmesh->NewNodes(*xsp_gf, false);
}

void ROM_Operator::Mult(const Vector &x, Vector &y) const
{
    MFEM_VERIFY(x.Size() == basis->SolutionSize(), "");  // rdimx + rdimv + rdime
    MFEM_VERIFY(x.Size() == y.Size(), "");

    if (hyperreduce && hyperreductionSamplingType == eqp)
    {
        operFOM->SetRomOperator(this);
    }

    if (use_sample_mesh)
    {
        if (rank == 0)
        {
            basis->LiftToSampleMesh(x, fx);

            operSP->Mult(fx, fy);
            basis->RestrictFromSampleMesh(fy, y, true, (useReducedM && !useGramSchmidt && !sns1), &invMvROM, &invMeROM);
            basis->Set_dxdt_Reduced(x, y);

            operSP->ResetQuadratureData();
        }

        MPI_Bcast(y.GetData(), y.Size(), MPI_DOUBLE, 0, basis->comm);
    }
    else
    {
        basis->LiftROMtoFOM(x, fx);
        operFOM->Mult(fx, fy);
        basis->ProjectFOMtoROM(fy, y, true);
    }
}

void ROM_Operator::InducedInnerProduct(const int id1, const int id2, const int var, const int dim, double &ip)
{
    ip = 0.0;
    if (use_sample_mesh)
    {
        Vector xj_sp(dim);
        Vector xi_sp(dim);
        Vector Mxj_sp(dim);

        if (var == 1) // velocity
        {
            basis->GetBasisVectorV(true, id1, xj_sp);
            basis->GetBasisVectorV(true, id2, xi_sp);
            operSP->MultMv(xj_sp, Mxj_sp);
        }
        else if (var == 2) // energy
        {
            basis->GetBasisVectorE(true, id1, xj_sp);
            basis->GetBasisVectorE(true, id2, xi_sp);
            operSP->MultMe(xj_sp, Mxj_sp);
        }
        else
            MFEM_ABORT("Invalid input");

        for (int k=0; k<dim; ++k)
        {
            ip += Mxj_sp[k]*xi_sp[k];
        }
    }
    else if (!use_sample_mesh)
    {
        MFEM_ABORT("TODO");
    }
}

void ROM_Operator::InducedGramSchmidt(const int var, Vector &S)
{
    if (use_sample_mesh && rank == 0)
    {
        // Induced Gram Schmidt normalization is equivalent to
        // factorizing the basis into X = QR,
        // where size(Q) = size(X), Q is M-orthonormal,
        // and R is square and upper triangular.
        // Matrix X will be substituted by matrix Q.
        int spdim, rdim, offset;
        CAROM::Matrix *X;
        DenseMatrix *R;
        double factor;

        if (var == 1) // velocity
        {
            spdim = basis->SolutionSizeH1SP();
            rdim = basis->GetDimV();
            offset = basis->GetDimX();
            CoordinateBVsp.SetSize(rdim);
            X = basis->GetBVsp();
            R = &CoordinateBVsp;
        }
        else if (var == 2) // energy
        {
            spdim = basis->SolutionSizeL2SP();
            rdim = basis->GetDimE();
            offset = basis->GetDimX() + basis->GetDimV();
            CoordinateBEsp.SetSize(rdim);
            X = basis->GetBEsp();
            R = &CoordinateBEsp;
        }
        else
        {
            MFEM_ABORT("Invalid variable index");
        }

        InducedInnerProduct(0, 0, var, spdim, factor);
        (*R)(0,0) = sqrt(factor);
        for (int k=0; k<spdim; ++k)
        {
            (*X)(k,0) /= (*R)(0,0); // normalize
        }

        for (int j=1; j<rdim; ++j)
        {
            for (int i=0; i<j; ++i)
            {
                InducedInnerProduct(j, i, var, spdim, factor);
                (*R)(i,j) = factor;
                for (int k=0; k<spdim; ++k)
                {
                    (*X)(k,j) -= (*R)(i,j)*(*X)(k,i); // orthogonalize
                }
            }
            InducedInnerProduct(j, j, var, spdim, factor);
            (*R)(j,j) = sqrt(factor);
            for (int k=0; k<spdim; ++k)
            {
                (*X)(k,j) /= (*R)(j,j); // normalize
            }
        }

        // With solution representation by s = Xc = Qd,
        // the coefficients of s with respect to Q is
        // obtained by d = Rc.
        for (int i=0; i<rdim; ++i)
        {
            S[offset+i] *= (*R)(i,i);
            for (int j=i+1; j<rdim; ++j)
            {
                S[offset+i] += (*R)(i,j)*S[offset+j]; // triangular update
            }
        }
    }
    else if (!use_sample_mesh)
    {
        MFEM_ABORT("TODO");
    }
}

void ROM_Operator::UndoInducedGramSchmidt(const int var, Vector &S, bool keep_data)
{
    if (use_sample_mesh && rank == 0)
    {
        // Get back the original matrix X from matrix Q by undoing all the operations
        // in the induced Gram Schmidt normalization process.
        // See ROM_Operator::InducedGramSchmidt
        int spdim, rdim, offset;
        CAROM::Matrix *X;
        DenseMatrix *R;

        if (var == 1) // velocity
        {
            spdim = basis->SolutionSizeH1SP();
            rdim = basis->GetDimV();
            offset = basis->GetDimX();
            X = keep_data ? new CAROM::Matrix(*basis->GetBVsp()) : basis->GetBVsp();
            R = &CoordinateBVsp;
        }
        else if (var == 2) // energy
        {
            spdim = basis->SolutionSizeL2SP();
            rdim = basis->GetDimE();
            offset = basis->GetDimX() + basis->GetDimV();
            X = keep_data ? new CAROM::Matrix(*basis->GetBEsp()) : basis->GetBEsp();
            R = &CoordinateBEsp;
        }
        else
        {
            MFEM_ABORT("Invalid variable index");
        }

        for (int j=rdim-1; j>-1; --j)
        {
            for (int k=0; k<spdim; ++k)
            {
                (*X)(k,j) *= (*R)(j,j);
            }
            for (int i=0; i<j; ++i)
            {
                for (int k=0; k<spdim; ++k)
                {
                    (*X)(k,j) += (*R)(i,j)*(*X)(k,i);
                }
            }
        }

        // With solution representation by s = Xc = Qd,
        // the coefficients of s with respect to X is
        // obtained from c = R\d.
        for (int i=rdim-1; i>-1; --i)
        {
            for (int j = rdim-1; j>i; --j)
            {
                S[offset+i] -= (*R)(i,j)*S[offset+j]; // backward substitution
            }
            S[offset+i] /= (*R)(i,i);
        }

        if (keep_data)
            delete X;
        else
            (*R).Clear();
    }
    else if (!use_sample_mesh)
    {
        MFEM_ABORT("TODO");
    }
}

void ROM_Operator::ApplyHyperreduction(Vector &S)
{
    if (useGramSchmidt && !sns1)
    {
        InducedGramSchmidt(1, S); // velocity
        InducedGramSchmidt(2, S); // energy
        MPI_Bcast(S.GetData(), S.Size(), MPI_DOUBLE, 0, basis->comm);
    }
    basis->ComputeReducedMatrices(sns1);
}

void ROM_Operator::PostprocessHyperreduction(Vector &S, bool keep_data)
{
    if (useGramSchmidt && !sns1)
    {
        UndoInducedGramSchmidt(1, S, keep_data); // velocity
        UndoInducedGramSchmidt(2, S, keep_data); // energy
        MPI_Bcast(S.GetData(), S.Size(), MPI_DOUBLE, 0, basis->comm);
    }
}

void STROM_Basis::LiftToSampleMesh(const int ti, Vector const& u, Vector &usp) const
{
    // Get the basis at timestep ti by scaling by the corresponding temporal basis entries.
    MFEM_VERIFY(u.Size() == SolutionSizeST(), "");
    MFEM_VERIFY(u.Size() == u_ti.Size(), "");
    b->ScaleByTemporalBasis(ti, u, u_ti);
    b->LiftToSampleMesh(u_ti, usp);

    if (ti == 0)
    {
        // At initial time, replace basis approximation with exact initial state on the sample mesh.
        usp = 0.0;
        b->SampleMeshAddInitialState(usp);
    }
}

void STROM_Basis::ApplySpaceTimeHyperreductionInverses(Vector const& u, Vector &w) const
{
    MFEM_VERIFY(u.Size() == GetTotalNumSamples(), "");
    if (GaussNewton)
    {
#ifdef STXV
        MFEM_VERIFY(w.Size() == b->rdimv + b->rdimfv + b->rdimfe, "");
#else
        MFEM_VERIFY(w.Size() == (spaceTimeMethod == gnat_lspg) ? b->rdimv + b->rdimfv + b->rdimfe : b->rdimx + b->rdimfv + b->rdimfe, "");
#endif
    }
    else
    {
        MFEM_VERIFY(w.Size() == b->SolutionSize(), "");
    }

    MFEM_VERIFY(b->numSamplesX == 0, "");

    int os = 0;

    const int ntsamp = GetNumSampledTimes();
    CAROM::Vector uV(GetNumSamplesV(), false);  // TODO: make this a member variable?
    CAROM::Vector wV(b->rdimv, false);  // TODO: make this a member variable?

    if (spaceTimeMethod == gnat_lspg)
    {
        // The X RHS has hyperreduced term V.

        // BsinvX stores the transpose of the pseudo-inverse.
        CAROM::Vector BuX(b->rdimv, false);  // TODO: make this a member variable?

        // Set uV from u

        for (int ti=0; ti<ntsamp; ++ti)
        {
            const int offset = ti * GetNumSpatialSamples();
            for (int i=0; i<b->numSamplesV; ++i)
                uV.item(ti + (i*ntsamp)) = u[offset + i];

            // Note that the ordering of uV must match that in GetSampledSpaceTimeBasis, since it will be multiplied by BsinvV^T.
        }

        // Multiply uV by BsinvX^T

        b->BsinvX->transposeMult(uV, BuX);
        for (int i=0; i<b->rdimv; ++i)
            w[os + i] = BuX.item(i);

        os += b->rdimv;
    }
    else
    {
        // The X equation is linear and has no hyperreduction, just a linear operator multiplication against the vector of V ROM coefficients.
#ifdef STXV
        os += b->rdimv;
#else
        os += b->rdimx;
#endif
    }

    // The V RHS has hyperreduced term Fv.

    // BsinvV stores the transpose of the pseudo-inverse.
    CAROM::Vector BuV(b->rdimfv, false);  // TODO: make this a member variable?
    //CAROM::Vector wV(b->rdimv, false);  // TODO: make this a member variable?

    // Set uV from u

    for (int ti=0; ti<ntsamp; ++ti)
    {
        const int offset = (ti * GetNumSpatialSamples()) + ((spaceTimeMethod == gnat_lspg) ? b->numSamplesV : 0);
        for (int i=0; i<b->numSamplesV; ++i)
            uV.item(ti + (i*ntsamp)) = u[offset + i];

        // Note that the ordering of uV must match that in GetSampledSpaceTimeBasis, since it will be multiplied by BsinvV^T.
    }

    // Multiply uV by STbasisV^T STbasis_Fv BsinvV^T
    // TODO: store the product STbasisV^T STbasis_Fv BsinvV^T

    b->BsinvV->transposeMult(uV, BuV);
    if (GaussNewton)
    {
        for (int i=0; i<b->rdimfv; ++i)
            w[os + i] = BuV.item(i);

        os += b->rdimfv;
    }
    else
    {
        b->PiVtransPiFv->mult(BuV, wV);

        for (int i=0; i<b->rdimv; ++i)
            w[os + i] = wV.item(i);

        os += b->rdimv;
    }

    // The E RHS has hyperreduced term Fe.

    // BsinvE stores the transpose of the pseudo-inverse.
    CAROM::Vector uE(GetNumSamplesE(), false);  // TODO: make this a member variable?
    CAROM::Vector BuE(b->rdimfe, false);  // TODO: make this a member variable?
    CAROM::Vector wE(b->rdime, false);  // TODO: make this a member variable?

    // Set uE from u

    for (int ti=0; ti<ntsamp; ++ti)
    {
        const int offset = (ti * GetNumSpatialSamples()) + ((spaceTimeMethod == gnat_lspg) ? (2*b->numSamplesV) : b->numSamplesV);
        for (int i=0; i<b->numSamplesE; ++i)
            uE.item(ti + (i*ntsamp)) = u[offset + i];

        // Note that the ordering of uE must match that in GetSampledSpaceTimeBasis, since it will be multiplied by BsinvE^T.
    }

    // Multiply uE by STbasisE^T STbasis_Fe BsinvE^T
    // TODO: store the product STbasisE^T STbasis_Fe BsinvE^T

    b->BsinvE->transposeMult(uE, BuE);

    if (GaussNewton)
    {
        for (int i=0; i<b->rdimfe; ++i)
            w[os + i] = BuE.item(i);

        MFEM_VERIFY(w.Size() == os + b->rdimfe, "");
    }
    else
    {
        b->PiEtransPiFe->mult(BuE, wE);

        for (int i=0; i<b->rdime; ++i)
            w[os + i] = wE.item(i);

        MFEM_VERIFY(w.Size() == os + b->rdime, "");
    }
}

// Select sample indices from xsp and set the corresponding values in x.
// ti is the index of the time sample, ranging from 0 to GetNumSampledTimes()-1.
void STROM_Basis::RestrictFromSampleMesh(const int ti, Vector const& usp, Vector &u) const
{
    MFEM_VERIFY(ti < GetNumSampledTimes(), "");
    MFEM_VERIFY(u.Size() == GetTotalNumSamples(), "");
    MFEM_VERIFY(usp.Size() == b->SolutionSizeSP(), "");  // (2*size_H1_sp) + size_L2_sp

    int offset = ti * GetNumSpatialSamples();

    // Select entries out of usp on the sample mesh.

    // TODO: since the X RHS is linear, there should be no sampling of X! A linear operator (stored as a matrix) should simply be applied to the ROM coefficients, not the samples.

    Vector tmp(b->size_H1_sp);
    CAROM::Vector s(b->numSamplesV, false);

    if (spaceTimeMethod == gnat_lspg || spaceTimeMethod == coll_lspg) // use V samples for X
    {
        for (int i=0; i<b->size_H1_sp; ++i)
            tmp[i] = usp[i];

        b->sampleSelector->GetSampledValues("V", tmp, s);

        for (int i=0; i<b->numSamplesV; ++i)
            u[offset + i] = s(i);

        offset += b->numSamplesV;
    }
    else
    {
        MFEM_VERIFY(b->numSamplesX == 0, "");
        //for (int i=0; i<b->numSamplesX; ++i)
        //u[offset + i] = usp[b->s2sp_X[i]];
        offset += b->numSamplesX;
    }

    for (int i=0; i<b->size_H1_sp; ++i)
        tmp[i] = usp[b->size_H1_sp + i];

    b->sampleSelector->GetSampledValues("V", tmp, s);

    for (int i=0; i<b->numSamplesV; ++i)
        u[offset + i] = s(i);

    offset += b->numSamplesV;

    tmp.SetSize(b->size_L2_sp);
    s.setSize(b->numSamplesE);

    for (int i=0; i<b->size_L2_sp; ++i)
        tmp[i] = usp[(2*b->size_H1_sp) + i];

    b->sampleSelector->GetSampledValues("E", tmp, s);

    for (int i=0; i<b->numSamplesE; ++i)
        u[offset + i] = s(i);
}

// TODO: remove argument rdim?
// TODO: remove argument nt?
void ROM_Basis::SetSpaceTimeInitialGuessComponent(Vector& st, std::string const& name,
        ParFiniteElementSpace *fespace,
        const CAROM::Matrix* basis,
        const CAROM::Matrix* tbasis,
        const int nt,
        const int rdim) const
{
    MFEM_VERIFY(rdim == st.Size(), "");

    Vector b(st.Size());

    char fileExtension[100];
    sprintf(fileExtension, ".%06d", rank);

    std::string fullname = testing_parameter_basename + "/ST_Sol_" + name + fileExtension;
    std::ifstream ifs(fullname.c_str());

    const int tvsize = fespace->GetTrueVSize();
    //Vector s(tvsize);
    MFEM_VERIFY(tvsize == basis->numRows() && nt == tbasis->numRows(), "");
    MFEM_VERIFY(rdim == basis->numColumns() && rdim == tbasis->numColumns(), "");

    // Compute the inner product of the input space-time vector against each
    // space-time basis vector, which for the j-th basis vector is
    // \sum_{t=0}^{nt-1} \sum_{i=0}^{tvsize-1} sol(t,i) basis(i,j) tbasis(t,j)
    // Store the result in the vector b.
    // Also, form the mass matrix for the space-time basis.

    DenseMatrix M(rdim);

    b = 0.0;
    M = 0.0;

    // TODO: this is a full-order computation. Should it be hyperreduced? In any case, the FOM solution will need to be read, since the hyperreduction samples are unknown when the FOM solution is written to file, so there does not seem to be potential savings.

    for (int t=0; t<nt; ++t)
    {
        for (int i=0; i<tvsize; ++i)
        {
            double d;
            ifs >> d;
            for (int j=0; j<rdim; ++j)
            {
                b[j] += d * basis->item(i, j) * tbasis->item(t, j);
                //s[i] = d;

                for (int k=j; k<rdim; ++k)  // Upper triangular part only
                    M(j,k) += basis->item(i, j) * tbasis->item(t, j) * basis->item(i, k) * tbasis->item(t, k);
            }
        }
    }

    ifs.close();

    // Assert that the strictly upper triangular part of the mass matrix is zero
    for (int i=0; i<rdim-1; ++i)
        for (int j=i+1; j<rdim; ++j)
        {
            if (fabs(M(i,j)) >= 1.0e-13)
                mfem::out << "M " << M(i,j) << endl;

            MFEM_VERIFY(fabs(M(i,j)) < 1.0e-13, "");
        }

    // TODO: remove the assertion that the mass matrix is diagonal?

    // TODO: is M = I in general?

    // Solve for st
    for (int i=0; i<rdim; ++i)
        st[i] = b[i] / M(i,i);
}

void ROM_Basis::SetSpaceTimeInitialGuess(ROM_Options const& input)
{
    // TODO: this assumes 1 temporal basis vector for each spatial vector. Generalize to allow for multiple temporal basis vectors per spatial vector.

    //st0.SetSize(SolutionSizeST());
    st0.SetSize(SolutionSize());
    st0 = 0.0; // TODO

    // For now, we simply test the reproductive case by projecting the known FOM solution.
    // With hyperreduction, this projection will not be the exact solution of the ROM system,
    // but it should be close.
    // We use the entire FOM space-time solution read from a file in order to compute this projection.

    Vector st0X, st0V, st0E;
    st0X.MakeRef(st0, 0, rdimx);
    st0V.MakeRef(st0, rdimx, rdimv);
    st0E.MakeRef(st0, rdimx + rdimv, rdime);
    SetSpaceTimeInitialGuessComponent(st0X, "Position", input.H1FESpace, basisX, tbasisX, temporalSize, rdimx);
    SetSpaceTimeInitialGuessComponent(st0V, "Velocity", input.H1FESpace, basisV, tbasisV, temporalSize - VTos, rdimv);
    SetSpaceTimeInitialGuessComponent(st0E, "Energy", input.L2FESpace, basisE, tbasisE, temporalSize, rdime);
}

void ROM_Basis::GetSpaceTimeInitialGuess(Vector& st) const
{
    st = st0;
}

ROM_Basis::~ROM_Basis()
{
    delete rX;
    delete rV;
    delete rE;
    delete rX2;
    delete rV2;
    delete rE2;
    delete basisX;
    if (!useXV && !useVX && !mergeXV) delete basisV;
    delete basisE;
    delete basisFv;
    delete basisFe;
    delete spX;
    delete spV;
    delete spE;
    delete sX;
    delete sV;
    delete sE;
    delete BXsp;
    delete BVsp;
    delete BEsp;
    delete BFvsp;
    delete BFesp;
    delete BsinvX;
    delete BsinvV;
    delete BsinvE;
    delete BX0;
    delete initX;
    delete initV;
    delete initE;
    delete initXsp;
    delete initVsp;
    delete initEsp;
    delete BXXinv;
    delete BVVinv;
    delete BEEinv;
    delete smm;
    delete sampleSelector;
    if (!hyperreduce)
    {
        delete fH1;
        delete fL2;
        delete gfH1;
        delete gfL2;
    }
}

void ROM_Operator::SolveSpaceTime(Vector &S)
{
    Vector x;
    basis->GetSpaceTimeInitialGuess(x);

    MFEM_VERIFY(S.Size() == x.Size(), "");

    if (useGramSchmidt)
    {
        //InducedGramSchmidtInitialize(x); // TODO: this assumes 1 temporal basis vector per spatial basis vector and needs to be generalized.
        ApplyHyperreduction(x); // TODO: this assumes 1 temporal basis vector per spatial basis vector and needs to be generalized.
    }

    Vector c(x.Size());
    Vector r(x.Size());

    const int n = basis->SolutionSize();
    const int m = GaussNewton ? basis->GetDimX() + basis->GetDimFv() + basis->GetDimFe() : n;

    MFEM_VERIFY(n == x.Size(), "");

    DenseMatrix jac(m, n);

    MFEM_VERIFY(rank == 0, "Space-time solver is serial");

    // Newton's method, with zero RHS.
    int it;
    double norm0, norm, norm_goal;
    const double rel_tol = 1.0e-8;
    const double abs_tol = 1.0e-12;
    const int print_level = 0;
    const int max_iter = 12;

    EvalSpaceTimeResidual_RK4(x, r);

    // TODO: in parallel, replace Norml2 with sqrt(InnerProduct(comm,...), see vector.hpp.
    norm0 = norm = r.Norml2();
    norm_goal = std::max(rel_tol*norm, abs_tol);

    mfem::out << "Newton initial norm " << norm << '\n';
    x.Print();

    // x_{i+1} = x_i - [DF(x_i)]^{-1} [F(x_i)-b]
    for (it = 0; true; it++)
    {
        MFEM_VERIFY(IsFinite(norm), "norm = " << norm);
        cout << "Newton iteration " << it << endl;  // TODO: remove
        if (print_level >= 0)
        {
            mfem::out << "Newton iteration " << setw(2) << it
                      << " : ||r|| = " << norm;
            if (it > 0)
            {
                mfem::out << ", ||r||/||r_0|| = " << norm/norm0;
            }
            mfem::out << '\n';
        }

        if (norm <= norm_goal)
            break;

        if (it >= max_iter)
            break;

        EvalSpaceTimeJacobian_RK4(x, jac);

        c = r;  // TODO: eliminate c?
        LinearSolve(jac, c.GetData());

        const double c_scale = 0.25; //ComputeScalingFactor(x, b);
        if (c_scale == 0.0)
            break;

        add(x, -c_scale, c, x);

        x.Print();

        EvalSpaceTimeResidual_RK4(x, r);

        norm = r.Norml2();
    }  // end of Newton iteration

    if (it >= max_iter)
        mfem::out << "ERROR: Newton failed to converge" << endl;

    if (useGramSchmidt)
    {
        //InducedGramSchmidtFinalize(x);
        PostprocessHyperreduction(x);
    }

    // Scale by the temporal basis at the final time.
    basis->ScaleByTemporalBasis(basis->GetTemporalSize() - 1, x, S);
}

void ROM_Operator::SolveSpaceTimeGN(Vector &S)
{
    MFEM_VERIFY(rank == 0, "Space-time solver is serial");
    MFEM_VERIFY(GaussNewton, "");
    Vector x;
    basis->GetSpaceTimeInitialGuess(x);

    MFEM_VERIFY(S.Size() == x.Size(), "");

    if (useGramSchmidt)
    {
        //InducedGramSchmidtInitialize(x); // TODO: this assumes 1 temporal basis vector per spatial basis vector and needs to be generalized.
        ApplyHyperreduction(x); // TODO: this assumes 1 temporal basis vector per spatial basis vector and needs to be generalized.
    }

    const int n = (spaceTimeMethod == coll_lspg) ? STbasis->SolutionSizeST() : basis->SolutionSize();
#ifdef STXV
    const int m = GaussNewton ? basis->GetDimV() + basis->GetDimFv() + basis->GetDimFe() : n;
#else
    // TODO: simplify this
    const int m = (spaceTimeMethod == coll_lspg) ? STbasis->GetTotalNumSamples() :
                  (GaussNewton ? ((spaceTimeMethod == gnat_lspg) ? basis->GetDimV() + basis->GetDimFv() + basis->GetDimFe()
                                  : basis->GetDimX() + basis->GetDimFv() + basis->GetDimFe()) : n);
#endif

    Vector c(n);
    Vector r(m);

    MFEM_VERIFY(n == x.Size(), "");

    DenseMatrix jac(m, n);
    DenseMatrix jacNormal(n, n);

    // Newton's method, with zero RHS.
    int it;
    double norm0, norm, norm_goal;
    const double rel_tol = 1.0e-8;
    const double abs_tol = 1.0e-12;
    const int print_level = 0;
    const int max_iter = 2;

    EvalSpaceTimeResidual_RK4(x, r);

    // TODO: in parallel, replace Norml2 with sqrt(InnerProduct(comm,...), see vector.hpp.
    norm0 = norm = r.Norml2();
    norm_goal = std::max(rel_tol*norm, abs_tol);

    mfem::out << "Gauss-Newton initial norm " << norm << '\n';
    x.Print();

    // x_{i+1} = x_i - [DF(x_i)]^{-1} [F(x_i)-b]
    for (it = 0; true; it++)
    {
        MFEM_VERIFY(IsFinite(norm), "norm = " << norm);
        cout << "Newton iteration " << it << endl;  // TODO: remove
        if (print_level >= 0)
        {
            mfem::out << "Newton iteration " << setw(2) << it
                      << " : ||r|| = " << norm;
            if (it > 0)
            {
                mfem::out << ", ||r||/||r_0|| = " << norm/norm0;
            }
            mfem::out << '\n';
        }

        if (norm <= norm_goal)
            break;

        if (it >= max_iter)
            break;

        EvalSpaceTimeJacobian_RK4(x, jac);

        //c = r;  // TODO: eliminate c?
        jac.MultTranspose(r, c);
        MultAtB(jac, jac, jacNormal);

        LinearSolve(jacNormal, c.GetData());  // TODO: use a more stable least-squares solver?

        const double c_scale = 1.0; //ComputeScalingFactor(x, b);
        //if (c_scale == 0.0)
        //break;

        add(x, -c_scale, c, x);

        x.Print();

        EvalSpaceTimeResidual_RK4(x, r);

        norm = r.Norml2();
    }  // end of Newton iteration

    if (it >= max_iter)
        mfem::out << "ERROR: Newton failed to converge" << endl;

    if (useGramSchmidt)
    {
        //InducedGramSchmidtFinalize(x);
        PostprocessHyperreduction(x);
    }

    // Scale by the temporal basis at the final time.
    basis->ScaleByTemporalBasis(basis->GetTemporalSize() - 1, x, S);
}

void ROM_Operator::EvalSpaceTimeJacobian_RK4(Vector const& S, DenseMatrix &J) const
{
    const int n = (spaceTimeMethod == coll_lspg) ? STbasis->SolutionSizeST() : basis->SolutionSize();
#ifdef STXV
    const int m = GaussNewton ? basis->GetDimV() + basis->GetDimFv() + basis->GetDimFe() : n;
#else
    // TODO: simplify this
    const int m = (spaceTimeMethod == coll_lspg) ? STbasis->GetTotalNumSamples() :
                  (GaussNewton ? ((spaceTimeMethod == gnat_lspg) ? basis->GetDimV() + basis->GetDimFv() + basis->GetDimFe()
                                  : basis->GetDimX() + basis->GetDimFv() + basis->GetDimFe()) : n);
#endif

    MFEM_VERIFY(J.Height() == m && J.Width() == n, "");

    J = 0.0;

    Vector r(m);
    Vector rp(m);
    Vector Sp(n);

    EvalSpaceTimeResidual_RK4(S, r);

    const double eps = 1.0e-8;

    for (int j=0; j<n; ++j)
    {
        Sp = S;
        const double eps_j = std::max(eps, eps * fabs(Sp[j]));
        Sp[j] += eps_j;
        EvalSpaceTimeResidual_RK4(Sp, rp);
        rp -= r;
        rp /= eps_j;

        for (int i=0; i<m; ++i)
            J(i,j) = rp[i];
    }

    /*
    ofstream jfile("stjac.txt");
    J.Print(jfile);
    jfile.close();
    */
}

void ROM_Operator::EvalSpaceTimeResidual_RK4(Vector const& S, Vector &f) const
{
    const int rdimx = basis->GetDimX();
    const int rdimv = basis->GetDimV();
    const int rdimfv = basis->GetDimFv();
    const int rdimfe = basis->GetDimFe();

    if (spaceTimeMethod == coll_lspg)
    {
        MFEM_VERIFY(S.Size() == STbasis->SolutionSizeST() && f.Size() == STbasis->GetTotalNumSamples(), "");
    }
    else
    {
        if (GaussNewton)
        {
#ifdef STXV
            MFEM_VERIFY(S.Size() == STbasis->SolutionSizeST() && f.Size() == rdimfv + rdimfe + rdimv, "");
#else
            if (spaceTimeMethod == gnat_lspg)
            {
                MFEM_VERIFY(S.Size() == STbasis->SolutionSizeST() && f.Size() == rdimfv + rdimfe + rdimv, "");
            }
            else
            {
                MFEM_VERIFY(S.Size() == STbasis->SolutionSizeST() && f.Size() == rdimfv + rdimfe + rdimx, "");
            }
#endif
        }
        else
        {
            MFEM_VERIFY(S.Size() == STbasis->SolutionSizeST() && S.Size() == f.Size(), "");
        }
    }

    MFEM_VERIFY(use_sample_mesh, "");

    Sr = 0.0;

    // Loop over sampled timesteps
    for (int i=0; i<STbasis->GetNumSampledTimes(); ++i)
    {
        const int ti = STbasis->GetTimeSampleIndex(i);
        double t = STbasis->GetTimeSample(i);  // t_n
        double dt = STbasis->GetTimestep(i);
        const double t0 = t;

        // Note: the time index ti corresponds to a time t_n, and we now compute the RK4 residual
        // w(t_{n+1}) - w(t_n) - dt/6 (k1 + 2k2 + 2k3 + k4)
        STbasis->LiftToSampleMesh(ti, S, fx);  // Set fx = w(t_n)

        {   // Update sample mesh nodes
            // TODO: remove this? Is it redundant?
            MFEM_VERIFY(xsp_gf->Size() == Vsize_h1sp, "");  // Since the sample mesh is serial (only on rank 0).

            for (int j=0; j<Vsize_h1sp; ++j)
                (*xsp_gf)[j] = fx[j];

            spmesh->NewNodes(*xsp_gf, false);
        }

        ST_ode_solver->Step(fx, t, dt);

        MFEM_VERIFY(fabs(t - t0 - dt) < 1.0e-12, "");

        // Now fx = w(t_n) + dt/6 (k1 + 2k2 + 2k3 + k4)

        STbasis->LiftToSampleMesh(ti+1, S, fy);  // Set fy = w(t_{n+1})
        fy -= fx;

        // Now fy is the residual w(t_{n+1}) - w(t_n) - dt/6 (k1 + 2k2 + 2k3 + k4)

        STbasis->RestrictFromSampleMesh(i, fy, Sr);
    }

    if (spaceTimeMethod == coll_lspg)
    {
        f = Sr;
        return;
    }

    STbasis->ApplySpaceTimeHyperreductionInverses(Sr, f);

    if (spaceTimeMethod == gnat_lspg)
        return;

    // Evaluate X equations without sampling
    {
        CAROM::Vector v(basis->GetDimV(), false);
#ifdef STXV
        CAROM::Vector xv(basis->GetDimV(), false);
#else
        CAROM::Vector xv(basis->GetDimX(), false);
#endif
        CAROM::Vector x(basis->GetDimX(), false);

        for (int i=0; i<basis->GetDimX(); ++i)
            x.item(i) = S[i];

        for (int i=0; i<basis->GetDimV(); ++i)
            v.item(i) = S[basis->GetDimX() + i];

        // TODO: since the V basis is larger than the X, would it be more accurate to multiply the X equation by Pi_V^T rather than Pi_X^T?
        // Or should the X and V bases be merged into one XV basis? Maybe the V basis would be sufficient.

        // Note that PiXtransPiV contains the RK4 scaling.

#ifdef STXV
        basis->PiXtransPiV->mult(v, xv);
        for (int i=0; i<basis->GetDimV(); ++i)
            f[i] = -xv.item(i);

        // TODO: store PiXtransPiX - PiXtransPiXlag?

        basis->PiXtransPiX->mult(x, xv);
        for (int i=0; i<basis->GetDimV(); ++i)
            f[i] += xv.item(i);

        basis->PiXtransPiXlag->mult(x, xv);
        for (int i=0; i<basis->GetDimV(); ++i)
            f[i] -= xv.item(i);
#else
        basis->PiXtransPiV->mult(v, xv);
        for (int i=0; i<basis->GetDimX(); ++i)
            f[i] = -xv.item(i);

        // TODO: store PiXtransPiX - PiXtransPiXlag?

        basis->PiXtransPiX->mult(x, xv);
        for (int i=0; i<basis->GetDimX(); ++i)
            f[i] += xv.item(i);

        basis->PiXtransPiXlag->mult(x, xv);
        for (int i=0; i<basis->GetDimX(); ++i)
            f[i] -= xv.item(i);
#endif
    }
}

CAROM::GreedySampler* BuildROMDatabase(ROM_Options& romOptions, double& t_final, const int myid, const std::string outputPath,
                                       bool& rom_offline, bool& rom_online, bool& rom_restore, const bool usingWindows, bool& rom_calc_error_indicator, bool& rom_calc_rel_error_nonlocal, bool& rom_calc_rel_error_local, bool& rom_read_greedy_twparam, const char* greedyParamString, const char* greedyErrorIndicatorType, const char* greedySamplingType)
{
    CAROM::GreedySampler* parameterPointGreedySampler = NULL;
    samplingType sampleType = getSamplingType(greedySamplingType);

    romOptions.greedyErrorIndicatorType = getErrorIndicatorType(greedyErrorIndicatorType);

    ifstream f(outputPath + "/greedy_algorithm_data");
    if (f.good())
    {
        parameterPointGreedySampler = new CAROM::GreedyRandomSampler(
            outputPath + "/greedy_algorithm_data",
            outputPath + "/greedy_algorithm_log.txt");
    }
    else
    {
        bool latin_hypercube = sampleType == latinHypercubeSampling;
        parameterPointGreedySampler = new CAROM::GreedyRandomSampler(
            romOptions.greedyParamSpaceMin, romOptions.greedyParamSpaceMax,
            romOptions.greedyParamSpaceSize, true, romOptions.greedyTol, romOptions.greedyAlpha,
            romOptions.greedyMaxClamp, romOptions.greedySubsetSize, romOptions.greedyConvergenceSubsetSize,
            latin_hypercube, outputPath + "/greedy_algorithm_log.txt");

        if (myid == 0)
        {
            ofstream o(outputPath + "/greedy_algorithm_log.txt", std::ios::app);
            o << "Parameter considered: " << greedyParamString << std::endl;
            o << "Error indicator: " << greedyErrorIndicatorType << std::endl;
            o.close();
        }
    }

    // First check if we need to compute another error indicator
    struct CAROM::GreedyErrorIndicatorPoint pointRequiringErrorIndicator = parameterPointGreedySampler->getNextPointRequiringErrorIndicator();
    CAROM::Vector* errorIndicatorPointData = pointRequiringErrorIndicator.point.get();
    struct CAROM::GreedyErrorIndicatorPoint pointRequiringRelativeError = parameterPointGreedySampler->getNextPointRequiringRelativeError();
    CAROM::Vector* samplePointData = pointRequiringRelativeError.point.get();
    double* greedyParam = getGreedyParam(romOptions, greedyParamString);

    if (errorIndicatorPointData != NULL)
    {
        CAROM::Vector* localROM = pointRequiringErrorIndicator.localROM.get();
        std::string localROMString = "";
        for (int i = 0; i < localROM->dim(); i++)
        {
            localROMString += "_" + to_string(localROM->item(i));
        }
        romOptions.basisIdentifier = localROMString;
        *greedyParam = errorIndicatorPointData->item(0);

        double errorIndicatorEnergyFraction = 0.9999;

        char tmp[100];
        sprintf(tmp, ".%06d", 0);

        std::string fullname = outputPath + "/" + std::string("errorIndicatorVec") + tmp;

        if (romOptions.greedyErrorIndicatorType == varyBasisSize)
        {
            if (romOptions.greedytf == -1.0)
            {
                t_final = 0.001;
            }
            else
            {
                t_final = romOptions.greedytf;
            }
        }
        else if (romOptions.greedyErrorIndicatorType == fom)
        {
            if (romOptions.greedytf == -1.0)
            {
                t_final = 0.02;
            }
            else
            {
                t_final = romOptions.greedytf;
            }
        }

        std::ifstream checkfile(fullname);
        if (!checkfile.good())
        {
            if (romOptions.greedyErrorIndicatorType == varyBasisSize)
            {
                rom_read_greedy_twparam = true;
                errorIndicatorEnergyFraction = 0.99;
            }
            if (romOptions.greedyErrorIndicatorType == fom)
            {
                romOptions.basisIdentifier = "_error_indicator";
                rom_offline = true;
                romOptions.hyperreduce = false;
            }
        }

        // Get the rdim for the basis used.
        if (!rom_offline && !usingWindows)
        {
            readNum(romOptions.dimX, outputPath + "/" + "rdimX" + romOptions.basisIdentifier + "_" + to_string(errorIndicatorEnergyFraction));
            readNum(romOptions.dimV, outputPath + "/" + "rdimV" + romOptions.basisIdentifier + "_" + to_string(errorIndicatorEnergyFraction));
            readNum(romOptions.dimE, outputPath + "/" + "rdimE" + romOptions.basisIdentifier + "_" + to_string(errorIndicatorEnergyFraction));
            if (!romOptions.SNS)
            {
                readNum(romOptions.dimFv, outputPath + "/" + "rdimFv" + romOptions.basisIdentifier + "_" + to_string(errorIndicatorEnergyFraction));
                readNum(romOptions.dimFe, outputPath + "/" + "rdimFe" + romOptions.basisIdentifier + "_" + to_string(errorIndicatorEnergyFraction));
            }
        }

        if (!(rom_offline && romOptions.greedyErrorIndicatorType == fom))
        {
            ReadGreedyPhase(rom_offline, rom_online, rom_restore, rom_calc_rel_error_nonlocal, rom_calc_rel_error_local,
                            romOptions, outputPath + "/greedy_algorithm_stage.txt");
        }

        rom_calc_error_indicator = true;
        rom_calc_rel_error_nonlocal = false;
        rom_calc_rel_error_local = false;
    }
    else if (samplePointData != NULL)
    {
        rom_calc_rel_error_nonlocal = true;
        rom_calc_rel_error_local = true;
        ReadGreedyPhase(rom_offline, rom_online, rom_restore, rom_calc_rel_error_nonlocal, rom_calc_rel_error_local,
                        romOptions, outputPath + "/greedy_algorithm_stage.txt");

        CAROM::Vector* localROM = pointRequiringRelativeError.localROM.get();
        std::string localROMString = "";
        if (rom_calc_rel_error_local)
        {
            for (int i = 0; i < localROM->dim(); i++)
            {
                localROMString += "_" + to_string(samplePointData->item(i));
            }
        }
        else
        {
            for (int i = 0; i < localROM->dim(); i++)
            {
                localROMString += "_" + to_string(localROM->item(i));
            }
        }

        romOptions.basisIdentifier = localROMString;
        *greedyParam = samplePointData->item(0);

        double errorIndicatorEnergyFraction = 0.9999;

        // Get the rdim for the basis used.
        if (!usingWindows)
        {
            readNum(romOptions.dimX, outputPath + "/" + "rdimX" + romOptions.basisIdentifier + "_" + to_string(errorIndicatorEnergyFraction));
            readNum(romOptions.dimV, outputPath + "/" + "rdimV" + romOptions.basisIdentifier + "_" + to_string(errorIndicatorEnergyFraction));
            readNum(romOptions.dimE, outputPath + "/" + "rdimE" + romOptions.basisIdentifier + "_" + to_string(errorIndicatorEnergyFraction));
            if (!romOptions.SNS)
            {
                readNum(romOptions.dimFv, outputPath + "/" + "rdimFv" + romOptions.basisIdentifier + "_" + to_string(errorIndicatorEnergyFraction));
                readNum(romOptions.dimFe, outputPath + "/" + "rdimFe" + romOptions.basisIdentifier + "_" + to_string(errorIndicatorEnergyFraction));
            }
        }
    }
    else
    {
        // Next check if we need to run FOM for another parameter point
        std::shared_ptr<CAROM::Vector> nextSampleParameterPoint = parameterPointGreedySampler->getNextParameterPoint();
        samplePointData = nextSampleParameterPoint.get();
        if (samplePointData != NULL)
        {
            std::string samplePointDataString = "";
            for (int i = 0; i < samplePointData->dim(); i++)
            {
                samplePointDataString += "_" + to_string(samplePointData->item(i));
            }
            romOptions.basisIdentifier = samplePointDataString;
            *greedyParam = samplePointData->item(0);

            rom_offline = true;
            romOptions.hyperreduce = false;
        }
        else
        {
            // The greedy algorithm procedure has ended
            MFEM_ABORT("The greedy algorithm procedure has ended!");
        }
    }

    return parameterPointGreedySampler;
}

CAROM::GreedySampler* UseROMDatabase(ROM_Options& romOptions, const int myid, const std::string outputPath, const char* greedyParamString)
{

    CAROM::GreedySampler* parameterPointGreedySampler = NULL;

    ifstream f(outputPath + "/greedy_algorithm_data");
    MFEM_VERIFY(f.good(), "The greedy algorithm has not been run yet.")

    parameterPointGreedySampler = new CAROM::GreedyRandomSampler(
        outputPath + "/greedy_algorithm_data");
    double* greedyParam = getGreedyParam(romOptions,greedyParamString);

    CAROM::Vector parameter_point(1, false);
    parameter_point.item(0) = *greedyParam;

    std::shared_ptr<CAROM::Vector> nearestROM = parameterPointGreedySampler->getNearestROM(parameter_point);
    CAROM::Vector* pointData = nearestROM.get();

    MFEM_VERIFY(pointData != NULL, "No parameter points were found");
    std::string pointDataString = "";
    for (int i = 0; i < pointData->dim(); i++)
    {
        pointDataString += "_" + to_string(pointData->item(i));
    }
    romOptions.basisIdentifier = pointDataString;

    return parameterPointGreedySampler;
}

<<<<<<< HEAD
void ROM_Operator::ForceIntegratorEQP(Vector & res,
		bool energy_conserve) const
=======
void ROM_Operator::InitEQP() const
{
    operFOM->SetPointsEQP(eqpI);
    operFOM->SetPointsEQP(eqpI_E);
}

void ROM_Operator::ForceIntegratorEQP(Vector & res) const
>>>>>>> 44fdba81
{
    const IntegrationRule *ir = operFOM->GetIntegrationRule();
    const int rdim = basis->GetDimV();
    MFEM_VERIFY(eqpI.size() == eqpW.size(), "");
    MFEM_VERIFY(res.Size() == rdim, "");

    const int nqe = ir->GetWeights().Size();

    DenseMatrix grad_vshape, loc_force;
    Array<int> vdofs;
    
	res = 0.0;

    int eprev = -1;
    int dof = 0;
    int spaceDim = 0;

    const hydrodynamics::QuadratureData & quad_data = operFOM->GetQuadData();

    // TODO: optimize by storing some intermediate computations.

    const FiniteElement *test_fe = nullptr;
    const FiniteElement *trial_fe = nullptr;

    if (!eqp_init)
    {
        eqp_init = true;

        std::vector<int> elements;
        for (int i=0; i<eqpW.size(); ++i)
        {
            const int e = eqpI[i] / nqe;  // Element index
            if (e != eprev)
            {
                elements.push_back(e);
                eprev = e;
            }
        }
        eprev = -1;

        bool negdof = false;

        std::vector<int> elemDofs;
        for (auto e : elements)
        {
            H1spaceFOM->GetElementVDofs(e, vdofs);
            if (nvdof == 0)
            {
                nvdof = vdofs.Size();
            }
            else
            {
                MFEM_VERIFY(nvdof == vdofs.Size(), "");
            }

            for (auto dof : vdofs)
            {
                elemDofs.push_back(dof < 0 ? -1-dof : dof);
                if (dof < 0) negdof = true;
            }
        }

        MFEM_VERIFY(nvdof * elements.size() == elemDofs.size(), "");
        MFEM_VERIFY(!negdof, "negdof"); // If negative, flip sign of DOF value.

        W_elems.SetSize(elemDofs.size(), rdim);
        for (int j=0; j<rdim; ++j)
        {
            for (int i=0; i<elemDofs.size(); ++i)
            {
                W_elems(i,j) = (*Wmat)(elemDofs[i],j);
            }
        }
    }

    int elemIndex = -1;

    for (int i=0; i<eqpW.size(); ++i)
    {
        const int e = eqpI[i] / nqe;  // Element index
        // Local (element) index of the quadrature point
        const int qpi = eqpI[i] - (e*nqe);
        const IntegrationPoint &ip = ir->IntPoint(qpi);

        if (e != eprev)  // Update element transformation
        {
            elemIndex++;

            test_fe = H1spaceFOM->GetFE(e);
            trial_fe = L2spaceFOM->GetFE(e);

            MFEM_VERIFY(nvdof == test_fe->GetDim() * test_fe->GetDof(), ""); // TODO: remove this sanity check

            eprev = e;
        }

        // Integrate at the current point

        // NOTE: quad_data is updated at the FOM level by LagrangianHydroOperator::UpdateQuadratureData.
        // NOTE: quad_data includes ip.weight as a factor in quad_data.stressJinvT, so we divide it out here.
        // TODO: reduce this UpdateQuadratureData function to the EQP points.

        const int h1dofs_cnt = test_fe->GetDof();
        const int dim = trial_fe->GetDim(); // TODO: shouldn't it be the dim of test_fe?

        const int l2dofs_cnt = trial_fe->GetDof();

        grad_vshape.SetSize(h1dofs_cnt, dim);
        loc_force.SetSize(h1dofs_cnt, dim);

        // Form stress:grad_vshape at the current point.
        test_fe->CalcDShape(ip, grad_vshape);
        for (int k = 0; k < h1dofs_cnt; k++)
        {
            for (int vd = 0; vd < dim; vd++) // Velocity components.
            {
                loc_force(k, vd) = 0.0;
                for (int gd = 0; gd < dim; gd++) // Gradient components.
                {
                    loc_force(k, vd) +=
                        quad_data.stressJinvT(vd)(e*nqe + qpi, gd) * grad_vshape(k,gd);
                }
            }
        }
        loc_force *= eqpW[i] / ip.weight;  // Replace exact quadrature weight with EQP weight.
        
		Vector Vloc_force(loc_force.Data(), loc_force.NumRows() * loc_force.NumCols());
		Vector v_e(h1dofs_cnt * dim);

		Vector eshape(l2dofs_cnt), unitE(l2dofs_cnt);
		trial_fe->CalcShape(ip, eshape);
		unitE = 1.0;

		if (energy_conserve)
		{
			// energy-conserving EQP
			for (int j = 0; j < rdim; ++j)
			{
				// TODO: v_e should be the jth velocity basis vector DOFs that
				// correspond to the current element.
				// I think the below is not right.
				basis->GetBasisVectorV(false, j, v_e);	

				// Inner product, on this element, with the j-th V basis vector.
				res[j] += (v_e * Vloc_force) * (eshape * unitE);
			}
		}
		else
		{
			// basic EQP
			const int eos = elemIndex * nvdof;
			for (int j = 0; j < rdim; ++j)
			{
				for (int k = 0; k < nvdof; ++k) v_e[k] = W_elems(eos + k, j);

				// Inner product, on this element, with the j-th W vector.
				// W is the product of Phi_v^T * Mv^{-1}
				res[j] += (v_e * Vloc_force) * (eshape * unitE);
			}
		}
    } // Loop (i) over EQP points

    MPI_Allreduce(MPI_IN_PLACE, res.GetData(), res.Size(), MPI_DOUBLE, MPI_SUM,
                  MPI_COMM_WORLD);
}

void ROM_Operator::ForceIntegratorEQP_E(Vector const& v, Vector & res,
		bool energy_conserve) const
{
    const IntegrationRule *ir = operFOM->GetIntegrationRule();
    const int rdim = basis->GetDimE();
    MFEM_VERIFY(eqpI_E.size() == eqpW_E.size(), "");
    MFEM_VERIFY(res.Size() == rdim, "");

    const int nqe = ir->GetWeights().Size();

    DenseMatrix grad_vshape, loc_force;
    Array<int> vdofs, edofs;

    Vector v_e;

    res = 0.0;

    int eprev = -1;
    int dof = 0;
    int spaceDim = 0;

    const hydrodynamics::QuadratureData & quad_data = operFOM->GetQuadData();

    // TODO: optimize by storing some intermediate computations.

    const FiniteElement *test_fe = nullptr;
    const FiniteElement *trial_fe = nullptr;

    if (!eqp_init_E)
    {
        eqp_init_E = true;

        std::vector<int> elements;
        for (int i=0; i<eqpW_E.size(); ++i)
        {
            const int e = eqpI_E[i] / nqe;  // Element index
            if (e != eprev)
            {
                elements.push_back(e);
                eprev = e;
            }
        }
        eprev = -1;

        bool negdof = false;

        std::vector<int> elemDofs;
        for (auto e : elements)
        {
            H1spaceFOM->GetElementVDofs(e, vdofs);
            if (nvdof == 0)
            {
                nvdof = vdofs.Size();
            }
            else
            {
                MFEM_VERIFY(nvdof == vdofs.Size(), "");
            }

            L2spaceFOM->GetElementVDofs(e, edofs);
            if (nedof == 0)
            {
                nedof = edofs.Size();
            }
            else
            {
                MFEM_VERIFY(nedof == edofs.Size(), "");
            }

            for (auto dof : edofs)
            {
                elemDofs.push_back(dof < 0 ? -1-dof : dof);
                if (dof < 0) negdof = true;
            }
        }

        MFEM_VERIFY(nedof * elements.size() == elemDofs.size(), "");
        MFEM_VERIFY(!negdof, "negdof"); // If negative, flip sign of DOF value.

        W_E_elems.SetSize(elemDofs.size(), rdim);
        for (int j=0; j<rdim; ++j)
            for (int i=0; i<elemDofs.size(); ++i)
                W_E_elems(i,j) = (*Wmat_E)(elemDofs[i],j);
    }

    int elemIndex = -1;

    for (int i=0; i<eqpW_E.size(); ++i)
    {
        const int e = eqpI_E[i] / nqe;  // Element index
        // Local (element) index of the quadrature point
        const int qpi = eqpI_E[i] - (e*nqe);
        const IntegrationPoint &ip = ir->IntPoint(qpi);

        if (e != eprev)  // Update element transformation
        {
            elemIndex++;

            test_fe = H1spaceFOM->GetFE(e);
            trial_fe = L2spaceFOM->GetFE(e);

            MFEM_VERIFY(nvdof == test_fe->GetDim() * test_fe->GetDof(), ""); // TODO: remove this sanity check

            H1spaceFOM->GetElementVDofs(e, vdofs);
            MFEM_VERIFY(nvdof == vdofs.Size(), ""); // TODO: remove this sanity check

            v.GetSubVector(vdofs, v_e);

            eprev = e;
        }

        // Integrate at the current point

        // NOTE: quad_data is updated at the FOM level by LagrangianHydroOperator::UpdateQuadratureData.
        // NOTE: quad_data includes ip.weight as a factor in quad_data.stressJinvT, so we divide it out here.
        // TODO: reduce this UpdateQuadratureData function to the EQP points.

        const int h1dofs_cnt = test_fe->GetDof();
        const int dim = trial_fe->GetDim();

        const int l2dofs_cnt = trial_fe->GetDof();

        grad_vshape.SetSize(h1dofs_cnt, dim);
        loc_force.SetSize(h1dofs_cnt, dim);

        // Form stress:grad_vshape at the current point.
        test_fe->CalcDShape(ip, grad_vshape);
        for (int k = 0; k < h1dofs_cnt; k++)
        {
            for (int vd = 0; vd < dim; vd++) // Velocity components.
            {
                loc_force(k, vd) = 0.0;
                for (int gd = 0; gd < dim; gd++) // Gradient components.
                {
                    loc_force(k, vd) +=
                        quad_data.stressJinvT(vd)(e*nqe + qpi, gd) * grad_vshape(k,gd);
                }
            }
        }

		loc_force *= eqpW_E[i] / ip.weight;  // Replace exact quadrature weight with EQP weight.

		Vector Vloc_force(loc_force.Data(), loc_force.NumRows() * loc_force.NumCols());

		Vector eshape(l2dofs_cnt), w_e(nedof);
		trial_fe->CalcShape(ip, eshape);

		if (energy_conserve)
		{
			// energy-conserving EQP
			for (int j = 0; j < rdim; j++)
			{
				// TODO: w_e should be the jth energy basis vector DOFs that
				// correspond to the current element. 

				// Inner product, on this element, with the jth E basis vector.
				res[j] += (v_e * Vloc_force) * (eshape * w_e);
			}
		}
		else
		{
			// basic EQP
			const int eos = elemIndex * nedof;

			for (int j=0; j<rdim; ++j)
			{
				for (int k=0; k<nedof; ++k) w_e[k] = W_E_elems(eos + k, j);

				// Inner product, on this element, with the jth W vector.
				// W is the product Phi_e^T * M_e^{-1}
				res[j] += (v_e * Vloc_force) * (eshape * w_e);
			}
		}
    } // Loop (i) over EQP points

    MPI_Allreduce(MPI_IN_PLACE, res.GetData(), res.Size(), MPI_DOUBLE, MPI_SUM,
                  MPI_COMM_WORLD);
}

void ROM_Operator::ForceIntegratorEQP_FOM(Vector & rhs,
		bool energy_conserve) const
{
    Vector res(basis->GetDimV());

    ForceIntegratorEQP(res, energy_conserve);
    basis->LiftROMtoFOM_dVdt(res, rhs);
}

void ROM_Operator::ForceIntegratorEQP_E_FOM(Vector const& v, Vector & rhs,
		bool energy_conserve) const
{
    Vector res(basis->GetDimE());

    ForceIntegratorEQP_E(v, res);
    basis->LiftROMtoFOM_dEdt(res, rhs);
}

void ROM_Operator::StepRK2Avg(Vector &S, double &t, double &dt) const
{
    MFEM_VERIFY(S.Size() == basis->SolutionSize(), "");  // rdimx + rdimv + rdime

    hydrodynamics::LagrangianHydroOperator *hydro_oper = use_sample_mesh ? operSP : operFOM;

    if (!use_sample_mesh || rank == 0)
    {
        if (use_sample_mesh)
            basis->LiftToSampleMesh(S, fx);
        else
            basis->LiftROMtoFOM(S, fx);

		if (hyperreduce)
			if (hyperreductionSamplingType == eqp || hyperreductionSamplingType == eqp_energy)
				operFOM->SetRomOperator(this);

        const int Vsize = use_sample_mesh ? basis->SolutionSizeH1SP() : basis->SolutionSizeH1FOM();
        const int Esize = basis->SolutionSizeL2SP();
        Vector V(Vsize), dS_dt(fx.Size()), S0(fx);

        // The monolithic BlockVector stores the unknown fields as follows:
        // (Position, Velocity, Specific Internal Energy).
        Vector dv_dt, v0, dx_dt, de_dt;
        v0.SetDataAndSize(S0.GetData() + Vsize, Vsize);
        de_dt.SetDataAndSize(dS_dt.GetData() + (2*Vsize), Esize);
        dv_dt.SetDataAndSize(dS_dt.GetData() + Vsize, Vsize);
        dx_dt.SetDataAndSize(dS_dt.GetData(), Vsize);

        // In each sub-step:
        // - Update the global state Vector S.
        // - Compute dv_dt using S.
        // - Update V using dv_dt.
        // - Compute de_dt and dx_dt using S and V.

		// -- Stage 1 of 2 (S is S_n = S0).
        hydro_oper->UpdateMesh(fx);

        hydro_oper->SolveVelocity(fx, dS_dt);
		if (use_sample_mesh) basis->HyperreduceRHS_V(dv_dt); // Set dv_dt based on RHS computed by SolveVelocity

		// time march velocity vector: V = V_{n+1/2} = v0 + 0.5 * dt * dv_dt
        add(v0, 0.5 * dt, dv_dt, V);

        hydro_oper->SolveEnergy(fx, V, dS_dt);
        if (use_sample_mesh) basis->HyperreduceRHS_E(de_dt); // Set de_dt based on RHS computed by SolveEnergy
		dx_dt = V;

		// time march full state vector: S = S_{n+1/2} = S0 + 0.5 * dt * dS_dt
        add(S0, 0.5 * dt, dS_dt, fx);

		// -- Stage 2 of 2 (S is S_{n+1/2}).
        hydro_oper->ResetQuadratureData();
        hydro_oper->UpdateMesh(fx);

        hydro_oper->SolveVelocity(fx, dS_dt);
        if (use_sample_mesh) basis->HyperreduceRHS_V(dv_dt); // Set dv_dt based on RHS computed by SolveVelocity

		// time march velocity vector: V = v0 + 0.5 * dt * dv_dt
		add(v0, 0.5 * dt, dv_dt, V);
		
		// V = average V_{n+1/2}
		hydro_oper->SolveEnergy(fx, V, dS_dt);
        if (use_sample_mesh) basis->HyperreduceRHS_E(de_dt); // Set de_dt based on RHS computed by SolveEnergy
		dx_dt = V;

		// time march full state vector: S = S_{n+1} = S0 + dt * dS_dt
        add(S0, dt, dS_dt, fx);
        
		hydro_oper->ResetQuadratureData();
        MFEM_VERIFY(!useReducedM, "TODO");

        if (use_sample_mesh)
            basis->RestrictFromSampleMesh(fx, S, false);
        else
            basis->ProjectFOMtoROM(fx, S);
    }

    if (use_sample_mesh)
    {
        MPI_Bcast(S.GetData(), S.Size(), MPI_DOUBLE, 0, basis->comm);
    }

    t += dt;
}

HyperreductionSamplingType ROM_Operator::getSamplingType() const
{
	return hyperreductionSamplingType;
}<|MERGE_RESOLUTION|>--- conflicted
+++ resolved
@@ -4506,18 +4506,14 @@
     return parameterPointGreedySampler;
 }
 
-<<<<<<< HEAD
+void ROM_Operator::InitEQP() const
+{
+    operFOM->SetPointsEQP(eqpI);
+    operFOM->SetPointsEQP(eqpI_E);
+}
+
 void ROM_Operator::ForceIntegratorEQP(Vector & res,
 		bool energy_conserve) const
-=======
-void ROM_Operator::InitEQP() const
-{
-    operFOM->SetPointsEQP(eqpI);
-    operFOM->SetPointsEQP(eqpI_E);
-}
-
-void ROM_Operator::ForceIntegratorEQP(Vector & res) const
->>>>>>> 44fdba81
 {
     const IntegrationRule *ir = operFOM->GetIntegrationRule();
     const int rdim = basis->GetDimV();
