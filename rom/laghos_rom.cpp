#include "laghos_rom.hpp"
#include "laghos_utils.hpp"

#include "BasisGenerator.h"
#include "BasisReader.h"
#include "GreedyParameterPointRandomSampler.h"

#include "DEIM.h"
#include "QDEIM.h"
#include "SampleMesh.hpp"
#include "STSampling.h"

using namespace std;

void ROM_Sampler::SampleSolution(const double t, const double dt, const double pd, Vector const& S)
{
    SetStateVariables(S);
    SetStateVariableRates(dt);

    const bool sampleX = generator_X->isNextSample(t);

    Vector dSdt;
    if (!sns)
    {
        dSdt.SetSize(S.Size());
        lhoper->Mult(S, dSdt);
    }

    if (sampleX && !useXV)
    {
        if (rank == 0)
        {
            cout << "X taking sample at t " << t << endl;
        }

        bool addSample;

        if (offsetInit)
        {
            for (int i=0; i<tH1size; ++i)
            {
                Xdiff[i] = X[i] - (*initX)(i);
            }

            addSample = generator_X->takeSample(Xdiff.GetData(), t, dt);
            generator_X->computeNextSampleTime(Xdiff.GetData(), dXdt.GetData(), t);
        }
        else
        {
            addSample = generator_X->takeSample(X.GetData(), t, dt);
            generator_X->computeNextSampleTime(X.GetData(), dXdt.GetData(), t);
        }

        if (writeSnapshots && addSample)
        {
            tSnapX.push_back(t);
            if (pd >= 0.0) pdSnap.push_back(pd);
        }
    }

    const bool sampleV = generator_V->isNextSample(t);

    //TODO: use this, plus generator_Fv->computeNextSampleTime? So far, it seems sampleV == true on every step.
    //const bool sampleFv = generator_Fv->isNextSample(t);

    if (sampleV)
    {
        if (!useVX)
        {
            if (rank == 0)
            {
                cout << "V taking sample at t " << t << endl;
            }

            bool addSample;

            if (offsetInit && Voffset)
            {
                for (int i=0; i<tH1size; ++i)
                {
                    Xdiff[i] = V[i] - (*initV)(i);
                }

                addSample = generator_V->takeSample(Xdiff.GetData(), t, dt);
                generator_V->computeNextSampleTime(Xdiff.GetData(), dVdt.GetData(), t);
            }
            else
            {
                addSample = generator_V->takeSample(V.GetData(), t, dt);
                generator_V->computeNextSampleTime(V.GetData(), dVdt.GetData(), t);
            }

            if (writeSnapshots && addSample)
            {
                tSnapV.push_back(t);
            }
        }

        if (!sns)
        {
            MFEM_VERIFY(gfH1.Size() == H1size, "");
            for (int i=0; i<H1size; ++i)
                gfH1[i] = dSdt[H1size + i];  // Fv

            gfH1.GetTrueDofs(Xdiff);
            bool addSampleF = generator_Fv->takeSample(Xdiff.GetData(), t, dt);

            if (writeSnapshots && addSampleF)
            {
                tSnapFv.push_back(t);
            }
        }
    }

    const bool sampleE = generator_E->isNextSample(t);

    if (sampleE)
    {
        if (rank == 0)
        {
            cout << "E taking sample at t " << t << endl;
        }

        bool addSample, addSampleF;

        if (offsetInit)
        {
            for (int i=0; i<tL2size; ++i)
            {
                Ediff[i] = E[i] - (*initE)(i);
            }

            addSample = generator_E->takeSample(Ediff.GetData(), t, dt);
            generator_E->computeNextSampleTime(Ediff.GetData(), dEdt.GetData(), t);

        }
        else
        {
            addSample = generator_E->takeSample(E.GetData(), t, dt);
            generator_E->computeNextSampleTime(E.GetData(), dEdt.GetData(), t);
        }

        if (!sns)
        {
            MFEM_VERIFY(gfL2.Size() == L2size, "");
            for (int i=0; i<L2size; ++i)
                gfL2[i] = dSdt[(2*H1size) + i];  // Fe

            gfL2.GetTrueDofs(Ediff);
            addSampleF = generator_Fe->takeSample(Ediff.GetData(), t, dt);

            if (writeSnapshots && addSampleF)
            {
                tSnapFe.push_back(t);
            }
        }

        if (writeSnapshots && addSample)
        {
            tSnapE.push_back(t);
        }
    }
}

void printSnapshotTime(std::vector<double> const &tSnap, std::string const path, std::string const var, std::string basisIdentifier)
{
    cout << var << " snapshot size: " << tSnap.size() << endl;
    std::ofstream outfile_tSnap(path + var + basisIdentifier);

    outfile_tSnap.precision(std::numeric_limits<double>::max_digits10);
    for (auto const& i: tSnap)
    {
        outfile_tSnap << i << endl;
    }
}

void ROM_Sampler::Finalize(Array<int> &cutoff, ROM_Options& input)
{
    if (writeSnapshots)
    {
        if (!useXV) generator_X->writeSnapshot();
        if (!useVX) generator_V->writeSnapshot();
        generator_E->writeSnapshot();
        if (!sns)
        {
            generator_Fv->writeSnapshot();
            generator_Fe->writeSnapshot();
        }
    }
    else
    {
        if (!useXV) generator_X->endSamples();
        if (!useVX) generator_V->endSamples();
        generator_E->endSamples();
        if (!sns)
        {
            generator_Fv->endSamples();
            generator_Fe->endSamples();
        }
    }

    if (rank == 0 && !writeSnapshots)
    {
        if (!useXV)
        {
            cout << "X basis summary output: " << endl;
            BasisGeneratorFinalSummary(generator_X, first_sv, energyFraction_X, cutoff[0], basename + "/" + "rdimX" + input.basisIdentifier);
            PrintSingularValues(rank, basename, "X" + input.basisIdentifier, generator_X);
        }

        if (!useVX)
        {
            cout << "V basis summary output: " << endl;
            BasisGeneratorFinalSummary(generator_V, first_sv, energyFraction, cutoff[1], basename + "/" + "rdimV" + input.basisIdentifier);
            PrintSingularValues(rank, basename, "V" + input.basisIdentifier, generator_V);
        }

        cout << "E basis summary output: " << endl;
        BasisGeneratorFinalSummary(generator_E, first_sv, energyFraction, cutoff[2], basename + "/" + "rdimE" + input.basisIdentifier);
        PrintSingularValues(rank, basename, "E" + input.basisIdentifier, generator_E);

        if (!sns)
        {
            cout << "Fv basis summary output: " << endl;
            BasisGeneratorFinalSummary(generator_Fv, 0, energyFraction, cutoff[3], basename + "/" + "rdimFv" + input.basisIdentifier);

            cout << "Fe basis summary output: " << endl;
            BasisGeneratorFinalSummary(generator_Fe, 0, energyFraction, cutoff[4], basename + "/" + "rdimFe" + input.basisIdentifier);
        }
    }

    if (rank == 0 && writeSnapshots)
    {
        std::string path_tSnap = basename + "/param" + std::to_string(parameterID) + "_tSnap";

        printSnapshotTime(tSnapX, path_tSnap, "X", input.basisIdentifier);
        printSnapshotTime(tSnapV, path_tSnap, "V", input.basisIdentifier);
        printSnapshotTime(tSnapE, path_tSnap, "E", input.basisIdentifier);

        if (!sns)
        {
            printSnapshotTime(tSnapFv, path_tSnap, "Fv", input.basisIdentifier);
            printSnapshotTime(tSnapFe, path_tSnap, "Fe", input.basisIdentifier);
        }

        if (pdSnap.size() > 0)
        {
            std::string path_pdSnap = basename + "/param" + std::to_string(parameterID) + "_pdSnap";
            printSnapshotTime(pdSnap, path_pdSnap, "X", input.basisIdentifier);
        }
    }

    if (spaceTime)
    {
        finalNumSamples = generator_X->getTemporalBasis()->numRows();
        // TODO: this is a lot of checks, for debugging. Maybe these should be removed later.
        MFEM_VERIFY(finalNumSamples == MaxNumSamples(), "bug");
        MFEM_VERIFY(finalNumSamples == generator_V->getTemporalBasis()->numRows() + VTos, "bug");
        MFEM_VERIFY(finalNumSamples == generator_E->getTemporalBasis()->numRows(), "bug");
        MFEM_VERIFY(finalNumSamples == generator_Fv->getTemporalBasis()->numRows(), "bug");
        MFEM_VERIFY(finalNumSamples == generator_Fe->getTemporalBasis()->numRows() + VTos, "bug");
    }

    delete generator_X;
    delete generator_V;
    delete generator_E;

    if (!sns)
    {
        delete generator_Fv;
        delete generator_Fe;
    }

    finalized = true;
}

CAROM::Matrix* ReadBasisROM(const int rank, const std::string filename, const int vectorSize, int& dim)
{
    CAROM::BasisReader reader(filename);
    CAROM::Matrix *basis;
    if (dim == -1)
    {
        basis = (CAROM::Matrix*) reader.getSpatialBasis(0.0);
    }
    else
    {
        basis = (CAROM::Matrix*) reader.getSpatialBasis(0.0, dim);
    }

    MFEM_VERIFY(basis->numRows() == vectorSize, "");

    if (rank == 0)
        cout << "Read basis " << filename << " of dimension " << basis->numColumns() << endl;

    return basis;
}

CAROM::Matrix* ReadTemporalBasisROM(const int rank, const std::string filename, int& temporalSize, int& dim)
{
    CAROM::BasisReader reader(filename);
    CAROM::Matrix *basis;

    // The size of basis is (number of time samples) x (basis dimension), and it is a distributed matrix.
    // In libROM, a Matrix is always distributed row-wise. In this case, the global matrix is on each process.
    if (dim == -1)
    {
        basis = (CAROM::Matrix*) reader.getTemporalBasis(0.0);
    }
    else
    {
        basis = (CAROM::Matrix*) reader.getTemporalBasis(0.0, dim);
    }
    temporalSize = basis->numRows();

    if (rank == 0)
        cout << "Read temporal basis " << filename << " of dimension " << basis->numColumns() << endl;

    return basis;
}

CAROM::Matrix* MultBasisROM(const int rank, const std::string filename, const int vectorSize, const int rowOS, int& dim,
                            hydrodynamics::LagrangianHydroOperator *lhoper, const int var)
{
    CAROM::Matrix* A = ReadBasisROM(rank, filename, vectorSize, dim);
    CAROM::Matrix* S = new CAROM::Matrix(A->numRows(), A->numColumns(), A->distributed());
    Vector Bej(A->numRows());
    Vector MBej(A->numRows());

    for (int j=0; j<S->numColumns(); ++j)
    {
        for (int i=0; i<S->numRows(); ++i)
            Bej[i] = (*A)(i,j);

        if (var == 1)
            lhoper->MultMv(Bej, MBej);
        else if (var == 2)
            lhoper->MultMe(Bej, MBej);
        else
            MFEM_ABORT("Invalid input");

        for (int i=0; i<S->numRows(); ++i)
            (*S)(i,j) = MBej[i];
    }

    delete A;

    return S;
}

ROM_Basis::ROM_Basis(ROM_Options const& input, MPI_Comm comm_, MPI_Comm rom_com_, const double sFactorX, const double sFactorV,
                     const std::vector<double> *timesteps)
    : comm(comm_), rom_com(rom_com_), rdimx(input.dimX), rdimv(input.dimV), rdime(input.dimE), rdimfv(input.dimFv), rdimfe(input.dimFe),
      numSamplesX(input.sampX), numSamplesV(input.sampV), numSamplesE(input.sampE),
      numTimeSamplesV(input.tsampV), numTimeSamplesE(input.tsampE),
      use_sns(input.SNS),  offsetInit(input.useOffset),
      hyperreduce(input.hyperreduce), hyperreduce_prep(input.hyperreduce_prep),
      useGramSchmidt(input.GramSchmidt), lhoper(input.FOMoper),
<<<<<<< HEAD
      RK2AvgFormulation(input.RK2AvgSolver), basename(*input.basename),
=======
      RK2AvgFormulation(input.RK2AvgSolver), basename(*input.basename), initSamples_basename(input.initSamples_basename),
>>>>>>> dc676a80
      testing_parameter_basename(*input.testing_parameter_basename), hyperreduce_basename(*input.hyperreduce_basename),
      mergeXV(input.mergeXV), useXV(input.useXV), useVX(input.useVX), Voffset(!input.useXV && !input.useVX && !input.mergeXV),
      energyFraction_X(input.energyFraction_X), use_qdeim(input.qdeim), basisIdentifier(input.basisIdentifier),
      spaceTimeMethod(input.spaceTimeMethod), spaceTime(input.spaceTimeMethod != no_space_time), VTos(input.VTos)
{
    MFEM_VERIFY(!(input.useXV && input.useVX) && !(input.useXV && input.mergeXV) && !(input.useVX && input.mergeXV), "");

    if (useXV) rdimx = rdimv;
    if (useVX) rdimv = rdimx;

    MPI_Comm_size(comm, &nprocs);
    MPI_Comm_rank(comm, &rank);
    Array<int> nH1(nprocs);

    if (spaceTime || !hyperreduce)
    {
        tH1size = input.H1FESpace->GetTrueVSize();
        tL2size = input.L2FESpace->GetTrueVSize();
        H1size = input.H1FESpace->GetVSize();
        L2size = input.L2FESpace->GetVSize();
        gfH1 = new ParGridFunction(input.H1FESpace);
        gfL2 = new ParGridFunction(input.L2FESpace);

        Array<int> osH1(nprocs+1);
        Array<int> osL2(nprocs+1);
        MPI_Allgather(&tH1size, 1, MPI_INT, osH1.GetData(), 1, MPI_INT, comm);
        MPI_Allgather(&tL2size, 1, MPI_INT, osL2.GetData(), 1, MPI_INT, comm);

        for (int i=nprocs-1; i>=0; --i)
        {
            nH1[i] = osH1[i];
            osH1[i+1] = osH1[i];
            osL2[i+1] = osL2[i];
        }

        osH1[0] = 0;
        osL2[0] = 0;

        osH1.PartialSum();
        osL2.PartialSum();

        rowOffsetH1 = osH1[rank];
        rowOffsetL2 = osL2[rank];

        fH1 = new CAROM::Vector(tH1size, true);
        fL2 = new CAROM::Vector(tL2size, true);

        mfH1.SetSize(tH1size);
        mfL2.SetSize(tL2size);

        ReadSolutionBases(input.window);
        if (spaceTime)
        {
            ReadTemporalBases(input.window);
        }

        if (hyperreduce_prep && rank == 0)
        {
            writeNum(rdimx, basename + "/" + "rdimx" + "_" + to_string(input.window));
            writeNum(rdimv, basename + "/" + "rdimv" + "_" + to_string(input.window));
            writeNum(rdime, basename + "/" + "rdime" + "_" + to_string(input.window));
        }
    }
    else if (rank == 0 && !spaceTime)  // TODO: read/write this for spaceTime case?
    {
        readNum(rdimx, basename + "/" + "rdimx" + "_" + to_string(input.window));
        readNum(rdimv, basename + "/" + "rdimv" + "_" + to_string(input.window));
        readNum(rdime, basename + "/" + "rdime" + "_" + to_string(input.window));
    }

    if (mergeXV)
    {
        // Update number of samples based on changed rdimx and rdimv.
        numSamplesX = sFactorX * rdimx;
        numSamplesV = sFactorV * rdimv;
    }

    rX = new CAROM::Vector(rdimx, false);
    rV = new CAROM::Vector(rdimv, false);
    rE = new CAROM::Vector(rdime, false);

    if (RK2AvgFormulation)
    {
        rX2 = new CAROM::Vector(rdimx, false);
        rV2 = new CAROM::Vector(rdimv, false);
        rE2 = new CAROM::Vector(rdime, false);
    }

    if (hyperreduce)
    {
        if (rank == 0)
        {
            readSP(input, input.window); // TODO: in space-time case, hangs in parallel!
        }
        if (!spaceTime) return;
    }

    if (offsetInit || spaceTime)
    {
        initX = new CAROM::Vector(tH1size, true);
        initV = new CAROM::Vector(tH1size, true);
        initE = new CAROM::Vector(tL2size, true);
    }

    if (offsetInit)
    {
<<<<<<< HEAD
        std::string path_init = basename + "/ROMoffset" + input.basisIdentifier + "/init"; // TODO: think about parametric case
=======
        std::string path_init = testing_parameter_basename + "/ROMoffset" + input.basisIdentifier + "/init";
>>>>>>> dc676a80

        if (input.offsetType == useInitialState)
        {
            cout << "Reading: " << path_init << endl;

            // Read initial offset in the restore phase or online phase
            initX->read(path_init + "X0");
            initV->read(path_init + "V0");
            initE->read(path_init + "E0");

            cout << "Read init vectors X, V, E with norms " << initX->norm() << ", " << initV->norm() << ", " << initE->norm() << endl;
        }
        else if (input.restore || input.offsetType == saveLoadOffset)
        {
            cout << "Reading: " << path_init << endl;

            // Read window dependent offsets in the restore phase or in the online phase
            initX->read(path_init + "X" + std::to_string(input.window));
            initV->read(path_init + "V" + std::to_string(input.window));
            initE->read(path_init + "E" + std::to_string(input.window));

            cout << "Read init vectors X, V, E with norms " << initX->norm() << ", " << initV->norm() << ", " << initE->norm() << endl;
        }
        else if (input.offsetType == interpolateOffset)
        {
            // Interpolate and save window dependent offsets in the online phase

            // Calculation of coefficients of offset data using inverse distance weighting interpolation
            std::ifstream infile_offlineParam(basename + "/offline_param" + input.basisIdentifier + ".csv");
            MFEM_VERIFY(infile_offlineParam.is_open(), "Offline parameter record file does not exist.");
            std::string line;
            std::vector<std::string> words;
            std::getline(infile_offlineParam, line);
            int true_idx = -1;
            double coeff_sum = 0.0;

            // Compute the distances from online parameters to each offline parameter
            while (std::getline(infile_offlineParam, line))
            {
                split_line(line, words);
                paramID_list.push_back(std::stoi(words[0]));
                double coeff = 0.0;
                coeff += (input.rhoFactor - atof(words[1].c_str())) * (input.rhoFactor - atof(words[1].c_str()));
                coeff += (input.blast_energyFactor - atof(words[2].c_str())) * (input.blast_energyFactor - atof(words[2].c_str()));
                coeff += (input.atwoodFactor - atof(words[3].c_str())) * (input.atwoodFactor - atof(words[3].c_str()));
                if (coeff == 0.0)
                {
                    true_idx = coeff_list.size();
                }
                coeff = 1.0 / sqrt(coeff);
                coeff_sum += coeff;
                coeff_list.push_back(coeff);
            }

            // Determine the coefficients with respect to the offline parameters
            // The coefficients are inversely porportional to distances and form a convex combination of offset data
            for (int param=0; param<paramID_list.size(); ++param)
            {
                if (true_idx >= 0)
                {
                    coeff_list[param] = (param == true_idx) ? 1.0 : 0.0;
                }
                else
                {
                    coeff_list[param] /= coeff_sum;
                }
            }
            infile_offlineParam.close();

            // Compute and save the interpolated offset
            for (int i=0; i<tH1size; ++i)
                (*initX)(i) = 0;
            for (int i=0; i<tH1size; ++i)
                (*initV)(i) = 0;
            for (int i=0; i<tL2size; ++i)
                (*initE)(i) = 0;

            for (int param=0; param<paramID_list.size(); ++param)
            {
                CAROM::Vector *initX_off = 0;
                CAROM::Vector *initV_off = 0;
                CAROM::Vector *initE_off = 0;

                initX_off = new CAROM::Vector(tH1size, true);
                initV_off = new CAROM::Vector(tH1size, true);
                initE_off = new CAROM::Vector(tL2size, true);

                int paramID_off = paramID_list[param];
                std::string path_init_off = basename + "/ROMoffset" + input.basisIdentifier + "/param" + std::to_string(paramID_off) + "_init" ; // paramID_off = 0, 1, 2, ...

                initX_off->read(path_init_off + "X" + std::to_string(input.window));
                initV_off->read(path_init_off + "V" + std::to_string(input.window));
                initE_off->read(path_init_off + "E" + std::to_string(input.window));

                for (int i=0; i<tH1size; ++i)
                    (*initX)(i) += coeff_list[param] * (*initX_off)(i);
                for (int i=0; i<tH1size; ++i)
                    (*initV)(i) += coeff_list[param] * (*initV_off)(i);
                for (int i=0; i<tL2size; ++i)
                    (*initE)(i) += coeff_list[param] * (*initE_off)(i);
            }
            initX->write(path_init + "X" + std::to_string(input.window));
            initV->write(path_init + "V" + std::to_string(input.window));
            initE->write(path_init + "E" + std::to_string(input.window));

            cout << "Interpolated init vectors X, V, E with norms " << initX->norm() << ", " << initV->norm() << ", " << initE->norm() << endl;
        }
    }

    if (hyperreduce_prep)
    {
        if (rank == 0) cout << "start preprocessing hyper-reduction\n";
        StopWatch preprocessHyperreductionTimer;
        preprocessHyperreductionTimer.Start();
        SetupHyperreduction(input.H1FESpace, input.L2FESpace, nH1, input.window, timesteps);
        preprocessHyperreductionTimer.Stop();
        if (rank == 0) cout << "Elapsed time for hyper-reduction preprocessing: " << preprocessHyperreductionTimer.RealTime() << " sec\n";
    }

    if (spaceTime && hyperreduce)
    {
        // TODO: include in preprocessHyperreductionTimer?
        SetSpaceTimeInitialGuess(input);
    }
}

void ROM_Basis::ProjectFromPreviousWindow(ROM_Options const& input, Vector& romS, int window, int rdimxPrev, int rdimvPrev, int rdimePrev)
{
    MFEM_VERIFY(rank == 0 && window > 0, "");

    BwinX = new CAROM::Matrix(rdimx, rdimxPrev, false);
    BwinV = new CAROM::Matrix(rdimv, rdimvPrev, false);
    BwinE = new CAROM::Matrix(rdime, rdimePrev, false);

    BwinX->read(basename + "/" + "BwinX" + "_" + to_string(window));
    BwinV->read(basename + "/" + "BwinV" + "_" + to_string(window));
    BwinE->read(basename + "/" + "BwinE" + "_" + to_string(window));

    CAROM::Vector romS_oldX(rdimxPrev, false);
    CAROM::Vector romS_oldV(rdimvPrev, false);
    CAROM::Vector romS_oldE(rdimePrev, false);
    CAROM::Vector romS_X(rdimx, false);
    CAROM::Vector romS_V(rdimv, false);
    CAROM::Vector romS_E(rdime, false);

    for (int i=0; i<rdimxPrev; ++i)
        romS_oldX(i) = romS[i];

    for (int i=0; i<rdimvPrev; ++i)
        romS_oldV(i) = romS[rdimxPrev + i];

    for (int i=0; i<rdimePrev; ++i)
        romS_oldE(i) = romS[rdimxPrev + rdimvPrev + i];

    BwinX->mult(romS_oldX, romS_X);
    BwinV->mult(romS_oldV, romS_V);
    BwinE->mult(romS_oldE, romS_E);

    if (offsetInit && (input.offsetType == interpolateOffset || input.offsetType == saveLoadOffset))
    {
        BtInitDiffX = new CAROM::Vector(rdimx, false);
        BtInitDiffV = new CAROM::Vector(rdimv, false);
        BtInitDiffE = new CAROM::Vector(rdime, false);

        BtInitDiffX->read(basename + "/" + "BtInitDiffX" + "_" + to_string(window));
        BtInitDiffV->read(basename + "/" + "BtInitDiffV" + "_" + to_string(window));
        BtInitDiffE->read(basename + "/" + "BtInitDiffE" + "_" + to_string(window));

        romS_X += *BtInitDiffX;
        romS_V += *BtInitDiffV;
        romS_E += *BtInitDiffE;
    }

    romS.SetSize(rdimx + rdimv + rdime);

    for (int i=0; i<rdimx; ++i)
        romS[i] = romS_X(i);

    for (int i=0; i<rdimv; ++i)
        romS[rdimx + i] = romS_V(i);

    for (int i=0; i<rdime; ++i)
        romS[rdimx + rdimv + i] = romS_E(i);
}

void ROM_Basis::Init(ROM_Options const& input, Vector const& S)
{
    if ((offsetInit || spaceTime) && !input.restore && input.offsetType == useInitialState && input.window == 0)
    {
        std::string path_init = testing_parameter_basename + "/ROMoffset" + input.basisIdentifier + "/init";

        // Compute and save offset in the online phase for the initial window in the useInitialState mode
        Vector X, V, E;

        for (int i=0; i<H1size; ++i)
        {
            (*gfH1)(i) = S[i];
        }
        gfH1->GetTrueDofs(X);
        for (int i=0; i<tH1size; ++i)
        {
            (*initX)(i) = X[i];
        }

        for (int i=0; i<H1size; ++i)
        {
            (*gfH1)(i) = S[H1size+i];
        }
        gfH1->GetTrueDofs(V);
        for (int i=0; i<tH1size; ++i)
        {
            (*initV)(i) = V[i];
        }

        for (int i=0; i<L2size; ++i)
        {
            (*gfL2)(i) = S[2*H1size+i];
        }
        gfL2->GetTrueDofs(E);
        for (int i=0; i<tL2size; ++i)
        {
            (*initE)(i) = E[i];
        }

        if (!spaceTime)
        {
            initX->write(path_init + "X" + std::to_string(input.window));
            initV->write(path_init + "V" + std::to_string(input.window));
            initE->write(path_init + "E" + std::to_string(input.window));
        }
    }

    if ((offsetInit || spaceTime) && hyperreduce_prep)
    {
        // Compute and save offset restricted on sample mesh in the online hyperreduction preparation phase for all windows
        CAROM::Matrix FOMX0(tH1size, 2, true);

        for (int i=0; i<tH1size; ++i)
        {
            FOMX0(i,0) = (*initX)(i);
            FOMX0(i,1) = (*initV)(i);
        }

        CAROM::Matrix FOME0(tL2size, 1, true);

        for (int i=0; i<tL2size; ++i)
        {
            FOME0(i,0) = (*initE)(i);
        }

        CAROM::Matrix spX0mat(rank == 0 ? size_H1_sp : 1, 2, false);
        CAROM::Matrix spE0mat(rank == 0 ? size_L2_sp : 1, 1, false);

#ifdef FULL_DOF_STENCIL
        const int NR = input.H1FESpace->GetVSize();
        GatherDistributedMatrixRows(FOMX0, FOME0, 2, 1, NR, *input.H1FESpace, *input.L2FESpace, st2sp, sprows, all_sprows, spX0mat, spE0mat);
#else
        GatherDistributedMatrixRows(FOMX0, FOME0, 2, 1, st2sp, sprows, all_sprows, spX0mat, spE0mat);
#endif

        if (rank == 0)
        {
            initXsp = new CAROM::Vector(size_H1_sp, false);
            initVsp = new CAROM::Vector(size_H1_sp, false);
            initEsp = new CAROM::Vector(size_L2_sp, false);
            for (int i=0; i<size_H1_sp; ++i)
            {
                (*initXsp)(i) = spX0mat(i,0);
                (*initVsp)(i) = spX0mat(i,1);
            }
            for (int i=0; i<size_L2_sp; ++i)
            {
                (*initEsp)(i) = spE0mat(i,0);
            }
        }
    }
}

// cp = a x b
void CrossProduct3D(Vector const& a, Vector const& b, Vector& cp)
{
    cp[0] = (a[1]*b[2]) - (a[2]*b[1]);
    cp[1] = (a[2]*b[0]) - (a[0]*b[2]);
    cp[2] = (a[0]*b[1]) - (a[1]*b[0]);
}

// Set attributes 1/2/3 corresponding to fixed-x/y/z boundaries.
void SetBdryAttrForVelocity(ParMesh *pmesh)
{
    for (int b=0; b<pmesh->GetNBE(); ++b)
    {
        Element *belem = pmesh->GetBdrElement(b);
        Array<int> vert;
        belem->GetVertices(vert);
        MFEM_VERIFY(vert.Size() > 2, "");

        Vector normal(3);

        Vector t1(3);
        Vector t2(3);

        for (int i=0; i<3; ++i)
        {
            t1[i] = pmesh->GetVertex(vert[0])[i] - pmesh->GetVertex(vert[1])[i];
            t2[i] = pmesh->GetVertex(vert[2])[i] - pmesh->GetVertex(vert[1])[i];
        }

        CrossProduct3D(t1, t2, normal);

        const double s = normal.Norml2();
        MFEM_VERIFY(s > 1.0e-8, "");

        normal /= s;

        int attr = -1;

        {   // Verify that the normal is in the direction of a Cartesian axis.
            const double tol = 1.0e-8;
            const double al1 = fabs(normal[0]) + fabs(normal[1]) + fabs(normal[2]);
            MFEM_VERIFY(fabs(al1 - 1.0) < tol, "");
            bool axisFound = false;

            if (fabs(1.0 - fabs(normal[0])) < tol)
                attr = 1;
            else if (fabs(1.0 - fabs(normal[1])) < tol)
                attr = 2;
            else if (fabs(1.0 - fabs(normal[2])) < tol)
                attr = 3;
        }

        MFEM_VERIFY(attr > 0, "");

        belem->SetAttribute(attr);
    }

    pmesh->SetAttributes();
}

// Set attributes 1/2/3 corresponding to fixed-x/y/z boundaries on a 2D or 3D ParMesh
// with boundaries aligned with Cartesian axes.
void SetBdryAttrForVelocity_Cartesian(ParMesh *pmesh)
{
    const int dim = pmesh->Dimension();

    // First set minimum and maximum coordinates, locally then globally.
    MFEM_VERIFY(pmesh->GetNV() > 0 && (dim == 2 || dim == 3), "");

    double xmin[dim], xmax[dim];
    for (int i=0; i<dim; ++i)
    {
        xmin[i] = pmesh->GetVertex(0)[i];
        xmax[i] = xmin[i];
    }

    for (int v=1; v<pmesh->GetNV(); ++v)
    {
        for (int i=0; i<dim; ++i)
        {
            xmin[i] = std::min(pmesh->GetVertex(v)[i], xmin[i]);
            xmax[i] = std::max(pmesh->GetVertex(v)[i], xmax[i]);
        }
    }

    {   // Globally reduce
        double local[dim];
        for (int i=0; i<dim; ++i)
            local[i] = xmin[i];

        MPI_Allreduce(local, xmin, dim, MPI_DOUBLE, MPI_MIN, pmesh->GetComm());

        for (int i=0; i<dim; ++i)
            local[i] = xmax[i];

        MPI_Allreduce(local, xmax, dim, MPI_DOUBLE, MPI_MAX, pmesh->GetComm());
    }

    for (int b=0; b<pmesh->GetNBE(); ++b)
    {
        Element *belem = pmesh->GetBdrElement(b);
        Array<int> vert;
        belem->GetVertices(vert);
        MFEM_VERIFY(vert.Size() > 1, "");

        Vector normal(dim);

        if (dim == 3)
        {
            Vector t1(dim);
            Vector t2(dim);

            for (int i=0; i<dim; ++i)
            {
                t1[i] = pmesh->GetVertex(vert[0])[i] - pmesh->GetVertex(vert[1])[i];
                t2[i] = pmesh->GetVertex(vert[2])[i] - pmesh->GetVertex(vert[1])[i];
            }

            CrossProduct3D(t1, t2, normal);
        }
        else
        {
            normal[0] = -(pmesh->GetVertex(vert[0])[1] - pmesh->GetVertex(vert[1])[1]);  // -tangent_y
            normal[1] = (pmesh->GetVertex(vert[0])[0] - pmesh->GetVertex(vert[1])[0]);  // tangent_x
        }

        {
            const double s = normal.Norml2();
            MFEM_VERIFY(s > 1.0e-8, "");

            normal /= s;
        }

        int attr = -1;

        const double tol = 1.0e-8;

        {   // Verify that the normal is in the direction of a Cartesian axis.
            const double al1 = fabs(normal[0]) + fabs(normal[1]) + (dim == 3 ? fabs(normal[2]) : 0);
            MFEM_VERIFY(fabs(al1 - 1.0) < tol, "");
            bool axisFound = false;

            if (fabs(1.0 - fabs(normal[0])) < tol)
                attr = 1;
            else if (fabs(1.0 - fabs(normal[1])) < tol)
                attr = 2;
            else if (dim == 3 && fabs(1.0 - fabs(normal[2])) < tol)
                attr = 3;
        }

        MFEM_VERIFY(attr > 0 && attr < dim+1, "");

        bool onBoundary = true;
        {
            const double xd0 = pmesh->GetVertex(vert[0])[attr-1];

            for (int j=0; j<vert.Size(); ++j)
            {
                const double xd = pmesh->GetVertex(vert[j])[attr-1];
                if (fabs(xd - xmin[attr-1]) > tol && fabs(xmax[attr-1] - xd) > tol)  // specific to Cartesian-aligned domains
                    onBoundary = false;

                if (j > 0 && fabs(xd - xd0) > tol)
                    onBoundary = false;
            }
        }

        if (onBoundary)
            belem->SetAttribute(attr);
        else
            belem->SetAttribute(10);
    }

    pmesh->SetAttributes();
}

void ROM_Basis::SetupHyperreduction(ParFiniteElementSpace *H1FESpace, ParFiniteElementSpace *L2FESpace, Array<int>& nH1, const int window,
                                    const std::vector<double> *timesteps)
{
    ParMesh *pmesh = H1FESpace->GetParMesh();

    const int fomH1size = H1FESpace->GlobalTrueVSize();
    const int fomL2size = L2FESpace->GlobalTrueVSize();

    numSamplesX = 0;
    vector<int> sample_dofs_X(numSamplesX);
    vector<int> num_sample_dofs_per_procX(nprocs);
    BsinvX = NULL;

    numSamplesV = std::min(fomH1size, numSamplesV);
    vector<int> sample_dofs_V(numSamplesV);
    vector<int> num_sample_dofs_per_procV(nprocs);
    BsinvV = spaceTime ? NULL : new CAROM::Matrix(numSamplesV, rdimfv, false);

    numSamplesE = std::min(fomL2size, numSamplesE);
    vector<int> sample_dofs_E(numSamplesE);
    vector<int> num_sample_dofs_per_procE(nprocs);
    BsinvE = spaceTime ? NULL : new CAROM::Matrix(numSamplesE, rdimfe, false);

    if (rank == 0)
    {
        cout << "number of samples for velocity: " << numSamplesV << "\n";
        cout << "number of samples for energy  : " << numSamplesE << "\n";
    }

    // Read the initial samples from file
    // TODO: window-dependent initialization is not supported yet.

    int numInitSamplesV = 0;
    initSamplesV.clear();
    std::string initSamplesV_filename = hyperreduce_basename + "/" + initSamples_basename + "V.csv";
    std::ifstream initSamplesV_infile(initSamplesV_filename);
    if (initSamplesV_infile.is_open())
    {
        std::string sample_str;
        while (std::getline(initSamplesV_infile, sample_str))
        {
            initSamplesV.push_back(std::stoi(sample_str));
            numInitSamplesV++;
            if (numInitSamplesV >= numSamplesV) break;
        }
    }

    int numInitSamplesE = 0;
    initSamplesE.clear();
    std::string initSamplesE_filename = hyperreduce_basename + "/" + initSamples_basename + "E.csv";
    std::ifstream initSamplesE_infile(initSamplesE_filename);
    if (initSamplesE_infile.is_open())
    {
        std::string sample_str;
        while (std::getline(initSamplesE_infile, sample_str))
        {
            initSamplesE.push_back(std::stoi(sample_str));
            numInitSamplesE++;
            if (numInitSamplesE >= numSamplesE) break;
        }
    }

    if (rank == 0)
    {
        cout << "number of prescribed samples for velocity: " << numInitSamplesV << "\n";
        cout << "number of prescribed samples for energy  : " << numInitSamplesE << "\n";
    }

    // Perform DEIM, GNAT, or QDEIM to find sample DOF's.

    if (spaceTime)
    {
        MFEM_VERIFY(temporalSize == tbasisFv->numRows(), "");
        MFEM_VERIFY(temporalSize == tbasisFe->numRows() + VTos, "");

        MFEM_VERIFY(numTimeSamplesV < temporalSize, "");
        MFEM_VERIFY(numTimeSamplesE < temporalSize, "");

        std::vector<int> t_samples_V(numTimeSamplesV);
        std::vector<int> t_samples_E(numTimeSamplesE);

        const bool excludeFinalTimeSample = true;

        CAROM::Matrix sampledSpatialBasisV(numSamplesV, basisFv->numColumns(), false); // TODO: distributed
        CAROM::Matrix sampledSpatialBasisE(numSamplesE, basisFe->numColumns(), false); // TODO: distributed

        CAROM::SpaceTimeSampling(basisFv, tbasisFv, rdimfv, t_samples_V, sample_dofs_V.data(),
                                 num_sample_dofs_per_procV.data(), sampledSpatialBasisV, rank, nprocs,
                                 numTimeSamplesV, numSamplesV, excludeFinalTimeSample);

        CAROM::SpaceTimeSampling(basisFe, tbasisFe, rdimfe, t_samples_E, sample_dofs_E.data(),
                                 num_sample_dofs_per_procE.data(), sampledSpatialBasisE, rank, nprocs,
                                 numTimeSamplesE, numSamplesE, excludeFinalTimeSample);

        CAROM::Matrix *sampledSpatialBasisX = NULL;
        if (spaceTimeMethod == gnat_lspg)
        {
            sampledSpatialBasisX = new CAROM::Matrix(numSamplesV, basisV->numColumns(), false); // TODO: distributed
            std::vector<int> t_samples_X(numTimeSamplesV);
            sample_dofs_X.resize(numSamplesV);
            CAROM::SpaceTimeSampling(basisV, tbasisV, rdimv, t_samples_X, sample_dofs_X.data(),
                                     num_sample_dofs_per_procX.data(), *sampledSpatialBasisX, rank, nprocs,
                                     numTimeSamplesV, numSamplesV, excludeFinalTimeSample);

            for (int i=0; i<nprocs; ++i)
                num_sample_dofs_per_procX[i] = 0;
        }

        // Shift Fe time samples by VTos
        // TODO: should the shift be in t_samples_E or just mergedTimeSamples?
        for (int i=0; i<numTimeSamplesE; ++i)
            t_samples_E[i] = t_samples_E[i] + VTos;

        // Merge time samples for Fv and Fe
        std::set<int> mergedTimeSamples;
        for (int i=0; i<numTimeSamplesV; ++i)
            mergedTimeSamples.insert(t_samples_V[i]);

        for (int i=0; i<numTimeSamplesE; ++i)
            mergedTimeSamples.insert(t_samples_E[i]);

        timeSamples.resize(mergedTimeSamples.size());
        int cnt = 0;
        for (auto s : mergedTimeSamples)
        {
            mfem::out << rank << ": Time sample " << cnt << ": " << s << '\n';
            timeSamples[cnt++] = s;
        }

        {
            // Write timeSamples to file
            std::string filename = basename + "/timeSamples.csv";
            std::ofstream outfile(filename);
            for (int i=0; i<mergedTimeSamples.size(); ++i)
                outfile << timeSamples[i] << "\n";

            outfile.close();
        }

        BsinvV = new CAROM::Matrix(timeSamples.size() * numSamplesV, rdimfv, false);
        BsinvE = new CAROM::Matrix(timeSamples.size() * numSamplesE, rdimfe, false);

        GetSampledSpaceTimeBasis(timeSamples, tbasisFv, sampledSpatialBasisV, *BsinvV);
        GetSampledSpaceTimeBasis(timeSamples, tbasisFe, sampledSpatialBasisE, *BsinvE);

        if (spaceTimeMethod == gnat_lspg)
        {
            // Use V basis for hyperreduction of the RHS of the equation of motion dX/dt = V, although it is linear.
            // Also use V samples, which are actually for Fv.
            // TODO: can fewer samples be used here, or does it matter (would it improve speed)?
            BsinvX = new CAROM::Matrix(timeSamples.size() * numSamplesV, rdimv, false);
            GetSampledSpaceTimeBasis(timeSamples, tbasisV, *sampledSpatialBasisX, *BsinvX);
            delete sampledSpatialBasisX;
        }

        // TODO: BsinvV and BsinvE are already set by CAROM::SpaceTimeSampling for their own time samples, which is useless
        // after merging time samples. Now we have to construct them for the merged time samples, so the initial computation
        // is wasted and should be disabled by an input flag to CAROM::SpaceTimeSampling.

        MFEM_VERIFY(timesteps != NULL && timesteps->size() == temporalSize-1, "");
        {
            std::vector<double> RK4scaling(temporalSize-1);
            for (int i=0; i<temporalSize-1; ++i)
            {
                const double ti = (i == 0) ? t_initial : (*timesteps)[i-1];
                const double h = (*timesteps)[i] - ti;
                RK4scaling[i] = h * (1.0 + (0.5 * h) + (h * h / 6.0) + (h * h * h / 24.0));
            }

            if (!(spaceTimeMethod == gnat_lspg || spaceTimeMethod == coll_lspg))
            {
                // TODO: remove these SpaceTimeProduct calls?
                // TODO: set arguments based on whether VTos == 1
#ifdef STXV
                PiXtransPiV = SpaceTimeProduct(basisV, tbasisV, basisV, tbasisV, &RK4scaling, true, true, true);
#else
                PiXtransPiV = SpaceTimeProduct(basisX, tbasisX, basisV, tbasisV, &RK4scaling, false, true, true);
#endif
            }
        }

        if (!(spaceTimeMethod == gnat_lspg || spaceTimeMethod == coll_lspg))
        {
            // TODO: remove these SpaceTimeProduct calls?
            // TODO: set arguments based on whether VTos == 1
#ifdef STXV
            PiXtransPiX = SpaceTimeProduct(basisV, tbasisV, basisX, tbasisX, NULL, true, false, false, true);
            PiXtransPiXlag = SpaceTimeProduct(basisV, tbasisV, basisX, tbasisX, NULL, true, false, true, false);
#else
            PiXtransPiX = SpaceTimeProduct(basisX, tbasisX, basisX, tbasisX, NULL, false, false, false, true);
            PiXtransPiXlag = SpaceTimeProduct(basisX, tbasisX, basisX, tbasisX, NULL, false, false, true, false);
#endif

            PiVtransPiFv = SpaceTimeProduct(basisV, tbasisV, basisFv, tbasisFv, NULL, true, false);
            PiEtransPiFe = SpaceTimeProduct(basisE, tbasisE, basisFe, tbasisFe, NULL, false, true);

            MFEM_VERIFY(PiVtransPiFv->numRows() == rdimv && PiVtransPiFv->numColumns() == rdimfv, "");
            MFEM_VERIFY(PiEtransPiFe->numRows() == rdime && PiEtransPiFe->numColumns() == rdimfe, "");
        }
    }
    else // not spaceTime
    {
        if (use_qdeim)
        {
            CAROM::QDEIM(basisFv,
                         rdimfv,
                         sample_dofs_V,
                         num_sample_dofs_per_procV,
                         *BsinvV,
                         rank,
                         nprocs,
                         numSamplesV);

            CAROM::QDEIM(basisFe,
                         rdimfe,
                         sample_dofs_E,
                         num_sample_dofs_per_procE,
                         *BsinvE,
                         rank,
                         nprocs,
                         numSamplesE);
        }
        else
        {
            CAROM::GNAT(basisFv,
                        rdimfv,
                        sample_dofs_V,
                        num_sample_dofs_per_procV,
                        *BsinvV,
                        rank,
                        nprocs,
                        numSamplesV,
                        &initSamplesV);

            CAROM::GNAT(basisFe,
                        rdimfe,
                        sample_dofs_E,
                        num_sample_dofs_per_procE,
                        *BsinvE,
                        rank,
                        nprocs,
                        numSamplesE,
                        &initSamplesE);
        }
    }

    // We assume that the same H1 fespace is used for X and V, and a different L2 fespace is used for E.
    // We merge all sample DOF's for X, V, and E into one set for each process.
    // The pair of spaces (H1, L2) is used here.

    vector<int> sample_dofs_merged;
    vector<int> num_sample_dofs_per_proc_merged(nprocs);
    int os_merged = 0;
    for (int p=0; p<nprocs; ++p)
    {
        std::set<int> sample_dofs_H1, sample_dofs_L2;
        {
            int os = 0;
            for (int q=0; q<p; ++q)
            {
                os += num_sample_dofs_per_procX[q];
            }

            for (int j=0; j<num_sample_dofs_per_procX[p]; ++j)
            {
                sample_dofs_H1.insert(sample_dofs_X[os + j]);
            }

            os = 0;
            for (int q=0; q<p; ++q)
            {
                os += num_sample_dofs_per_procV[q];
            }

            for (int j=0; j<num_sample_dofs_per_procV[p]; ++j)
            {
                sample_dofs_H1.insert(sample_dofs_V[os + j]);
            }

            os = 0;
            for (int q=0; q<p; ++q)
            {
                os += num_sample_dofs_per_procE[q];
            }

            for (int j=0; j<num_sample_dofs_per_procE[p]; ++j)
            {
                sample_dofs_L2.insert(sample_dofs_E[os + j]);
            }
        }

        num_sample_dofs_per_proc_merged[p] = sample_dofs_H1.size() + sample_dofs_L2.size();

        for (std::set<int>::const_iterator it = sample_dofs_H1.begin(); it != sample_dofs_H1.end(); ++it)
        {
            sample_dofs_merged.push_back((*it));
        }

        for (std::set<int>::const_iterator it = sample_dofs_L2.begin(); it != sample_dofs_L2.end(); ++it)
        {
            sample_dofs_merged.push_back(nH1[p] + (*it));  // offset by nH1[p] for the mixed spaces (H1, L2)
        }

        // For each of the num_sample_dofs_per_procX[p] samples, set s2sp_X[] to be its index in sample_dofs_merged.
        {
            int os = 0;
            for (int q=0; q<p; ++q)
                os += num_sample_dofs_per_procX[q];

            s2sp_X.resize(numSamplesX);

            for (int j=0; j<num_sample_dofs_per_procX[p]; ++j)
            {
                const int sample = sample_dofs_X[os + j];

                // Note: this has quadratic complexity and could be improved with a std::map<int, int>, but it should not be a bottleneck.
                int k = -1;
                int cnt = 0;
                for (std::set<int>::const_iterator it = sample_dofs_H1.begin(); it != sample_dofs_H1.end(); ++it, ++cnt)
                {
                    if (*it == sample)
                    {
                        MFEM_VERIFY(k == -1, "");
                        k = cnt;
                    }
                }

                MFEM_VERIFY(k >= 0, "");
                s2sp_X[os + j] = os_merged + k;
            }
        }

        // For each of the num_sample_dofs_per_procV[p] samples, set s2sp_V[] to be its index in sample_dofs_merged.
        {
            int os = 0;
            for (int q=0; q<p; ++q)
                os += num_sample_dofs_per_procV[q];

            s2sp_V.resize(numSamplesV);

            for (int j=0; j<num_sample_dofs_per_procV[p]; ++j)
            {
                const int sample = sample_dofs_V[os + j];

                // Note: this has quadratic complexity and could be improved with a std::map<int, int>, but it should not be a bottleneck.
                int k = -1;
                int cnt = 0;
                for (std::set<int>::const_iterator it = sample_dofs_H1.begin(); it != sample_dofs_H1.end(); ++it, ++cnt)
                {
                    if (*it == sample)
                    {
                        MFEM_VERIFY(k == -1, "");
                        k = cnt;
                    }
                }

                MFEM_VERIFY(k >= 0, "");
                s2sp_V[os + j] = os_merged + k;
            }
        }

        // For each of the num_sample_dofs_per_procE[p] samples, set s2sp_E[] to be its index in sample_dofs_merged.
        {
            int os = 0;
            for (int q=0; q<p; ++q)
                os += num_sample_dofs_per_procE[q];

            s2sp_E.resize(numSamplesE);

            for (int j=0; j<num_sample_dofs_per_procE[p]; ++j)
            {
                const int sample = sample_dofs_E[os + j];

                // Note: this has quadratic complexity and could be improved with a std::map<int, int>, but it should not be a bottleneck.
                int k = -1;
                int cnt = 0;
                for (std::set<int>::const_iterator it = sample_dofs_L2.begin(); it != sample_dofs_L2.end(); ++it, ++cnt)
                {
                    if (*it == sample)
                    {
                        MFEM_VERIFY(k == -1, "");
                        k = cnt;
                    }
                }

                MFEM_VERIFY(k >= 0, "");
                s2sp_E[os + j] = os_merged + sample_dofs_H1.size() + k;
            }
        }

        os_merged += num_sample_dofs_per_proc_merged[p];
    }  // loop over p

    // Define a superfluous finite element space, merely to get global vertex indices for the sample mesh construction.
    const int dim = pmesh->Dimension();
    H1_FECollection h1_coll(1, dim);  // Must be first order, to get a bijection between vertices and DOF's.
    ParFiniteElementSpace H1_space(pmesh, &h1_coll);  // This constructor effectively sets vertex (DOF) global indices.

    ParFiniteElementSpace *sp_H1_space = NULL;
    ParFiniteElementSpace *sp_L2_space = NULL;

    // Construct sample mesh

    // This creates sample_pmesh, sp_H1_space, and sp_L2_space only on rank 0.
    CAROM::CreateSampleMesh(*pmesh, H1_space, *H1FESpace, *L2FESpace, *(H1FESpace->FEColl()),
                            *(L2FESpace->FEColl()), rom_com, sample_dofs_merged,
                            num_sample_dofs_per_proc_merged, sample_pmesh, sprows, all_sprows, s2sp, st2sp, sp_H1_space, sp_L2_space);

    if (rank == 0)
    {
        sample_pmesh->ReorientTetMesh();  // re-orient the mesh, required for tets, no-op for hex
        //SetBdryAttrForVelocity(sample_pmesh);
        SetBdryAttrForVelocity_Cartesian(sample_pmesh);
        sample_pmesh->EnsureNodes();

        const bool printSampleMesh = true;
        if (printSampleMesh)
        {
            ostringstream mesh_name;
            mesh_name << basename + "/smesh." << setfill('0') << setw(6) << rank;

            ofstream mesh_ofs(mesh_name.str().c_str());
            mesh_ofs.precision(8);
            sample_pmesh->Print(mesh_ofs);
        }
    }

    // Set s2sp_H1 and s2sp_L2 from s2sp

    const int NH1sp = (rank == 0) ? sp_H1_space->GetTrueVSize() : 0;

    if (rank == 0)
    {
        int offset = 0;
        for (int p=0; p<nprocs; ++p)
        {
            for (int i=0; i<num_sample_dofs_per_proc_merged[p]; ++i)
            {
                if (sample_dofs_merged[offset + i] >= nH1[p])
                    s2sp_L2.push_back(s2sp[offset + i] - NH1sp);
                else
                    s2sp_H1.push_back(s2sp[offset + i]);
            }

            offset += num_sample_dofs_per_proc_merged[p];
        }

        MFEM_VERIFY(s2sp.size() == offset, "");

        size_H1_sp = sp_H1_space->GetTrueVSize();
        size_L2_sp = sp_L2_space->GetTrueVSize();

        // Define the map s2sp_X from X samples to sample mesh X dofs.
        {
            int os_p = 0;
            for (int p=0; p<nprocs; ++p)
            {
                for (int j=0; j<num_sample_dofs_per_procX[p]; ++j)
                {
                    MFEM_VERIFY(sample_dofs_merged[s2sp_X[os_p + j]] < nH1[p], "");
                    const int spId = s2sp[s2sp_X[os_p + j]];
                    s2sp_X[os_p + j] = spId;
                }

                os_p += num_sample_dofs_per_procX[p];
            }

            MFEM_VERIFY(os_p == numSamplesX, "");
        }

        // Define the map s2sp_V from V samples to sample mesh V dofs.
        {
            int os_p = 0;
            for (int p=0; p<nprocs; ++p)
            {
                for (int j=0; j<num_sample_dofs_per_procV[p]; ++j)
                {
                    MFEM_VERIFY(sample_dofs_merged[s2sp_V[os_p + j]] < nH1[p], "");
                    const int spId = s2sp[s2sp_V[os_p + j]];
                    s2sp_V[os_p + j] = spId;
                }

                os_p += num_sample_dofs_per_procV[p];
            }

            MFEM_VERIFY(os_p == numSamplesV, "");
        }

        // Define the map s2sp_E from E samples to sample mesh E dofs.
        {
            int os_p = 0;
            for (int p=0; p<nprocs; ++p)
            {
                for (int j=0; j<num_sample_dofs_per_procE[p]; ++j)
                {
                    MFEM_VERIFY(sample_dofs_merged[s2sp_E[os_p + j]] >= nH1[p], "");
                    const int spId = s2sp[s2sp_E[os_p + j]];
                    s2sp_E[os_p + j] = spId - NH1sp;
                }

                os_p += num_sample_dofs_per_procE[p];
            }

            MFEM_VERIFY(os_p == numSamplesE, "");
        }

        BXsp = new CAROM::Matrix(size_H1_sp, rdimx, false);
        BVsp = new CAROM::Matrix(size_H1_sp, rdimv, false);
        BEsp = new CAROM::Matrix(size_L2_sp, rdime, false);

        spX = new CAROM::Vector(size_H1_sp, false);
        spV = new CAROM::Vector(size_H1_sp, false);
        spE = new CAROM::Vector(size_L2_sp, false);

        sX = numSamplesX == 0 ? NULL : new CAROM::Vector(numSamplesX, false);
        sV = new CAROM::Vector(numSamplesV, false);
        sE = new CAROM::Vector(numSamplesE, false);

        BFvsp = new CAROM::Matrix(size_H1_sp, rdimfv, false);
        BFesp = new CAROM::Matrix(size_L2_sp, rdimfe, false);
    }  // if (rank == 0)

    // This gathers only to rank 0.
#ifdef FULL_DOF_STENCIL
    const int NR = H1FESpace->GetVSize();
    GatherDistributedMatrixRows(*basisX, *basisE, rdimx, rdime, NR, *H1FESpace, *L2FESpace, st2sp, sprows, all_sprows, *BXsp, *BEsp);
    // TODO: this redundantly gathers BEsp again, but only once per simulation.
    GatherDistributedMatrixRows(*basisV, *basisE, rdimv, rdime, NR, *H1FESpace, *L2FESpace, st2sp, sprows, all_sprows, *BVsp, *BEsp);

    GatherDistributedMatrixRows(*basisFv, *basisFe, rdimfv, rdimfe, NR, *H1FESpace, *L2FESpace, st2sp, sprows, all_sprows, *BFvsp, *BFesp);
#else
    GatherDistributedMatrixRows(*basisX, *basisE, rdimx, rdime, st2sp, sprows, all_sprows, *BXsp, *BEsp);
    // TODO: this redundantly gathers BEsp again, but only once per simulation.
    GatherDistributedMatrixRows(*basisV, *basisE, rdimv, rdime, st2sp, sprows, all_sprows, *BVsp, *BEsp);
#endif

    delete sp_H1_space;
    delete sp_L2_space;
}

void ROM_Basis::ComputeReducedMatrices(bool sns1)
{
    if (!spaceTime && rank == 0)
    {
        // Compute reduced matrix BsinvX = BXsp^T BVsp
        BsinvX = BXsp->transposeMult(BVsp);

        if (offsetInit)
        {
            BX0 = BXsp->transposeMult(initVsp);
            MFEM_VERIFY(BX0->dim() == rdimx, "");
        }

        if (!sns1)
        {
            // Compute reduced matrix BsinvV = (BVsp^T BFvsp BsinvV^T)^T = BsinvV BFvsp^T BVsp
            CAROM::Matrix *prod1 = BFvsp->transposeMult(BVsp);
            CAROM::Matrix *prod2 = BsinvV->mult(prod1);

            delete prod1;
            delete BsinvV;

            BsinvV = prod2;

            // Compute reduced matrix BsinvE = (BEsp^T BFesp BsinvE^T)^T = BsinvE BFesp^T BEsp
            prod1 = BFesp->transposeMult(BEsp);
            prod2 = BsinvE->mult(prod1);

            delete prod1;
            delete BsinvE;

            BsinvE = prod2;
        }

        if (RK2AvgFormulation)
        {
            const CAROM::Matrix *prodX = BXsp->transposeMult(BXsp);
            BXXinv = prodX->inverse();
            delete prodX;

            const CAROM::Matrix *prodV = BVsp->transposeMult(BVsp);
            BVVinv = prodV->inverse();
            delete prodV;

            const CAROM::Matrix *prodE = BEsp->transposeMult(BEsp);
            BEEinv = prodE->inverse();
            delete prodE;
        }
    }
}

void ROM_Basis::ApplyEssentialBCtoInitXsp(Array<int> const& ess_tdofs)
{
    if (rank != 0 || !offsetInit)
        return;

    for (int i=0; i<ess_tdofs.Size(); ++i)
    {
        (*initXsp)(ess_tdofs[i]) = 0.0;
    }
}

int ROM_Basis::SolutionSize() const
{
    return rdimx + rdimv + rdime;
}

int ROM_Basis::SolutionSizeSP() const
{
    return (2*size_H1_sp) + size_L2_sp;
}

int ROM_Basis::SolutionSizeFOM() const
{
    return (2*H1size) + L2size;  // full size, not true DOF size
}

void ROM_Basis::ReadSolutionBases(const int window)
{
    if (!useVX)
        basisV = ReadBasisROM(rank, basename + "/" + ROMBasisName::V + std::to_string(window) + basisIdentifier, tH1size, rdimv);

    basisE = ReadBasisROM(rank, basename + "/" + ROMBasisName::E + std::to_string(window) + basisIdentifier, tL2size, rdime);

    if (useXV)
        basisX = basisV;
    else
        basisX = ReadBasisROM(rank, basename + "/" + ROMBasisName::X + std::to_string(window) + basisIdentifier, tH1size, rdimx);

    if (useVX)
        basisV = basisX;

    if (mergeXV)
    {
        const int max_model_dim = basisX->numColumns() + basisV->numColumns();
        CAROM::Options static_x_options(tH1size, max_model_dim, 1);
        CAROM::BasisGenerator generator_XV(static_x_options, false);

        Vector Bej(basisX->numRows());  // owns its data
        MFEM_VERIFY(Bej.Size() == tH1size, "");

        CAROM::Vector ej(basisX->numColumns(), false);
        CAROM::Vector CBej(Bej.GetData(), basisX->numRows(), true, false);  // data owned by Bej
        ej = 0.0;
        for (int j=0; j<basisX->numColumns(); ++j)
        {
            ej(j) = 1.0;
            basisX->mult(ej, CBej);

            const bool addSample = generator_XV.takeSample(Bej.GetData(), 0.0, 1.0);  // artificial time and timestep
            MFEM_VERIFY(addSample, "Sample not added");

            ej(j) = 0.0;
        }

        ej.setSize(basisV->numColumns());
        ej = 0.0;

        for (int j=0; j<basisV->numColumns(); ++j)
        {
            ej(j) = 1.0;
            basisV->mult(ej, CBej);

            const bool addSample = generator_XV.takeSample(Bej.GetData(), 0.0, 1.0);  // artificial time and timestep
            MFEM_VERIFY(addSample, "Sample not added");

            ej(j) = 0.0;
        }

        BasisGeneratorFinalSummary(&generator_XV, 0, energyFraction_X, rdimx, "", false);
        rdimv = rdimx;

        cout << rank << ": ROM_Basis used energy fraction " << energyFraction_X
             << " and merged X-X0 and V bases with resulting dimension " << rdimx << endl;

        delete basisX;
        delete basisV;

        const CAROM::Matrix* basisX_full = generator_XV.getSpatialBasis();

        // Make a deep copy first rdimx columns of basisX_full, which is inefficient.
        basisX = basisX_full->getFirstNColumns(rdimx);
        MFEM_VERIFY(basisX->numRows() == tH1size, "");
        basisV = basisX;
    }

    if (use_sns) // TODO: only do in online and not hyperreduce
    {
        basisFv = MultBasisROM(rank, basename + "/" + ROMBasisName::V + std::to_string(window) + basisIdentifier, tH1size, 0, rdimfv, lhoper, 1);
        basisFe = MultBasisROM(rank, basename + "/" + ROMBasisName::E + std::to_string(window) + basisIdentifier, tL2size, 0, rdimfe, lhoper, 2);
        basisFv->write(hyperreduce_basename + "/" + ROMBasisName::Fv + std::to_string(window) + basisIdentifier);
        basisFe->write(hyperreduce_basename + "/" + ROMBasisName::Fe + std::to_string(window) + basisIdentifier);
    }
    else
    {
        basisFv = ReadBasisROM(rank, basename + "/" + ROMBasisName::Fv + std::to_string(window) + basisIdentifier, tH1size, rdimfv);
        basisFe = ReadBasisROM(rank, basename + "/" + ROMBasisName::Fe + std::to_string(window) + basisIdentifier, tL2size, rdimfe);
    }
}

void ROM_Basis::ReadTemporalBases(const int window)
{
    MFEM_VERIFY(!useXV && !useVX && !mergeXV, "Case not implemented");

    int tsize = 0;
    tbasisX = ReadTemporalBasisROM(rank, basename + "/" + ROMBasisName::X + std::to_string(window), tsize, rdimx);
    temporalSize = tsize;
    MFEM_VERIFY(temporalSize > 0, "");

    tbasisV = ReadTemporalBasisROM(rank, basename + "/" + ROMBasisName::V + std::to_string(window), tsize, rdimv);
    MFEM_VERIFY(temporalSize == tsize + VTos, "");
    tbasisE = ReadTemporalBasisROM(rank, basename + "/" + ROMBasisName::E + std::to_string(window), tsize, rdime);
    MFEM_VERIFY(temporalSize == tsize, "");

    // TODO: SNS
    tbasisFv = ReadTemporalBasisROM(rank, basename + "/" + ROMBasisName::Fv + std::to_string(window), tsize, rdimfv);
    MFEM_VERIFY(temporalSize == tsize, "");

    tbasisFe = ReadTemporalBasisROM(rank, basename + "/" + ROMBasisName::Fe + std::to_string(window), tsize, rdimfe);
    MFEM_VERIFY(temporalSize == tsize + VTos, "");
}

// f is a full vector, not a true vector
void ROM_Basis::ProjectFOMtoROM(Vector const& f, Vector & r, const bool timeDerivative)
{
    MFEM_VERIFY(r.Size() == rdimx + rdimv + rdime, "");
    MFEM_VERIFY(f.Size() == (2*H1size) + L2size, "");

    const bool useOffset = offsetInit && (!timeDerivative);

    for (int i=0; i<H1size; ++i)
        (*gfH1)(i) = f[i];

    gfH1->GetTrueDofs(mfH1);

    for (int i=0; i<tH1size; ++i)
        (*fH1)(i) = useOffset ? mfH1[i] - (*initX)(i) : mfH1[i];

    basisX->transposeMult(*fH1, *rX);

    for (int i=0; i<H1size; ++i)
        (*gfH1)(i) = f[H1size + i];

    gfH1->GetTrueDofs(mfH1);

    for (int i=0; i<tH1size; ++i)
        (*fH1)(i) = (useOffset && Voffset) ? mfH1[i] - (*initV)(i) : mfH1[i];

    basisV->transposeMult(*fH1, *rV);

    for (int i=0; i<L2size; ++i)
        (*gfL2)(i) = f[(2*H1size) + i];

    gfL2->GetTrueDofs(mfL2);

    for (int i=0; i<tL2size; ++i)
        (*fL2)(i) = useOffset ? mfL2[i] - (*initE)(i) : mfL2[i];

    basisE->transposeMult(*fL2, *rE);

    for (int i=0; i<rdimx; ++i)
        r[i] = (*rX)(i);

    for (int i=0; i<rdimv; ++i)
        r[rdimx + i] = (*rV)(i);

    for (int i=0; i<rdime; ++i)
        r[rdimx + rdimv + i] = (*rE)(i);
}

// f is a full vector, not a true vector
void ROM_Basis::LiftROMtoFOM(Vector const& r, Vector & f)
{
    MFEM_VERIFY(r.Size() == rdimx + rdimv + rdime, "");
    MFEM_VERIFY(f.Size() == (2*H1size) + L2size, "");

    for (int i=0; i<rdimx; ++i)
        (*rX)(i) = r[i];

    for (int i=0; i<rdimv; ++i)
        (*rV)(i) = r[rdimx + i];

    for (int i=0; i<rdime; ++i)
        (*rE)(i) = r[rdimx + rdimv + i];

    basisX->mult(*rX, *fH1);

    for (int i=0; i<tH1size; ++i)
        mfH1[i] = offsetInit ? (*initX)(i) + (*fH1)(i) : (*fH1)(i);

    gfH1->SetFromTrueDofs(mfH1);

    for (int i=0; i<H1size; ++i)
        f[i] = (*gfH1)(i);

    basisV->mult(*rV, *fH1);

    for (int i=0; i<tH1size; ++i)
        mfH1[i] = (offsetInit && Voffset) ? (*initV)(i) + (*fH1)(i) : (*fH1)(i);

    gfH1->SetFromTrueDofs(mfH1);

    for (int i=0; i<H1size; ++i)
        f[H1size + i] = (*gfH1)(i);

    basisE->mult(*rE, *fL2);

    for (int i=0; i<tL2size; ++i)
        mfL2[i] = offsetInit ? (*initE)(i) + (*fL2)(i) : (*fL2)(i);

    gfL2->SetFromTrueDofs(mfL2);

    for (int i=0; i<L2size; ++i)
        f[(2*H1size) + i] = (*gfL2)(i);
}

void ROM_Basis::LiftToSampleMesh(const Vector &u, Vector &usp) const
{
    MFEM_VERIFY(u.Size() == SolutionSize(), "");  // rdimx + rdimv + rdime
    MFEM_VERIFY(usp.Size() == SolutionSizeSP(), "");  // (2*size_H1_sp) + size_L2_sp

    if (rank == 0)
    {
        for (int i=0; i<rdimx; ++i)
            (*rX)(i) = u[i];

        for (int i=0; i<rdimv; ++i)
            (*rV)(i) = u[rdimx + i];

        for (int i=0; i<rdime; ++i)
            (*rE)(i) = u[rdimx + rdimv + i];

        BXsp->mult(*rX, *spX);
        BVsp->mult(*rV, *spV);
        BEsp->mult(*rE, *spE);

        for (int i=0; i<size_H1_sp; ++i)
        {
            usp[i] = offsetInit ? (*initXsp)(i) + (*spX)(i) : (*spX)(i);
            usp[size_H1_sp + i] = (offsetInit && Voffset) ? (*initVsp)(i) + (*spV)(i) : (*spV)(i);
        }

        for (int i=0; i<size_L2_sp; ++i)
        {
            //usp[(2*size_H1_sp) + i] = std::max((*spE)(i), 0.0);
            usp[(2*size_H1_sp) + i] = offsetInit ? (*initEsp)(i) + (*spE)(i) : (*spE)(i);
        }
    }
}

void ROM_Basis::SampleMeshAddInitialState(Vector &usp) const
{
    MFEM_VERIFY(usp.Size() == SolutionSizeSP(), "");  // (2*size_H1_sp) + size_L2_sp

    if (rank == 0)
    {
        for (int i=0; i<size_H1_sp; ++i)
        {
            usp[i] += (*initXsp)(i);
            usp[size_H1_sp + i] += (*initVsp)(i);
        }

        for (int i=0; i<size_L2_sp; ++i)
        {
            usp[(2*size_H1_sp) + i] += (*initEsp)(i);
        }
    }
}

void ROM_Basis::RestrictFromSampleMesh(const Vector &usp, Vector &u, const bool timeDerivative,
                                       const bool rhs_without_mass_matrix, const DenseMatrix *invMvROM,
                                       const DenseMatrix *invMeROM) const
{
    MFEM_VERIFY(u.Size() == SolutionSize(), "");  // rdimx + rdimv + rdime
    MFEM_VERIFY(usp.Size() == SolutionSizeSP(), "");  // (2*size_H1_sp) + size_L2_sp

    if (RK2AvgFormulation)
    {
        ProjectFromSampleMesh(usp, u, timeDerivative);
        return;
    }

    const bool useOffset = offsetInit && (!timeDerivative);

    // Select entries out of usp on the sample mesh.

    // Note that s2sp_X maps from X samples to sample mesh H1 dofs, and similarly for V and E.

    for (int i=0; i<numSamplesX; ++i)
        (*sX)(i) = useOffset ? usp[s2sp_X[i]] - (*initXsp)(s2sp_X[i]) : usp[s2sp_X[i]];

    for (int i=0; i<numSamplesV; ++i)
        (*sV)(i) = (useOffset && Voffset) ? usp[size_H1_sp + s2sp_V[i]] - (*initVsp)(s2sp_V[i]) : usp[size_H1_sp + s2sp_V[i]];

    for (int i=0; i<numSamplesE; ++i)
        (*sE)(i) = useOffset ? usp[(2*size_H1_sp) + s2sp_E[i]] - (*initEsp)(s2sp_E[i]) : usp[(2*size_H1_sp) + s2sp_E[i]];

    // ROM operation on source: map sample mesh evaluation to reduced coefficients with respect to solution bases
    BsinvV->transposeMult(*sV, *rV);
    BsinvE->transposeMult(*sE, *rE);

    if (rhs_without_mass_matrix && timeDerivative)
    {
        Vector rhs(rdimv);
        Vector invMrhs(rdimv);
        for (int i=0; i<rdimv; ++i)
            rhs[i] = (*rV)(i);

        // TODO: multiply BsinvV by invMvROM and store that rather than doing 2 mults, in the case of no Gram-Schmidt (will that version be maintained?).
        invMvROM->Mult(rhs, invMrhs);
        for (int i=0; i<rdimv; ++i)
            u[rdimx + i] = invMrhs[i];
    }
    else
    {
        for (int i=0; i<rdimv; ++i)
            u[rdimx + i] = (*rV)(i);
    }

    if (rhs_without_mass_matrix && timeDerivative)
    {
        Vector rhs(rdime);
        Vector invMrhs(rdime);
        for (int i=0; i<rdime; ++i)
            rhs[i] = (*rE)(i);

        invMeROM->Mult(rhs, invMrhs);
        for (int i=0; i<rdime; ++i)
            u[rdimx + rdimv + i] = invMrhs[i];
    }
    else
    {
        for (int i=0; i<rdime; ++i)
            u[rdimx + rdimv + i] = (*rE)(i);
    }
}

void ROM_Basis::RestrictFromSampleMesh_V(const Vector &usp, Vector &u) const
{
    MFEM_VERIFY(u.Size() == rdimv, "");
    MFEM_VERIFY(usp.Size() == size_H1_sp, "");

    for (int i=0; i<size_H1_sp; ++i)
        (*spV)(i) = usp[i];

    BVsp->transposeMult(*spV, *rV);

    for (int i=0; i<rdimv; ++i)
        u[i] = (*rV)(i);
}

void ROM_Basis::RestrictFromSampleMesh_E(const Vector &usp, Vector &u) const
{
    MFEM_VERIFY(u.Size() == rdime, "");
    MFEM_VERIFY(usp.Size() == size_L2_sp, "");

    for (int i=0; i<size_L2_sp; ++i)
        (*spE)(i) = usp[i];

    BEsp->transposeMult(*spE, *rE);

    for (int i=0; i<rdime; ++i)
        u[i] = (*rE)(i);
}

void ROM_Basis::ProjectFromSampleMesh(const Vector &usp, Vector &u,
                                      const bool timeDerivative) const
{
    MFEM_VERIFY(u.Size() == SolutionSize(), "");
    MFEM_VERIFY(usp.Size() == (2*size_H1_sp) + size_L2_sp, "");

    const bool useOffset = offsetInit && (!timeDerivative);

    int ossp = 0;
    int osrom = 0;

    // X
    for (int i=0; i<size_H1_sp; ++i)
        (*spX)(i) = useOffset ? usp[ossp + i] - (*initXsp)(i) : usp[ossp + i];

    BXsp->transposeMult(*spX, *rX);
    BXXinv->mult(*rX, *rX2);

    for (int i=0; i<rdimx; ++i)
        u[osrom + i] = (*rX2)(i);

    osrom += rdimx;
    ossp += size_H1_sp;

    // V
    for (int i=0; i<size_H1_sp; ++i)
        (*spV)(i) = (useOffset && Voffset) ? usp[ossp + i] - (*initVsp)(i) : usp[ossp + i];

    BVsp->transposeMult(*spV, *rV);
    BVVinv->mult(*rV, *rV2);

    for (int i=0; i<rdimv; ++i)
        u[osrom + i] = (*rV2)(i);

    osrom += rdimv;
    ossp += size_H1_sp;

    // E
    for (int i=0; i<size_L2_sp; ++i)
        (*spE)(i) = useOffset ? usp[ossp + i] - (*initEsp)(i) : usp[ossp + i];

    BEsp->transposeMult(*spE, *rE);
    BEEinv->mult(*rE, *rE2);

    for (int i=0; i<rdime; ++i)
        u[osrom + i] = (*rE2)(i);
}

ROM_Operator::ROM_Operator(ROM_Options const& input, ROM_Basis *b,
                           Coefficient& rho_coeff, FunctionCoefficient& mat_coeff,
                           const int order_e, const int source,
                           const bool visc, const bool vort, const double cfl,
                           const bool p_assembly, const double cg_tol, const int cg_max_iter,
                           const double ftz_tol, H1_FECollection *H1fec,
                           FiniteElementCollection *L2fec, std::vector<double> *timesteps)
    : TimeDependentOperator(b->SolutionSize()), operFOM(input.FOMoper), basis(b),
      rank(b->GetRank()), hyperreduce(input.hyperreduce), useGramSchmidt(input.GramSchmidt),
      spaceTimeMethod(input.spaceTimeMethod)
{
    if (hyperreduce && rank == 0)
    {
        const int spsize = basis->SolutionSizeSP();

        fx.SetSize(spsize);
        fy.SetSize(spsize);

        spmesh = b->GetSampleMesh();

        // The following code is copied from laghos.cpp to define a LagrangianHydroOperator on spmesh.

        L2FESpaceSP = new ParFiniteElementSpace(spmesh, L2fec);
        H1FESpaceSP = new ParFiniteElementSpace(spmesh, H1fec, spmesh->Dimension());

        xsp_gf = new ParGridFunction(H1FESpaceSP);
        spmesh->SetNodalGridFunction(xsp_gf);

        Vsize_l2sp = L2FESpaceSP->GetVSize();
        Vsize_h1sp = H1FESpaceSP->GetVSize();

        MFEM_VERIFY(((2*Vsize_h1sp) + Vsize_l2sp) == spsize, "");

        Array<int> ossp(4);
        ossp[0] = 0;
        ossp[1] = ossp[0] + Vsize_h1sp;
        ossp[2] = ossp[1] + Vsize_h1sp;
        ossp[3] = ossp[2] + Vsize_l2sp;
        BlockVector S(ossp);

        // On the sample mesh, we impose no essential DOF's. The reason is that it does not
        // make sense to set boundary conditions on the sample mesh boundary, which may lie
        // in the interior of the domain. Also, the boundary conditions on the domain
        // boundary are enforced due to the fact that BVsp is defined as a submatrix of
        // basisV, which has boundary conditions applied in the full-order discretization.

        //cout << "Sample mesh bdr att max " << spmesh->bdr_attributes.Max() << endl;

        // Boundary conditions: all tests use v.n = 0 on the boundary, and we assume
        // that the boundaries are straight.
        {
            Array<int> ess_bdr(spmesh->bdr_attributes.Max()), tdofs1d;
            for (int d = 0; d < spmesh->Dimension(); d++)
            {
                // Attributes 1/2/3 correspond to fixed-x/y/z boundaries, i.e., we must
                // enforce v_x/y/z = 0 for the velocity components.
                ess_bdr = 0;
                ess_bdr[d] = 1;
                H1FESpaceSP->GetEssentialTrueDofs(ess_bdr, tdofs1d, d);
                ess_tdofs.Append(tdofs1d);
            }
        }

        //basis->ApplyEssentialBCtoInitXsp(ess_tdofs);  // TODO: this should be only for v?

        ParGridFunction rho(L2FESpaceSP);
        L2_FECollection l2_fec(order_e, spmesh->Dimension());
        ParFiniteElementSpace l2_fes(spmesh, &l2_fec);
        ParGridFunction l2_rho(&l2_fes), l2_e(&l2_fes);
        l2_rho.ProjectCoefficient(rho_coeff);
        rho.ProjectGridFunction(l2_rho);

        // Piecewise constant ideal gas coefficient over the Lagrangian mesh. The
        // gamma values are projected on a function that stays constant on the moving
        // mesh.
        mat_fec = new L2_FECollection(0, spmesh->Dimension());
        mat_fes = new ParFiniteElementSpace(spmesh, mat_fec);
        mat_gf = new ParGridFunction(mat_fes);
        mat_gf->ProjectCoefficient(mat_coeff);
        mat_gf_coeff = new GridFunctionCoefficient(mat_gf);

        sns1 = (input.SNS && input.dimV == input.dimFv && input.dimE == input.dimFe); // SNS type I
        noMsolve = (useReducedM || useGramSchmidt || sns1);

        operSP = new hydrodynamics::LagrangianHydroOperator(S.Size(), *H1FESpaceSP, *L2FESpaceSP,
                ess_tdofs, rho, source, cfl, mat_gf_coeff,
                visc, vort, p_assembly, cg_tol, cg_max_iter, ftz_tol,
                H1fec->GetBasisType(), noMsolve, noMsolve);

        if (input.spaceTimeMethod != no_space_time)
        {
            ST_ode_solver = new RK4Solver; // TODO: allow for other types of solvers
            ST_ode_solver->Init(*operSP);

            STbasis = new STROM_Basis(input, b, timesteps);
            Sr.SetSize(STbasis->GetTotalNumSamples());
        }
    }
    else if (!hyperreduce)
    {
        MFEM_VERIFY(input.FOMoper->Height() == input.FOMoper->Width(), "");
        fx.SetSize(input.FOMoper->Height());
        fy.SetSize(input.FOMoper->Height());
    }

    if (useReducedM)
    {
        ComputeReducedMv();
        ComputeReducedMe();
    }
}

void ROM_Basis::GetBasisVectorV(const bool sp, const int id, Vector &v) const
{
    if (sp)  // Sample mesh version
    {
        MFEM_VERIFY(v.Size() == size_H1_sp, "");

        for (int i=0; i<size_H1_sp; ++i)
            v[i] = (*BVsp)(i,id);
    }
    else  // FOM version
    {
        MFEM_VERIFY(v.Size() == tH1size, "");
        CAROM::Vector ej(rdimv, false);
        CAROM::Vector CBej(tH1size, true);
        ej = 0.0;
        ej(id) = 1.0;
        basisV->mult(ej, CBej);
        for (int i=0; i<tH1size; ++i)
            v[i] = CBej(i);
    }
}

void ROM_Basis::GetBasisVectorE(const bool sp, const int id, Vector &v) const
{
    if (sp)  // Sample mesh version
    {
        MFEM_VERIFY(v.Size() == size_L2_sp, "");

        for (int i=0; i<size_L2_sp; ++i)
            v[i] = (*BEsp)(i,id);
    }
    else  // FOM version
    {
        MFEM_VERIFY(v.Size() == tL2size, "");
        CAROM::Vector ej(rdime, false);
        CAROM::Vector CBej(tL2size, true);
        ej = 0.0;
        ej(id) = 1.0;
        basisE->mult(ej, CBej);
        for (int i=0; i<tL2size; ++i)
            v[i] = CBej(i);
    }
}

void ROM_Basis::Set_dxdt_Reduced(const Vector &x, Vector &y) const
{
    for (int i=0; i<rdimv; ++i)
        (*rV)(i) = x[rdimx + i];

    BsinvX->mult(*rV, *rX);
    for (int i=0; i<rdimx; ++i)
        y[i] = offsetInit ? (*rX)(i) + (*BX0)(i) : (*rX)(i);
}

void ROM_Basis::HyperreduceRHS_V(Vector &v) const
{
    MFEM_VERIFY(useGramSchmidt, "apply reduced mass matrix inverse");
    MFEM_VERIFY(v.Size() == size_H1_sp, "");

    for (int i=0; i<numSamplesV; ++i)
        (*sV)(i) = v[s2sp_V[i]];

    BsinvV->transposeMult(*sV, *rV);

    // Lift from rV to v
    // Note that here there is the product BVsp BVsp^T, which cannot be simplified and should not be stored.
    BVsp->mult(*rV, *spV);
    for (int i=0; i<size_H1_sp; ++i)
        v[i] = (*spV)(i);
}

void ROM_Basis::HyperreduceRHS_E(Vector &e) const
{
    MFEM_VERIFY(useGramSchmidt, "apply reduced mass matrix inverse");
    MFEM_VERIFY(e.Size() == size_L2_sp, "");

    for (int i=0; i<numSamplesE; ++i)
        (*sE)(i) = e[s2sp_E[i]];

    BsinvE->transposeMult(*sE, *rE);

    // Lift from rE to e
    // Note that here there is the product BEsp BEsp^T, which cannot be simplified and should not be stored.
    BEsp->mult(*rE, *spE);
    for (int i=0; i<size_L2_sp; ++i)
        e[i] = (*spE)(i);
}

// t is a time sample, ranging from 0 to temporalSize-1.
void ROM_Basis::ScaleByTemporalBasis(const int t, Vector const& u, Vector &ut)
{
    MFEM_VERIFY(u.Size() == SolutionSize() && ut.Size() == u.Size(), "");
    MFEM_VERIFY(tbasisX->numColumns() == rdimx && basisX->numColumns() == rdimx, "");
    MFEM_VERIFY(tbasisV->numColumns() == rdimv && basisV->numColumns() == rdimv, "");
    MFEM_VERIFY(tbasisE->numColumns() == rdime && basisE->numColumns() == rdime, "");

    MFEM_VERIFY(tbasisX->numRows() == temporalSize, "");  // TODO: remove?
    MFEM_VERIFY(tbasisV->numRows() + VTos == temporalSize, "");  // TODO: remove?
    MFEM_VERIFY(tbasisE->numRows() == temporalSize, "");  // TODO: remove?

    MFEM_VERIFY(0 <= t && t < temporalSize, "");

    for (int i=0; i<rdimx; ++i)
        ut[i] = tbasisX->item(t, i) * u[i];

    int os = rdimx;
    for (int i=0; i<rdimv; ++i)
        ut[os + i] = (t == 0) ? 0.0 : tbasisV->item(t - VTos, i) * u[os + i];  // Assuming v=0 at t=0, which is not sampled.

    os += rdimv;
    for (int i=0; i<rdime; ++i)
        ut[os + i] = tbasisE->item(t, i) * u[os + i];
}

void ROM_Basis::computeWindowProjection(const ROM_Basis& basisPrev, ROM_Options const& input, const int window)
{
    BwinX = basisX->transposeMult(basisPrev.basisX);
    BwinV = basisV->transposeMult(basisPrev.basisV);
    BwinE = basisE->transposeMult(basisPrev.basisE);

    if (offsetInit && (input.offsetType == interpolateOffset || input.offsetType == saveLoadOffset))
    {
        CAROM::Vector dX(tH1size, true);
        CAROM::Vector dE(tL2size, true);

        CAROM::Vector Btd(basisX->numColumns(), false);

        basisPrev.initX->minus(*initX, dX);  // dX = basisPrev.initX - initX
        basisX->transposeMult(dX, Btd);
        Btd.write(basename + "/" + "BtInitDiffX" + "_" + to_string(window));

        Btd.setSize(basisV->numColumns());
        basisPrev.initV->minus(*initV, dX);  // dX = basisPrev.initV - initV
        basisV->transposeMult(dX, Btd);
        Btd.write(basename + "/" + "BtInitDiffV" + "_" + to_string(window));

        Btd.setSize(basisE->numColumns());
        basisPrev.initE->minus(*initE, dE);  // dE = basisPrev.initE - initE
        basisE->transposeMult(dE, Btd);
        Btd.write(basename + "/" + "BtInitDiffE" + "_" + to_string(window));
    }
}

void ROM_Basis::writeSP(ROM_Options const& input, const int window) const
{
    // Save files in subdirectory "hyperreduce_basename"
    // If sample mesh is parameter dependent (Rayleigh-Taylor), it is "testing_parameter_basename"
    // If sample mesh is parameter independent (Sedov Blase), it is usual "basename"

    std::string outfile_string = hyperreduce_basename + "/" + "sample_pmesh" + "_" + to_string(window);
    std::ofstream outfile_spmesh(outfile_string.c_str());
    sample_pmesh->ParPrint(outfile_spmesh);

    writeNum(numSamplesX, hyperreduce_basename + "/" + "numSamplesX" + "_" + to_string(window));
    writeNum(numSamplesV, hyperreduce_basename + "/" + "numSamplesV" + "_" + to_string(window));
    writeNum(numSamplesE, hyperreduce_basename + "/" + "numSamplesE" + "_" + to_string(window));

    writeVec(s2sp_X, hyperreduce_basename + "/" + "s2sp_X" + "_" + to_string(window));
    writeVec(s2sp_V, hyperreduce_basename + "/" + "s2sp_V" + "_" + to_string(window));
    writeVec(s2sp_E, hyperreduce_basename + "/" + "s2sp_E" + "_" + to_string(window));

    writeNum(size_H1_sp, hyperreduce_basename + "/" + "size_H1_sp" + "_" + to_string(window));
    writeNum(size_L2_sp, hyperreduce_basename + "/" + "size_L2_sp" + "_" + to_string(window));

    if (spaceTimeMethod == gnat_lspg) BsinvX->write(hyperreduce_basename + "/" + "BsinvX" + "_" + to_string(window));
    BsinvV->write(hyperreduce_basename + "/" + "BsinvV" + "_" + to_string(window));
    BsinvE->write(hyperreduce_basename + "/" + "BsinvE" + "_" + to_string(window));
    BXsp->write(hyperreduce_basename + "/" + "BXsp" + "_" + to_string(window));
    BVsp->write(hyperreduce_basename + "/" + "BVsp" + "_" + to_string(window));
    BEsp->write(hyperreduce_basename + "/" + "BEsp" + "_" + to_string(window));

    BFvsp->write(hyperreduce_basename + "/" + "BFvsp" + "_" + to_string(window));
    BFesp->write(hyperreduce_basename + "/" + "BFesp" + "_" + to_string(window));

    spX->write(hyperreduce_basename + "/" + "spX" + "_" + to_string(window));
    spV->write(hyperreduce_basename + "/" + "spV" + "_" + to_string(window));
    spE->write(hyperreduce_basename + "/" + "spE" + "_" + to_string(window));

    if (offsetInit || spaceTime) // TODO: why is this necessary for spaceTime case? See SampleMeshAddInitialState
    {
        initXsp->write(testing_parameter_basename + "/" + "initXsp" + "_" + to_string(window));
        initVsp->write(testing_parameter_basename + "/" + "initVsp" + "_" + to_string(window));
        initEsp->write(testing_parameter_basename + "/" + "initEsp" + "_" + to_string(window));
    }

    if (window > 0) // TODO: do not output multiple times
    {
        BwinX->write(basename + "/" + "BwinX" + "_" + to_string(window));
        BwinV->write(basename + "/" + "BwinV" + "_" + to_string(window));
        BwinE->write(basename + "/" + "BwinE" + "_" + to_string(window));
    }
}

void ROM_Basis::readSP(ROM_Options const& input, const int window)
{
    if (spaceTime)
    {
        // Read timeSamples from file
        std::string filename = basename + "/timeSamples.csv";
        std::ifstream infile(filename);

        MFEM_VERIFY(infile.is_open(), "Time sample file does not exist.");
        std::string line;
        std::vector<std::string> words;
        while (std::getline(infile, line))
        {
            split_line(line, words);
            timeSamples.push_back(std::stoi(words[0]));
        }

        infile.close();
    }

    // Load files in subdirectory "hyperreduce_basename"
    // If sample mesh is parameter dependent (Rayleigh-Taylor), it is "testing_parameter_basename"
    // If sample mesh is parameter independent (Sedov Blase), it is usual "basename"

    std::string outfile_string = hyperreduce_basename + "/" + "sample_pmesh" + "_" + to_string(window);
    std::ifstream outfile_spmesh(outfile_string.c_str());
    sample_pmesh = new ParMesh(comm, outfile_spmesh);

    readNum(numSamplesX, hyperreduce_basename + "/" + "numSamplesX" + "_" + to_string(window));
    readNum(numSamplesV, hyperreduce_basename + "/" + "numSamplesV" + "_" + to_string(window));
    readNum(numSamplesE, hyperreduce_basename + "/" + "numSamplesE" + "_" + to_string(window));

    readVec(s2sp_X, hyperreduce_basename + "/" + "s2sp_X" + "_" + to_string(window));
    readVec(s2sp_V, hyperreduce_basename + "/" + "s2sp_V" + "_" + to_string(window));
    readVec(s2sp_E, hyperreduce_basename + "/" + "s2sp_E" + "_" + to_string(window));

    readNum(size_H1_sp, hyperreduce_basename + "/" + "size_H1_sp" + "_" + to_string(window));
    readNum(size_L2_sp, hyperreduce_basename + "/" + "size_L2_sp" + "_" + to_string(window));

    const int ntsamp = spaceTime ? timeSamples.size() : 1;

    BsinvX = NULL;
    BsinvV = new CAROM::Matrix(ntsamp * numSamplesV, rdimfv, false);
    BsinvE = new CAROM::Matrix(ntsamp * numSamplesE, rdimfe, false);

    BXsp = new CAROM::Matrix(size_H1_sp, rdimx, false);
    BVsp = new CAROM::Matrix(size_H1_sp, rdimv, false);
    BEsp = new CAROM::Matrix(size_L2_sp, rdime, false);

    spX = new CAROM::Vector(size_H1_sp, false);
    spV = new CAROM::Vector(size_H1_sp, false);
    spE = new CAROM::Vector(size_L2_sp, false);

    sX = numSamplesX == 0 ? NULL : new CAROM::Vector(numSamplesX, false);
    sV = new CAROM::Vector(numSamplesV, false);
    sE = new CAROM::Vector(numSamplesE, false);

    if (spaceTimeMethod == gnat_lspg)
    {
        BsinvX = new CAROM::Matrix(timeSamples.size() * numSamplesV, rdimv, false);
        BsinvX->read(hyperreduce_basename + "/" + "BsinvX" + "_" + to_string(window));
    }

    BsinvV->read(hyperreduce_basename + "/" + "BsinvV" + "_" + to_string(window));
    BsinvE->read(hyperreduce_basename + "/" + "BsinvE" + "_" + to_string(window));

    BXsp->read(hyperreduce_basename + "/" + "BXsp" + "_" + to_string(window));
    BVsp->read(hyperreduce_basename + "/" + "BVsp" + "_" + to_string(window));
    BEsp->read(hyperreduce_basename + "/" + "BEsp" + "_" + to_string(window));

    BFvsp = new CAROM::Matrix(size_H1_sp, rdimfv, false);
    BFesp = new CAROM::Matrix(size_L2_sp, rdimfe, false);
    BFvsp->read(hyperreduce_basename + "/" + "BFvsp" + "_" + to_string(window));
    BFesp->read(hyperreduce_basename + "/" + "BFesp" + "_" + to_string(window));

    spX->read(hyperreduce_basename + "/" + "spX" + "_" + to_string(window));
    spV->read(hyperreduce_basename + "/" + "spV" + "_" + to_string(window));
    spE->read(hyperreduce_basename + "/" + "spE" + "_" + to_string(window));

    if (offsetInit || spaceTime) // TODO: why is this necessary for spaceTime case? See SampleMeshAddInitialState
    {
        initXsp = new CAROM::Vector(size_H1_sp, false);
        initVsp = new CAROM::Vector(size_H1_sp, false);
        initEsp = new CAROM::Vector(size_L2_sp, false);

        initXsp->read(testing_parameter_basename + "/" + "initXsp" + "_" + to_string(window));
        initVsp->read(testing_parameter_basename + "/" + "initVsp" + "_" + to_string(window));
        initEsp->read(testing_parameter_basename + "/" + "initEsp" + "_" + to_string(window));
    }
}

void ROM_Basis::writePDweights(const int id, const int window) const
{
    std::string pd_weight_outPath = testing_parameter_basename + "/pd_weight" + to_string(window);
    std::ofstream outfile_pd_weight(pd_weight_outPath.c_str());
    if (id >= 0)
    {
        for (int i=0; i < rdimx; ++i)
        {
            outfile_pd_weight << (*basisX)(id,i) << endl;
        }
        if (offsetInit) outfile_pd_weight << (*initX)(id) << endl;
    }
    outfile_pd_weight.close();
}

void ROM_Operator::ComputeReducedMv()
{
    const int nv = basis->GetDimV();

    if (hyperreduce && rank == 0)
    {
        invMvROM.SetSize(nv);
        const int size_H1_sp = basis->SolutionSizeH1SP();

        Vector vj_sp(size_H1_sp);
        Vector Mvj_sp(size_H1_sp);
        Vector Mvj(nv);
        for (int j=0; j<nv; ++j)
        {
            basis->GetBasisVectorV(hyperreduce, j, vj_sp);
            operSP->MultMv(vj_sp, Mvj_sp);
            basis->RestrictFromSampleMesh_V(Mvj_sp, Mvj);

            for (int i=0; i<nv; ++i)
                invMvROM(i,j) = Mvj[i];
        }

        invMvROM.Invert();
    }
    else if (!hyperreduce)
    {
        MFEM_ABORT("TODO");
    }
}

void ROM_Operator::ComputeReducedMe()
{
    const int ne = basis->GetDimE();

    if (hyperreduce && rank == 0)
    {
        invMeROM.SetSize(ne);
        const int size_L2_sp = basis->SolutionSizeL2SP();

        Vector ej_sp(size_L2_sp);
        Vector Mej_sp(size_L2_sp);
        Vector Mej(ne);
        for (int j=0; j<ne; ++j)
        {
            basis->GetBasisVectorE(hyperreduce, j, ej_sp);
            operSP->MultMe(ej_sp, Mej_sp);
            basis->RestrictFromSampleMesh_E(Mej_sp, Mej);

            for (int i=0; i<ne; ++i)
                invMeROM(i,j) = Mej[i];
        }

        invMeROM.Invert();
    }
    else if (!hyperreduce)
    {
        MFEM_ABORT("TODO");
    }
}

void ROM_Operator::UpdateSampleMeshNodes(Vector const& romSol)
{
    if (!hyperreduce || rank != 0)
        return;

    // Lift romSol to the sample mesh space to get X.
    basis->LiftToSampleMesh(romSol, fx);

    MFEM_VERIFY(xsp_gf->Size() == Vsize_h1sp, "");  // Since the sample mesh is serial (only on rank 0).

    for (int i=0; i<Vsize_h1sp; ++i)
        (*xsp_gf)[i] = fx[i];

    spmesh->NewNodes(*xsp_gf, false);
}

void ROM_Operator::Mult(const Vector &x, Vector &y) const
{
    MFEM_VERIFY(x.Size() == basis->SolutionSize(), "");  // rdimx + rdimv + rdime
    MFEM_VERIFY(x.Size() == y.Size(), "");

    if (hyperreduce)
    {
        if (rank == 0)
        {
            basis->LiftToSampleMesh(x, fx);

            operSP->Mult(fx, fy);
            basis->RestrictFromSampleMesh(fy, y, true, (useReducedM && !useGramSchmidt && !sns1), &invMvROM, &invMeROM);
            basis->Set_dxdt_Reduced(x, y);

            operSP->ResetQuadratureData();
        }

        MPI_Bcast(y.GetData(), y.Size(), MPI_DOUBLE, 0, basis->comm);
    }
    else
    {
        basis->LiftROMtoFOM(x, fx);
        operFOM->Mult(fx, fy);
        basis->ProjectFOMtoROM(fy, y, true);
    }
}

void ROM_Operator::InducedInnerProduct(const int id1, const int id2, const int var, const int dim, double &ip)
{
    ip = 0.0;
    if (hyperreduce)
    {
        Vector xj_sp(dim);
        Vector xi_sp(dim);
        Vector Mxj_sp(dim);

        if (var == 1) // velocity
        {
            basis->GetBasisVectorV(hyperreduce, id1, xj_sp);
            basis->GetBasisVectorV(hyperreduce, id2, xi_sp);
            operSP->MultMv(xj_sp, Mxj_sp);
        }
        else if (var == 2) // energy
        {
            basis->GetBasisVectorE(hyperreduce, id1, xj_sp);
            basis->GetBasisVectorE(hyperreduce, id2, xi_sp);
            operSP->MultMe(xj_sp, Mxj_sp);
        }
        else
            MFEM_ABORT("Invalid input");

        for (int k=0; k<dim; ++k)
        {
            ip += Mxj_sp[k]*xi_sp[k];
        }
    }
    else if (!hyperreduce)
    {
        MFEM_ABORT("TODO");
    }
}

void ROM_Operator::InducedGramSchmidt(const int var, Vector &S)
{
    if (hyperreduce && rank == 0)
    {
        // Induced Gram Schmidt normalization is equivalent to
        // factorizing the basis into X = QR,
        // where size(Q) = size(X), Q is M-orthonormal,
        // and R is square and upper triangular.
        // Matrix X will be substituted by matrix Q.
        int spdim, rdim, offset;
        CAROM::Matrix *X;
        DenseMatrix *R;
        double factor;

        if (var == 1) // velocity
        {
            spdim = basis->SolutionSizeH1SP();
            rdim = basis->GetDimV();
            offset = basis->GetDimX();
            CoordinateBVsp.SetSize(rdim);
            X = basis->GetBVsp();
            R = &CoordinateBVsp;
        }
        else if (var == 2) // energy
        {
            spdim = basis->SolutionSizeL2SP();
            rdim = basis->GetDimE();
            offset = basis->GetDimX() + basis->GetDimV();
            CoordinateBEsp.SetSize(rdim);
            X = basis->GetBEsp();
            R = &CoordinateBEsp;
        }
        else
        {
            MFEM_ABORT("Invalid variable index");
        }

        InducedInnerProduct(0, 0, var, spdim, factor);
        (*R)(0,0) = sqrt(factor);
        for (int k=0; k<spdim; ++k)
        {
            (*X)(k,0) /= (*R)(0,0); // normalize
        }

        for (int j=1; j<rdim; ++j)
        {
            for (int i=0; i<j; ++i)
            {
                InducedInnerProduct(j, i, var, spdim, factor);
                (*R)(i,j) = factor;
                for (int k=0; k<spdim; ++k)
                {
                    (*X)(k,j) -= (*R)(i,j)*(*X)(k,i); // orthogonalize
                }
            }
            InducedInnerProduct(j, j, var, spdim, factor);
            (*R)(j,j) = sqrt(factor);
            for (int k=0; k<spdim; ++k)
            {
                (*X)(k,j) /= (*R)(j,j); // normalize
            }
        }

        // With solution representation by s = Xc = Qd,
        // the coefficients of s with respect to Q is
        // obtained by d = Rc.
        for (int i=0; i<rdim; ++i)
        {
            S[offset+i] *= (*R)(i,i);
            for (int j=i+1; j<rdim; ++j)
            {
                S[offset+i] += (*R)(i,j)*S[offset+j]; // triangular update
            }
        }
    }
    else if (!hyperreduce)
    {
        MFEM_ABORT("TODO");
    }
}

void ROM_Operator::UndoInducedGramSchmidt(const int var, Vector &S, bool keep_data)
{
    if (hyperreduce && rank == 0)
    {
        // Get back the original matrix X from matrix Q by undoing all the operations
        // in the induced Gram Schmidt normalization process.
        // See ROM_Operator::InducedGramSchmidt
        int spdim, rdim, offset;
        CAROM::Matrix *X;
        DenseMatrix *R;

        if (var == 1) // velocity
        {
            spdim = basis->SolutionSizeH1SP();
            rdim = basis->GetDimV();
            offset = basis->GetDimX();
            X = keep_data ? new CAROM::Matrix(*basis->GetBVsp()) : basis->GetBVsp();
            R = &CoordinateBVsp;
        }
        else if (var == 2) // energy
        {
            spdim = basis->SolutionSizeL2SP();
            rdim = basis->GetDimE();
            offset = basis->GetDimX() + basis->GetDimV();
            X = keep_data ? new CAROM::Matrix(*basis->GetBEsp()) : basis->GetBEsp();
            R = &CoordinateBEsp;
        }
        else
        {
            MFEM_ABORT("Invalid variable index");
        }

        for (int j=rdim-1; j>-1; --j)
        {
            for (int k=0; k<spdim; ++k)
            {
                (*X)(k,j) *= (*R)(j,j);
            }
            for (int i=0; i<j; ++i)
            {
                for (int k=0; k<spdim; ++k)
                {
                    (*X)(k,j) += (*R)(i,j)*(*X)(k,i);
                }
            }
        }

        // With solution representation by s = Xc = Qd,
        // the coefficients of s with respect to X is
        // obtained from c = R\d.
        for (int i=rdim-1; i>-1; --i)
        {
            for (int j = rdim-1; j>i; --j)
            {
                S[offset+i] -= (*R)(i,j)*S[offset+j]; // backward substitution
            }
            S[offset+i] /= (*R)(i,i);
        }

        if (keep_data)
            delete X;
        else
            (*R).Clear();
    }
    else if (!hyperreduce)
    {
        MFEM_ABORT("TODO");
    }
}

void ROM_Operator::ApplyHyperreduction(Vector &S)
{
    if (useGramSchmidt && !sns1)
    {
        InducedGramSchmidt(1, S); // velocity
        InducedGramSchmidt(2, S); // energy
        MPI_Bcast(S.GetData(), S.Size(), MPI_DOUBLE, 0, basis->comm);
    }
    basis->ComputeReducedMatrices(sns1);
}

void ROM_Operator::PostprocessHyperreduction(Vector &S, bool keep_data)
{
    if (useGramSchmidt && !sns1)
    {
        UndoInducedGramSchmidt(1, S, keep_data); // velocity
        UndoInducedGramSchmidt(2, S, keep_data); // energy
        MPI_Bcast(S.GetData(), S.Size(), MPI_DOUBLE, 0, basis->comm);
    }
}

void STROM_Basis::LiftToSampleMesh(const int ti, Vector const& u, Vector &usp) const
{
    // Get the basis at timestep ti by scaling by the corresponding temporal basis entries.
    MFEM_VERIFY(u.Size() == SolutionSizeST(), "");
    MFEM_VERIFY(u.Size() == u_ti.Size(), "");
    b->ScaleByTemporalBasis(ti, u, u_ti);
    b->LiftToSampleMesh(u_ti, usp);

    if (ti == 0)
    {
        // At initial time, replace basis approximation with exact initial state on the sample mesh.
        usp = 0.0;
        b->SampleMeshAddInitialState(usp);
    }
}

void STROM_Basis::ApplySpaceTimeHyperreductionInverses(Vector const& u, Vector &w) const
{
    MFEM_VERIFY(u.Size() == GetTotalNumSamples(), "");
    if (GaussNewton)
    {
#ifdef STXV
        MFEM_VERIFY(w.Size() == b->rdimv + b->rdimfv + b->rdimfe, "");
#else
        MFEM_VERIFY(w.Size() == (spaceTimeMethod == gnat_lspg) ? b->rdimv + b->rdimfv + b->rdimfe : b->rdimx + b->rdimfv + b->rdimfe, "");
#endif
    }
    else
    {
        MFEM_VERIFY(w.Size() == b->SolutionSize(), "");
    }

    MFEM_VERIFY(b->numSamplesX == 0, "");

    int os = 0;

    const int ntsamp = GetNumSampledTimes();
    CAROM::Vector uV(GetNumSamplesV(), false);  // TODO: make this a member variable?
    CAROM::Vector wV(b->rdimv, false);  // TODO: make this a member variable?

    if (spaceTimeMethod == gnat_lspg)
    {
        // The X RHS has hyperreduced term V.

        // BsinvX stores the transpose of the pseudo-inverse.
        CAROM::Vector BuX(b->rdimv, false);  // TODO: make this a member variable?

        // Set uV from u

        for (int ti=0; ti<ntsamp; ++ti)
        {
            const int offset = ti * GetNumSpatialSamples();
            for (int i=0; i<b->numSamplesV; ++i)
                uV.item(ti + (i*ntsamp)) = u[offset + i];

            // Note that the ordering of uV must match that in GetSampledSpaceTimeBasis, since it will be multiplied by BsinvV^T.
        }

        // Multiply uV by BsinvX^T

        b->BsinvX->transposeMult(uV, BuX);
        for (int i=0; i<b->rdimv; ++i)
            w[os + i] = BuX.item(i);

        os += b->rdimv;
    }
    else
    {
        // The X equation is linear and has no hyperreduction, just a linear operator multiplication against the vector of V ROM coefficients.
#ifdef STXV
        os += b->rdimv;
#else
        os += b->rdimx;
#endif
    }

    // The V RHS has hyperreduced term Fv.

    // BsinvV stores the transpose of the pseudo-inverse.
    CAROM::Vector BuV(b->rdimfv, false);  // TODO: make this a member variable?
    //CAROM::Vector wV(b->rdimv, false);  // TODO: make this a member variable?

    // Set uV from u

    for (int ti=0; ti<ntsamp; ++ti)
    {
        const int offset = (ti * GetNumSpatialSamples()) + ((spaceTimeMethod == gnat_lspg) ? b->numSamplesV : 0);
        for (int i=0; i<b->numSamplesV; ++i)
            uV.item(ti + (i*ntsamp)) = u[offset + i];

        // Note that the ordering of uV must match that in GetSampledSpaceTimeBasis, since it will be multiplied by BsinvV^T.
    }

    // Multiply uV by STbasisV^T STbasis_Fv BsinvV^T
    // TODO: store the product STbasisV^T STbasis_Fv BsinvV^T

    b->BsinvV->transposeMult(uV, BuV);
    if (GaussNewton)
    {
        for (int i=0; i<b->rdimfv; ++i)
            w[os + i] = BuV.item(i);

        os += b->rdimfv;
    }
    else
    {
        b->PiVtransPiFv->mult(BuV, wV);

        for (int i=0; i<b->rdimv; ++i)
            w[os + i] = wV.item(i);

        os += b->rdimv;
    }

    // The E RHS has hyperreduced term Fe.

    // BsinvE stores the transpose of the pseudo-inverse.
    CAROM::Vector uE(GetNumSamplesE(), false);  // TODO: make this a member variable?
    CAROM::Vector BuE(b->rdimfe, false);  // TODO: make this a member variable?
    CAROM::Vector wE(b->rdime, false);  // TODO: make this a member variable?

    // Set uE from u

    for (int ti=0; ti<ntsamp; ++ti)
    {
        const int offset = (ti * GetNumSpatialSamples()) + ((spaceTimeMethod == gnat_lspg) ? (2*b->numSamplesV) : b->numSamplesV);
        for (int i=0; i<b->numSamplesE; ++i)
            uE.item(ti + (i*ntsamp)) = u[offset + i];

        // Note that the ordering of uE must match that in GetSampledSpaceTimeBasis, since it will be multiplied by BsinvE^T.
    }

    // Multiply uE by STbasisE^T STbasis_Fe BsinvE^T
    // TODO: store the product STbasisE^T STbasis_Fe BsinvE^T

    b->BsinvE->transposeMult(uE, BuE);

    if (GaussNewton)
    {
        for (int i=0; i<b->rdimfe; ++i)
            w[os + i] = BuE.item(i);

        MFEM_VERIFY(w.Size() == os + b->rdimfe, "");
    }
    else
    {
        b->PiEtransPiFe->mult(BuE, wE);

        for (int i=0; i<b->rdime; ++i)
            w[os + i] = wE.item(i);

        MFEM_VERIFY(w.Size() == os + b->rdime, "");
    }
}

// Select sample indices from xsp and set the corresponding values in x.
// ti is the index of the time sample, ranging from 0 to GetNumSampledTimes()-1.
void STROM_Basis::RestrictFromSampleMesh(const int ti, Vector const& usp, Vector &u) const
{
    MFEM_VERIFY(ti < GetNumSampledTimes(), "");
    MFEM_VERIFY(u.Size() == GetTotalNumSamples(), "");
    MFEM_VERIFY(usp.Size() == b->SolutionSizeSP(), "");  // (2*size_H1_sp) + size_L2_sp

    int offset = ti * GetNumSpatialSamples();

    // Select entries out of usp on the sample mesh.
    // Note that s2sp_X maps from X samples to sample mesh H1 dofs, and similarly for V and E.

    // TODO: since the X RHS is linear, there should be no sampling of X! A linear operator (stored as a matrix) should simply be applied to the ROM coefficients, not the samples.

    if (spaceTimeMethod == gnat_lspg || spaceTimeMethod == coll_lspg) // use V samples for X
    {
        for (int i=0; i<b->numSamplesV; ++i)
            u[offset + i] = usp[b->s2sp_V[i]];

        offset += b->numSamplesV;
    }
    else
    {
        MFEM_VERIFY(b->numSamplesX == 0, "");
        //for (int i=0; i<b->numSamplesX; ++i)
        //u[offset + i] = usp[b->s2sp_X[i]];
        offset += b->numSamplesX;
    }

    for (int i=0; i<b->numSamplesV; ++i)
        u[offset + i] = usp[b->size_H1_sp + b->s2sp_V[i]];

    offset += b->numSamplesV;
    for (int i=0; i<b->numSamplesE; ++i)
        u[offset + i] = usp[(2*b->size_H1_sp) + b->s2sp_E[i]];
}

// TODO: remove argument rdim?
// TODO: remove argument nt?
void ROM_Basis::SetSpaceTimeInitialGuessComponent(Vector& st, std::string const& name,
        ParFiniteElementSpace *fespace,
        const CAROM::Matrix* basis,
        const CAROM::Matrix* tbasis,
        const int nt,
        const int rdim) const
{
    MFEM_VERIFY(rdim == st.Size(), "");

    Vector b(st.Size());

    char fileExtension[100];
    sprintf(fileExtension, ".%06d", rank);

    std::string fullname = testing_parameter_basename + "/ST_Sol_" + name + fileExtension;
    std::ifstream ifs(fullname.c_str());

    const int tvsize = fespace->GetTrueVSize();
    //Vector s(tvsize);
    MFEM_VERIFY(tvsize == basis->numRows() && nt == tbasis->numRows(), "");
    MFEM_VERIFY(rdim == basis->numColumns() && rdim == tbasis->numColumns(), "");

    // Compute the inner product of the input space-time vector against each
    // space-time basis vector, which for the j-th basis vector is
    // \sum_{t=0}^{nt-1} \sum_{i=0}^{tvsize-1} sol(t,i) basis(i,j) tbasis(t,j)
    // Store the result in the vector b.
    // Also, form the mass matrix for the space-time basis.

    DenseMatrix M(rdim);

    b = 0.0;
    M = 0.0;

    // TODO: this is a full-order computation. Should it be hyperreduced? In any case, the FOM solution will need to be read, since the hyperreduction samples are unknown when the FOM solution is written to file, so there does not seem to be potential savings.

    for (int t=0; t<nt; ++t)
    {
        for (int i=0; i<tvsize; ++i)
        {
            double d;
            ifs >> d;
            for (int j=0; j<rdim; ++j)
            {
                b[j] += d * basis->item(i, j) * tbasis->item(t, j);
                //s[i] = d;

                for (int k=j; k<rdim; ++k)  // Upper triangular part only
                    M(j,k) += basis->item(i, j) * tbasis->item(t, j) * basis->item(i, k) * tbasis->item(t, k);
            }
        }
    }

    ifs.close();

    // Assert that the strictly upper triangular part of the mass matrix is zero
    for (int i=0; i<rdim-1; ++i)
        for (int j=i+1; j<rdim; ++j)
        {
            if (fabs(M(i,j)) >= 1.0e-13)
                mfem::out << "M " << M(i,j) << endl;

            MFEM_VERIFY(fabs(M(i,j)) < 1.0e-13, "");
        }

    // TODO: remove the assertion that the mass matrix is diagonal?

    // TODO: is M = I in general?

    // Solve for st
    for (int i=0; i<rdim; ++i)
        st[i] = b[i] / M(i,i);
}

void ROM_Basis::SetSpaceTimeInitialGuess(ROM_Options const& input)
{
    // TODO: this assumes 1 temporal basis vector for each spatial vector. Generalize to allow for multiple temporal basis vectors per spatial vector.

    //st0.SetSize(SolutionSizeST());
    st0.SetSize(SolutionSize());
    st0 = 0.0; // TODO

    // For now, we simply test the reproductive case by projecting the known FOM solution.
    // With hyperreduction, this projection will not be the exact solution of the ROM system,
    // but it should be close.
    // We use the entire FOM space-time solution read from a file in order to compute this projection.

    Vector st0X, st0V, st0E;
    st0X.MakeRef(st0, 0, rdimx);
    st0V.MakeRef(st0, rdimx, rdimv);
    st0E.MakeRef(st0, rdimx + rdimv, rdime);
    SetSpaceTimeInitialGuessComponent(st0X, "Position", input.H1FESpace, basisX, tbasisX, temporalSize, rdimx);
    SetSpaceTimeInitialGuessComponent(st0V, "Velocity", input.H1FESpace, basisV, tbasisV, temporalSize - VTos, rdimv);
    SetSpaceTimeInitialGuessComponent(st0E, "Energy", input.L2FESpace, basisE, tbasisE, temporalSize, rdime);
}

void ROM_Basis::GetSpaceTimeInitialGuess(Vector& st) const
{
    st = st0;
}

void ROM_Operator::SolveSpaceTime(Vector &S)
{
    Vector x;
    basis->GetSpaceTimeInitialGuess(x);

    MFEM_VERIFY(S.Size() == x.Size(), "");

    if (useGramSchmidt)
    {
        //InducedGramSchmidtInitialize(x); // TODO: this assumes 1 temporal basis vector per spatial basis vector and needs to be generalized.
        ApplyHyperreduction(x); // TODO: this assumes 1 temporal basis vector per spatial basis vector and needs to be generalized.
    }

    Vector c(x.Size());
    Vector r(x.Size());

    const int n = basis->SolutionSize();
    const int m = GaussNewton ? basis->GetDimX() + basis->GetDimFv() + basis->GetDimFe() : n;

    MFEM_VERIFY(n == x.Size(), "");

    DenseMatrix jac(m, n);

    MFEM_VERIFY(rank == 0, "Space-time solver is serial");

    // Newton's method, with zero RHS.
    int it;
    double norm0, norm, norm_goal;
    const double rel_tol = 1.0e-8;
    const double abs_tol = 1.0e-12;
    const int print_level = 0;
    const int max_iter = 12;

    EvalSpaceTimeResidual_RK4(x, r);

    // TODO: in parallel, replace Norml2 with sqrt(InnerProduct(comm,...), see vector.hpp.
    norm0 = norm = r.Norml2();
    norm_goal = std::max(rel_tol*norm, abs_tol);

    mfem::out << "Newton initial norm " << norm << '\n';
    x.Print();

    // x_{i+1} = x_i - [DF(x_i)]^{-1} [F(x_i)-b]
    for (it = 0; true; it++)
    {
        MFEM_VERIFY(IsFinite(norm), "norm = " << norm);
        cout << "Newton iteration " << it << endl;  // TODO: remove
        if (print_level >= 0)
        {
            mfem::out << "Newton iteration " << setw(2) << it
                      << " : ||r|| = " << norm;
            if (it > 0)
            {
                mfem::out << ", ||r||/||r_0|| = " << norm/norm0;
            }
            mfem::out << '\n';
        }

        if (norm <= norm_goal)
            break;

        if (it >= max_iter)
            break;

        EvalSpaceTimeJacobian_RK4(x, jac);

        c = r;  // TODO: eliminate c?
        LinearSolve(jac, c.GetData());

        const double c_scale = 0.25; //ComputeScalingFactor(x, b);
        if (c_scale == 0.0)
            break;

        add(x, -c_scale, c, x);

        x.Print();

        EvalSpaceTimeResidual_RK4(x, r);

        norm = r.Norml2();
    }  // end of Newton iteration

    if (it >= max_iter)
        mfem::out << "ERROR: Newton failed to converge" << endl;

    if (useGramSchmidt)
    {
        //InducedGramSchmidtFinalize(x);
        PostprocessHyperreduction(x);
    }

    // Scale by the temporal basis at the final time.
    basis->ScaleByTemporalBasis(basis->GetTemporalSize() - 1, x, S);
}

void ROM_Operator::SolveSpaceTimeGN(Vector &S)
{
    MFEM_VERIFY(rank == 0, "Space-time solver is serial");
    MFEM_VERIFY(GaussNewton, "");
    Vector x;
    basis->GetSpaceTimeInitialGuess(x);

    MFEM_VERIFY(S.Size() == x.Size(), "");

    if (useGramSchmidt)
    {
        //InducedGramSchmidtInitialize(x); // TODO: this assumes 1 temporal basis vector per spatial basis vector and needs to be generalized.
        ApplyHyperreduction(x); // TODO: this assumes 1 temporal basis vector per spatial basis vector and needs to be generalized.
    }

    const int n = (spaceTimeMethod == coll_lspg) ? STbasis->SolutionSizeST() : basis->SolutionSize();
#ifdef STXV
    const int m = GaussNewton ? basis->GetDimV() + basis->GetDimFv() + basis->GetDimFe() : n;
#else
    // TODO: simplify this
    const int m = (spaceTimeMethod == coll_lspg) ? STbasis->GetTotalNumSamples() :
                  (GaussNewton ? ((spaceTimeMethod == gnat_lspg) ? basis->GetDimV() + basis->GetDimFv() + basis->GetDimFe()
                                  : basis->GetDimX() + basis->GetDimFv() + basis->GetDimFe()) : n);
#endif

    Vector c(n);
    Vector r(m);

    MFEM_VERIFY(n == x.Size(), "");

    DenseMatrix jac(m, n);
    DenseMatrix jacNormal(n, n);

    // Newton's method, with zero RHS.
    int it;
    double norm0, norm, norm_goal;
    const double rel_tol = 1.0e-8;
    const double abs_tol = 1.0e-12;
    const int print_level = 0;
    const int max_iter = 2;

    EvalSpaceTimeResidual_RK4(x, r);

    // TODO: in parallel, replace Norml2 with sqrt(InnerProduct(comm,...), see vector.hpp.
    norm0 = norm = r.Norml2();
    norm_goal = std::max(rel_tol*norm, abs_tol);

    mfem::out << "Gauss-Newton initial norm " << norm << '\n';
    x.Print();

    // x_{i+1} = x_i - [DF(x_i)]^{-1} [F(x_i)-b]
    for (it = 0; true; it++)
    {
        MFEM_VERIFY(IsFinite(norm), "norm = " << norm);
        cout << "Newton iteration " << it << endl;  // TODO: remove
        if (print_level >= 0)
        {
            mfem::out << "Newton iteration " << setw(2) << it
                      << " : ||r|| = " << norm;
            if (it > 0)
            {
                mfem::out << ", ||r||/||r_0|| = " << norm/norm0;
            }
            mfem::out << '\n';
        }

        if (norm <= norm_goal)
            break;

        if (it >= max_iter)
            break;

        EvalSpaceTimeJacobian_RK4(x, jac);

        //c = r;  // TODO: eliminate c?
        jac.MultTranspose(r, c);
        MultAtB(jac, jac, jacNormal);

        LinearSolve(jacNormal, c.GetData());  // TODO: use a more stable least-squares solver?

        const double c_scale = 1.0; //ComputeScalingFactor(x, b);
        //if (c_scale == 0.0)
        //break;

        add(x, -c_scale, c, x);

        x.Print();

        EvalSpaceTimeResidual_RK4(x, r);

        norm = r.Norml2();
    }  // end of Newton iteration

    if (it >= max_iter)
        mfem::out << "ERROR: Newton failed to converge" << endl;

    if (useGramSchmidt)
    {
        //InducedGramSchmidtFinalize(x);
        PostprocessHyperreduction(x);
    }

    // Scale by the temporal basis at the final time.
    basis->ScaleByTemporalBasis(basis->GetTemporalSize() - 1, x, S);
}

void ROM_Operator::EvalSpaceTimeJacobian_RK4(Vector const& S, DenseMatrix &J) const
{
    const int n = (spaceTimeMethod == coll_lspg) ? STbasis->SolutionSizeST() : basis->SolutionSize();
#ifdef STXV
    const int m = GaussNewton ? basis->GetDimV() + basis->GetDimFv() + basis->GetDimFe() : n;
#else
    // TODO: simplify this
    const int m = (spaceTimeMethod == coll_lspg) ? STbasis->GetTotalNumSamples() :
                  (GaussNewton ? ((spaceTimeMethod == gnat_lspg) ? basis->GetDimV() + basis->GetDimFv() + basis->GetDimFe()
                                  : basis->GetDimX() + basis->GetDimFv() + basis->GetDimFe()) : n);
#endif

    MFEM_VERIFY(J.Height() == m && J.Width() == n, "");

    J = 0.0;

    Vector r(m);
    Vector rp(m);
    Vector Sp(n);

    EvalSpaceTimeResidual_RK4(S, r);

    const double eps = 1.0e-8;

    for (int j=0; j<n; ++j)
    {
        Sp = S;
        const double eps_j = std::max(eps, eps * fabs(Sp[j]));
        Sp[j] += eps_j;
        EvalSpaceTimeResidual_RK4(Sp, rp);
        rp -= r;
        rp /= eps_j;

        for (int i=0; i<m; ++i)
            J(i,j) = rp[i];
    }

    /*
    ofstream jfile("stjac.txt");
    J.Print(jfile);
    jfile.close();
    */
}

void ROM_Operator::EvalSpaceTimeResidual_RK4(Vector const& S, Vector &f) const
{
    const int rdimx = basis->GetDimX();
    const int rdimv = basis->GetDimV();
    const int rdimfv = basis->GetDimFv();
    const int rdimfe = basis->GetDimFe();

    if (spaceTimeMethod == coll_lspg)
    {
        MFEM_VERIFY(S.Size() == STbasis->SolutionSizeST() && f.Size() == STbasis->GetTotalNumSamples(), "");
    }
    else
    {
        if (GaussNewton)
        {
#ifdef STXV
            MFEM_VERIFY(S.Size() == STbasis->SolutionSizeST() && f.Size() == rdimfv + rdimfe + rdimv, "");
#else
            if (spaceTimeMethod == gnat_lspg)
            {
                MFEM_VERIFY(S.Size() == STbasis->SolutionSizeST() && f.Size() == rdimfv + rdimfe + rdimv, "");
            }
            else
            {
                MFEM_VERIFY(S.Size() == STbasis->SolutionSizeST() && f.Size() == rdimfv + rdimfe + rdimx, "");
            }
#endif
        }
        else
        {
            MFEM_VERIFY(S.Size() == STbasis->SolutionSizeST() && S.Size() == f.Size(), "");
        }
    }

    MFEM_VERIFY(hyperreduce, "");

    Sr = 0.0;

    // Loop over sampled timesteps
    for (int i=0; i<STbasis->GetNumSampledTimes(); ++i)
    {
        const int ti = STbasis->GetTimeSampleIndex(i);
        double t = STbasis->GetTimeSample(i);  // t_n
        double dt = STbasis->GetTimestep(i);
        const double t0 = t;

        // Note: the time index ti corresponds to a time t_n, and we now compute the RK4 residual
        // w(t_{n+1}) - w(t_n) - dt/6 (k1 + 2k2 + 2k3 + k4)
        STbasis->LiftToSampleMesh(ti, S, fx);  // Set fx = w(t_n)

        {   // Update sample mesh nodes
            // TODO: remove this? Is it redundant?
            MFEM_VERIFY(xsp_gf->Size() == Vsize_h1sp, "");  // Since the sample mesh is serial (only on rank 0).

            for (int j=0; j<Vsize_h1sp; ++j)
                (*xsp_gf)[j] = fx[j];

            spmesh->NewNodes(*xsp_gf, false);
        }

        ST_ode_solver->Step(fx, t, dt);

        MFEM_VERIFY(fabs(t - t0 - dt) < 1.0e-12, "");

        // Now fx = w(t_n) + dt/6 (k1 + 2k2 + 2k3 + k4)

        STbasis->LiftToSampleMesh(ti+1, S, fy);  // Set fy = w(t_{n+1})
        fy -= fx;

        // Now fy is the residual w(t_{n+1}) - w(t_n) - dt/6 (k1 + 2k2 + 2k3 + k4)

        STbasis->RestrictFromSampleMesh(i, fy, Sr);
    }

    if (spaceTimeMethod == coll_lspg)
    {
        f = Sr;
        return;
    }

    STbasis->ApplySpaceTimeHyperreductionInverses(Sr, f);

    if (spaceTimeMethod == gnat_lspg)
        return;

    // Evaluate X equations without sampling
    {
        CAROM::Vector v(basis->GetDimV(), false);
#ifdef STXV
        CAROM::Vector xv(basis->GetDimV(), false);
#else
        CAROM::Vector xv(basis->GetDimX(), false);
#endif
        CAROM::Vector x(basis->GetDimX(), false);

        for (int i=0; i<basis->GetDimX(); ++i)
            x.item(i) = S[i];

        for (int i=0; i<basis->GetDimV(); ++i)
            v.item(i) = S[basis->GetDimX() + i];

        // TODO: since the V basis is larger than the X, would it be more accurate to multiply the X equation by Pi_V^T rather than Pi_X^T?
        // Or should the X and V bases be merged into one XV basis? Maybe the V basis would be sufficient.

        // Note that PiXtransPiV contains the RK4 scaling.

#ifdef STXV
        basis->PiXtransPiV->mult(v, xv);
        for (int i=0; i<basis->GetDimV(); ++i)
            f[i] = -xv.item(i);

        // TODO: store PiXtransPiX - PiXtransPiXlag?

        basis->PiXtransPiX->mult(x, xv);
        for (int i=0; i<basis->GetDimV(); ++i)
            f[i] += xv.item(i);

        basis->PiXtransPiXlag->mult(x, xv);
        for (int i=0; i<basis->GetDimV(); ++i)
            f[i] -= xv.item(i);
#else
        basis->PiXtransPiV->mult(v, xv);
        for (int i=0; i<basis->GetDimX(); ++i)
            f[i] = -xv.item(i);

        // TODO: store PiXtransPiX - PiXtransPiXlag?

        basis->PiXtransPiX->mult(x, xv);
        for (int i=0; i<basis->GetDimX(); ++i)
            f[i] += xv.item(i);

        basis->PiXtransPiXlag->mult(x, xv);
        for (int i=0; i<basis->GetDimX(); ++i)
            f[i] -= xv.item(i);
#endif
    }
}

CAROM::GreedyParameterPointSampler* BuildROMDatabase(ROM_Options& romOptions, double& t_final, const int myid, const std::string outputPath,
        bool& rom_offline, bool& rom_online, bool& rom_restore, const bool usingWindows, bool& rom_calc_error_indicator, bool& rom_calc_rel_error_nonlocal, bool& rom_calc_rel_error_local, bool& rom_read_greedy_twparam, const char* greedyParamString, const char* greedyErrorIndicatorType, const char* greedySamplingType)
{
    CAROM::GreedyParameterPointSampler* parameterPointGreedySampler = NULL;
    samplingType sampleType = getSamplingType(greedySamplingType);

    romOptions.greedyErrorIndicatorType = getErrorIndicatorType(greedyErrorIndicatorType);

    ifstream f(outputPath + "/greedy_algorithm_data");
    if (f.good())
    {
        parameterPointGreedySampler = new CAROM::GreedyParameterPointRandomSampler(
            outputPath + "/greedy_algorithm_data",
            outputPath + "/greedy_algorithm_log.txt");
    }
    else
    {
        bool latin_hypercube = sampleType == latinHypercubeSampling;
        parameterPointGreedySampler = new CAROM::GreedyParameterPointRandomSampler(
            romOptions.greedyParamSpaceMin, romOptions.greedyParamSpaceMax,
            romOptions.greedyParamSpaceSize, true, romOptions.greedyTol, romOptions.greedyAlpha,
            romOptions.greedyMaxClamp, romOptions.greedySubsetSize, romOptions.greedyConvergenceSubsetSize,
            latin_hypercube, outputPath + "/greedy_algorithm_log.txt");

        if (myid == 0)
        {
            ofstream o(outputPath + "/greedy_algorithm_log.txt", std::ios::app);
            o << "Parameter considered: " << greedyParamString << std::endl;
            o << "Error indicator: " << greedyErrorIndicatorType << std::endl;
            o.close();
        }
    }

    // First check if we need to compute another error indicator
    struct CAROM::GreedyErrorIndicatorPoint pointRequiringErrorIndicator = parameterPointGreedySampler->getNextPointRequiringErrorIndicator();
    CAROM::Vector* errorIndicatorPointData = pointRequiringErrorIndicator.point.get();
    struct CAROM::GreedyErrorIndicatorPoint pointRequiringRelativeError = parameterPointGreedySampler->getNextPointRequiringRelativeError();
    CAROM::Vector* samplePointData = pointRequiringRelativeError.point.get();
    double* greedyParam = getGreedyParam(romOptions, greedyParamString);

    if (errorIndicatorPointData != NULL)
    {
        CAROM::Vector* localROM = pointRequiringErrorIndicator.localROM.get();
        std::string localROMString = "";
        for (int i = 0; i < localROM->dim(); i++)
        {
            localROMString += "_" + to_string(localROM->item(i));
        }
        romOptions.basisIdentifier = localROMString;
        *greedyParam = errorIndicatorPointData->item(0);

        double errorIndicatorEnergyFraction = 0.9999;

        char tmp[100];
        sprintf(tmp, ".%06d", 0);

        std::string fullname = outputPath + "/" + std::string("errorIndicatorVec") + tmp;

        if (romOptions.greedyErrorIndicatorType == varyBasisSize)
        {
            if (romOptions.greedytf == -1.0)
            {
                t_final = 0.001;
            }
            else
            {
                t_final = romOptions.greedytf;
            }
        }
        else if (romOptions.greedyErrorIndicatorType == fom)
        {
            if (romOptions.greedytf == -1.0)
            {
                t_final = 0.02;
            }
            else
            {
                t_final = romOptions.greedytf;
            }
        }

        std::ifstream checkfile(fullname);
        if (!checkfile.good())
        {
            if (romOptions.greedyErrorIndicatorType == varyBasisSize)
            {
                rom_read_greedy_twparam = true;
                errorIndicatorEnergyFraction = 0.99;
            }
            if (romOptions.greedyErrorIndicatorType == fom)
            {
                romOptions.basisIdentifier = "_error_indicator";
                rom_offline = true;
                romOptions.hyperreduce = false;
            }
        }

        // Get the rdim for the basis used.
        if (!rom_offline && !usingWindows)
        {
            readNum(romOptions.dimX, outputPath + "/" + "rdimX" + romOptions.basisIdentifier + "_" + to_string(errorIndicatorEnergyFraction));
            readNum(romOptions.dimV, outputPath + "/" + "rdimV" + romOptions.basisIdentifier + "_" + to_string(errorIndicatorEnergyFraction));
            readNum(romOptions.dimE, outputPath + "/" + "rdimE" + romOptions.basisIdentifier + "_" + to_string(errorIndicatorEnergyFraction));
            if (!romOptions.SNS)
            {
                readNum(romOptions.dimFv, outputPath + "/" + "rdimFv" + romOptions.basisIdentifier + "_" + to_string(errorIndicatorEnergyFraction));
                readNum(romOptions.dimFe, outputPath + "/" + "rdimFe" + romOptions.basisIdentifier + "_" + to_string(errorIndicatorEnergyFraction));
            }
        }

        if (!(rom_offline && romOptions.greedyErrorIndicatorType == fom))
        {
            ReadGreedyPhase(rom_offline, rom_online, rom_restore, rom_calc_rel_error_nonlocal, rom_calc_rel_error_local,
                            romOptions, outputPath + "/greedy_algorithm_stage.txt");
        }

        rom_calc_error_indicator = true;
        rom_calc_rel_error_nonlocal = false;
        rom_calc_rel_error_local = false;
    }
    else if (samplePointData != NULL)
    {
        rom_calc_rel_error_nonlocal = true;
        rom_calc_rel_error_local = true;
        ReadGreedyPhase(rom_offline, rom_online, rom_restore, rom_calc_rel_error_nonlocal, rom_calc_rel_error_local,
                        romOptions, outputPath + "/greedy_algorithm_stage.txt");

        CAROM::Vector* localROM = pointRequiringRelativeError.localROM.get();
        std::string localROMString = "";
        if (rom_calc_rel_error_local)
        {
            for (int i = 0; i < localROM->dim(); i++)
            {
                localROMString += "_" + to_string(samplePointData->item(i));
            }
        }
        else
        {
            for (int i = 0; i < localROM->dim(); i++)
            {
                localROMString += "_" + to_string(localROM->item(i));
            }
        }

        romOptions.basisIdentifier = localROMString;
        *greedyParam = samplePointData->item(0);

        double errorIndicatorEnergyFraction = 0.9999;

        // Get the rdim for the basis used.
        if (!usingWindows)
        {
            readNum(romOptions.dimX, outputPath + "/" + "rdimX" + romOptions.basisIdentifier + "_" + to_string(errorIndicatorEnergyFraction));
            readNum(romOptions.dimV, outputPath + "/" + "rdimV" + romOptions.basisIdentifier + "_" + to_string(errorIndicatorEnergyFraction));
            readNum(romOptions.dimE, outputPath + "/" + "rdimE" + romOptions.basisIdentifier + "_" + to_string(errorIndicatorEnergyFraction));
            if (!romOptions.SNS)
            {
                readNum(romOptions.dimFv, outputPath + "/" + "rdimFv" + romOptions.basisIdentifier + "_" + to_string(errorIndicatorEnergyFraction));
                readNum(romOptions.dimFe, outputPath + "/" + "rdimFe" + romOptions.basisIdentifier + "_" + to_string(errorIndicatorEnergyFraction));
            }
        }
    }
    else
    {
        // Next check if we need to run FOM for another parameter point
        std::shared_ptr<CAROM::Vector> nextSampleParameterPoint = parameterPointGreedySampler->getNextParameterPoint();
        samplePointData = nextSampleParameterPoint.get();
        if (samplePointData != NULL)
        {
            std::string samplePointDataString = "";
            for (int i = 0; i < samplePointData->dim(); i++)
            {
                samplePointDataString += "_" + to_string(samplePointData->item(i));
            }
            romOptions.basisIdentifier = samplePointDataString;
            *greedyParam = samplePointData->item(0);

            rom_offline = true;
            romOptions.hyperreduce = false;
        }
        else
        {
            // The greedy algorithm procedure has ended
            MFEM_ABORT("The greedy algorithm procedure has ended!");
        }
    }

    return parameterPointGreedySampler;
}

CAROM::GreedyParameterPointSampler* UseROMDatabase(ROM_Options& romOptions, const int myid, const std::string outputPath, const char* greedyParamString)
{

    CAROM::GreedyParameterPointSampler* parameterPointGreedySampler = NULL;

    ifstream f(outputPath + "/greedy_algorithm_data");
    MFEM_VERIFY(f.good(), "The greedy algorithm has not been run yet.")

    parameterPointGreedySampler = new CAROM::GreedyParameterPointRandomSampler(
        outputPath + "/greedy_algorithm_data");
    double* greedyParam = getGreedyParam(romOptions,greedyParamString);

    CAROM::Vector parameter_point(1, false);
    parameter_point.item(0) = *greedyParam;

    std::shared_ptr<CAROM::Vector> nearestROM = parameterPointGreedySampler->getNearestROM(parameter_point);
    CAROM::Vector* pointData = nearestROM.get();

    MFEM_VERIFY(pointData != NULL, "No parameter points were found");
    std::string pointDataString = "";
    for (int i = 0; i < pointData->dim(); i++)
    {
        pointDataString += "_" + to_string(pointData->item(i));
    }
    romOptions.basisIdentifier = pointDataString;

    return parameterPointGreedySampler;
}

void ROM_Operator::StepRK2Avg(Vector &S, double &t, double &dt) const
{
    MFEM_VERIFY(S.Size() == basis->SolutionSize(), "");  // rdimx + rdimv + rdime

    hydrodynamics::LagrangianHydroOperator *hydro_oper = hyperreduce ? operSP : operFOM;

    if (!hyperreduce || rank == 0)
    {
        if (hyperreduce)
            basis->LiftToSampleMesh(S, fx);
        else
            basis->LiftROMtoFOM(S, fx);

        const int Vsize = hyperreduce ? basis->SolutionSizeH1SP() : basis->SolutionSizeH1FOM();
        const int Esize = basis->SolutionSizeL2SP();
        Vector V(Vsize), dS_dt(fx.Size()), S0(fx);

        // The monolithic BlockVector stores the unknown fields as follows:
        // (Position, Velocity, Specific Internal Energy).
        Vector dv_dt, v0, dx_dt, de_dt;
        v0.SetDataAndSize(S0.GetData() + Vsize, Vsize);
        de_dt.SetDataAndSize(dS_dt.GetData() + (2*Vsize), Esize);
        dv_dt.SetDataAndSize(dS_dt.GetData() + Vsize, Vsize);
        dx_dt.SetDataAndSize(dS_dt.GetData(), Vsize);

        // In each sub-step:
        // - Update the global state Vector S.
        // - Compute dv_dt using S.
        // - Update V using dv_dt.
        // - Compute de_dt and dx_dt using S and V.

        // -- 1.
        // S is S0.
        hydro_oper->UpdateMesh(fx);
        hydro_oper->SolveVelocity(fx, dS_dt);
        if (hyperreduce) basis->HyperreduceRHS_V(dv_dt); // Set dv_dt based on RHS computed by SolveVelocity
        // V = v0 + 0.5 * dt * dv_dt;
        add(v0, 0.5 * dt, dv_dt, V);
        hydro_oper->SolveEnergy(fx, V, dS_dt);
        if (hyperreduce) basis->HyperreduceRHS_E(de_dt); // Set de_dt based on RHS computed by SolveEnergy
        dx_dt = V;

        // -- 2.
        // S = S0 + 0.5 * dt * dS_dt;
        add(S0, 0.5 * dt, dS_dt, fx);
        hydro_oper->ResetQuadratureData();
        hydro_oper->UpdateMesh(fx);
        hydro_oper->SolveVelocity(fx, dS_dt);
        if (hyperreduce) basis->HyperreduceRHS_V(dv_dt); // Set dv_dt based on RHS computed by SolveVelocity
        // V = v0 + 0.5 * dt * dv_dt;
        add(v0, 0.5 * dt, dv_dt, V);
        hydro_oper->SolveEnergy(fx, V, dS_dt);
        if (hyperreduce) basis->HyperreduceRHS_E(de_dt); // Set de_dt based on RHS computed by SolveEnergy
        dx_dt = V;

        // -- 3.
        // S = S0 + dt * dS_dt.
        add(S0, dt, dS_dt, fx);
        hydro_oper->ResetQuadratureData();

        MFEM_VERIFY(!useReducedM, "TODO");

        if (hyperreduce)
            basis->RestrictFromSampleMesh(fx, S, false);
        else
            basis->ProjectFOMtoROM(fx, S);
    }

    if (hyperreduce)
    {
        MPI_Bcast(S.GetData(), S.Size(), MPI_DOUBLE, 0, basis->comm);
    }

    t += dt;
}<|MERGE_RESOLUTION|>--- conflicted
+++ resolved
@@ -355,11 +355,7 @@
       use_sns(input.SNS),  offsetInit(input.useOffset),
       hyperreduce(input.hyperreduce), hyperreduce_prep(input.hyperreduce_prep),
       useGramSchmidt(input.GramSchmidt), lhoper(input.FOMoper),
-<<<<<<< HEAD
-      RK2AvgFormulation(input.RK2AvgSolver), basename(*input.basename),
-=======
       RK2AvgFormulation(input.RK2AvgSolver), basename(*input.basename), initSamples_basename(input.initSamples_basename),
->>>>>>> dc676a80
       testing_parameter_basename(*input.testing_parameter_basename), hyperreduce_basename(*input.hyperreduce_basename),
       mergeXV(input.mergeXV), useXV(input.useXV), useVX(input.useVX), Voffset(!input.useXV && !input.useVX && !input.mergeXV),
       energyFraction_X(input.energyFraction_X), use_qdeim(input.qdeim), basisIdentifier(input.basisIdentifier),
@@ -466,11 +462,7 @@
 
     if (offsetInit)
     {
-<<<<<<< HEAD
-        std::string path_init = basename + "/ROMoffset" + input.basisIdentifier + "/init"; // TODO: think about parametric case
-=======
         std::string path_init = testing_parameter_basename + "/ROMoffset" + input.basisIdentifier + "/init";
->>>>>>> dc676a80
 
         if (input.offsetType == useInitialState)
         {
