#include "laghos_rom.hpp"
#include "laghos_utils.hpp"

#include "BasisGenerator.h"
#include "BasisReader.h"
#include "GreedyParameterPointRandomSampler.h"

#include "DEIM.h"
#include "QDEIM.h"
#include "SampleMesh.hpp"
#include "STSampling.h"

using namespace std;

void ROM_Sampler::SampleSolution(const double t, const double dt, Vector const& S)
{
    SetStateVariables(S);
    SetStateVariableRates(dt);

    const bool sampleX = generator_X->isNextSample(t);

    Vector dSdt;
    if (!sns)
    {
        dSdt.SetSize(S.Size());
        lhoper->Mult(S, dSdt);
    }

    if (sampleX && !useXV)
    {
        if (rank == 0)
        {
            cout << "X taking sample at t " << t << endl;
        }

        bool addSample;

        if (offsetInit)
        {
            for (int i=0; i<tH1size; ++i)
            {
                Xdiff[i] = X[i] - (*initX)(i);
            }

            addSample = generator_X->takeSample(Xdiff.GetData(), t, dt);
            generator_X->computeNextSampleTime(Xdiff.GetData(), dXdt.GetData(), t);
        }
        else
        {
            addSample = generator_X->takeSample(X.GetData(), t, dt);
            generator_X->computeNextSampleTime(X.GetData(), dXdt.GetData(), t);
        }

        if (writeSnapshots && addSample)
        {
            tSnapX.push_back(t);
        }
    }

    const bool sampleV = generator_V->isNextSample(t);

    //TODO: use this, plus generator_Fv->computeNextSampleTime? So far, it seems sampleV == true on every step.
    //const bool sampleFv = generator_Fv->isNextSample(t);

    if (sampleV)
    {
        if (!useVX)
        {
            if (rank == 0)
            {
                cout << "V taking sample at t " << t << endl;
            }

            bool addSample;

            if (offsetInit && Voffset)
            {
                for (int i=0; i<tH1size; ++i)
                {
                    Xdiff[i] = V[i] - (*initV)(i);
                }

                addSample = generator_V->takeSample(Xdiff.GetData(), t, dt);
                generator_V->computeNextSampleTime(Xdiff.GetData(), dVdt.GetData(), t);
            }
            else
            {
                addSample = generator_V->takeSample(V.GetData(), t, dt);
                generator_V->computeNextSampleTime(V.GetData(), dVdt.GetData(), t);
            }

            if (writeSnapshots && addSample)
            {
                tSnapV.push_back(t);
            }
        }

        if (!sns)
        {
            MFEM_VERIFY(gfH1.Size() == H1size, "");
            for (int i=0; i<H1size; ++i)
                gfH1[i] = dSdt[H1size + i];  // Fv

            gfH1.GetTrueDofs(Xdiff);
            bool addSampleF = generator_Fv->takeSample(Xdiff.GetData(), t, dt);

            if (writeSnapshots && addSampleF)
            {
                tSnapFv.push_back(t);
            }
        }
    }

    const bool sampleE = generator_E->isNextSample(t);

    if (sampleE)
    {
        if (rank == 0)
        {
            cout << "E taking sample at t " << t << endl;
        }

        bool addSample, addSampleF;

        if (offsetInit)
        {
            for (int i=0; i<tL2size; ++i)
            {
                Ediff[i] = E[i] - (*initE)(i);
            }

            addSample = generator_E->takeSample(Ediff.GetData(), t, dt);
            generator_E->computeNextSampleTime(Ediff.GetData(), dEdt.GetData(), t);

        }
        else
        {
            addSample = generator_E->takeSample(E.GetData(), t, dt);
            generator_E->computeNextSampleTime(E.GetData(), dEdt.GetData(), t);
        }

        if (!sns)
        {
            MFEM_VERIFY(gfL2.Size() == L2size, "");
            for (int i=0; i<L2size; ++i)
                gfL2[i] = dSdt[(2*H1size) + i];  // Fe

            gfL2.GetTrueDofs(Ediff);
            addSampleF = generator_Fe->takeSample(Ediff.GetData(), t, dt);

            if (writeSnapshots && addSampleF)
            {
                tSnapFe.push_back(t);
            }
        }

        if (writeSnapshots && addSample)
        {
            tSnapE.push_back(t);
        }
    }
}

void printSnapshotTime(std::vector<double> const &tSnap, std::string const path, std::string const var, std::string basisIdentifier)
{
    cout << var << " snapshot size: " << tSnap.size() << endl;
<<<<<<< HEAD
    std::ofstream outfile_tSnap(path + var + basisIdentifier);
=======
    std::ofstream outfile_tSnap(path + var);

    outfile_tSnap.precision(std::numeric_limits<double>::max_digits10);

>>>>>>> 29166074
    for (auto const& i: tSnap)
    {
        outfile_tSnap << i << endl;
    }
}

void ROM_Sampler::Finalize(Array<int> &cutoff, ROM_Options& input)
{
    if (writeSnapshots)
    {
        if (!useXV) generator_X->writeSnapshot();
        if (!useVX) generator_V->writeSnapshot();
        generator_E->writeSnapshot();
        if (!sns)
        {
            generator_Fv->writeSnapshot();
            generator_Fe->writeSnapshot();
        }
    }
    else
    {
        if (!useXV) generator_X->endSamples();
        if (!useVX) generator_V->endSamples();
        generator_E->endSamples();
        if (!sns)
        {
            generator_Fv->endSamples();
            generator_Fe->endSamples();
        }
    }

    if (rank == 0 && !writeSnapshots)
    {
        if (!useXV)
        {
            cout << "X basis summary output: " << endl;
            BasisGeneratorFinalSummary(generator_X, energyFraction_X, cutoff[0], basename + "/" + "rdimX" + input.basisIdentifier);
            PrintSingularValues(rank, basename, "X" + input.basisIdentifier, generator_X);
        }

        if (!useVX)
        {
            cout << "V basis summary output: " << endl;
            BasisGeneratorFinalSummary(generator_V, energyFraction, cutoff[1], basename + "/" + "rdimV" + input.basisIdentifier);
            PrintSingularValues(rank, basename, "V" + input.basisIdentifier, generator_V);
        }

        cout << "E basis summary output: " << endl;
        BasisGeneratorFinalSummary(generator_E, energyFraction, cutoff[2], basename + "/" + "rdimE" + input.basisIdentifier);
        PrintSingularValues(rank, basename, "E" + input.basisIdentifier, generator_E);

        if (!sns)
        {
            cout << "Fv basis summary output: " << endl;
            BasisGeneratorFinalSummary(generator_Fv, energyFraction, cutoff[3], basename + "/" + "rdimFv" + input.basisIdentifier);

            cout << "Fe basis summary output: " << endl;
            BasisGeneratorFinalSummary(generator_Fe, energyFraction, cutoff[4], basename + "/" + "rdimFe" + input.basisIdentifier);
        }
    }

    if (rank == 0 && writeSnapshots)
    {
        std::string path_tSnap = basename + "/param" + std::to_string(parameterID) + "_tSnap";

        printSnapshotTime(tSnapX, path_tSnap, "X", input.basisIdentifier);
        printSnapshotTime(tSnapV, path_tSnap, "V", input.basisIdentifier);
        printSnapshotTime(tSnapE, path_tSnap, "E", input.basisIdentifier);

        if (!sns)
        {
            printSnapshotTime(tSnapFv, path_tSnap, "Fv", input.basisIdentifier);
            printSnapshotTime(tSnapFe, path_tSnap, "Fe", input.basisIdentifier);
        }
    }

    if (spaceTime)
    {
        finalNumSamples = generator_X->getTemporalBasis()->numRows();
        // TODO: this is a lot of checks, for debugging. Maybe these should be removed later.
        MFEM_VERIFY(finalNumSamples == MaxNumSamples(), "bug");
        MFEM_VERIFY(finalNumSamples == generator_V->getTemporalBasis()->numRows() + VTos, "bug");
        MFEM_VERIFY(finalNumSamples == generator_E->getTemporalBasis()->numRows(), "bug");
        MFEM_VERIFY(finalNumSamples == generator_Fv->getTemporalBasis()->numRows(), "bug");
        MFEM_VERIFY(finalNumSamples == generator_Fe->getTemporalBasis()->numRows() + VTos, "bug");
    }

    delete generator_X;
    delete generator_V;
    delete generator_E;

    if (!sns)
    {
        delete generator_Fv;
        delete generator_Fe;
    }

    finalized = true;
}

CAROM::Matrix* GetFirstColumns(const int N, const CAROM::Matrix* A, const int rowOS, const int numRows)
{
    CAROM::Matrix* S = new CAROM::Matrix(numRows, std::min(N, A->numColumns()), A->distributed());
    for (int i=0; i<S->numRows(); ++i)
    {
        for (int j=0; j<S->numColumns(); ++j)
            (*S)(i,j) = (*A)(rowOS + i, j);
    }

    return S;
}

CAROM::Matrix* ReadBasisROM(const int rank, const std::string filename, const int vectorSize, const int rowOS, int& dim)
{
    CAROM::BasisReader reader(filename);
    const CAROM::Matrix *basis = (CAROM::Matrix*) reader.getSpatialBasis(0.0);

    if (dim == -1)
        dim = basis->numColumns();

    // Make a deep copy of basis, which is inefficient but necessary since BasisReader owns the basis data and deletes it when BasisReader goes out of scope.
    // An alternative would be to keep all the BasisReader instances as long as each basis is kept, but that would be inconvenient.
    // Another alternative would be for BasisReader to allow the option to release ownership.
    // On the other hand, maybe it is best just to keep doing this copy, since it truncates the basis.
    CAROM::Matrix* basisCopy = GetFirstColumns(dim, basis, rowOS, vectorSize);

    MFEM_VERIFY(basisCopy->numRows() == vectorSize, "");

    if (rank == 0)
        cout << "Read basis " << filename << " of dimension " << basisCopy->numColumns() << endl;

    //delete basis;  // TODO: it seems this can be done safely.
    return basisCopy;
}

CAROM::Matrix* ReadTemporalBasisROM(const int rank, const std::string filename, int& temporalSize, int& dim)
{
    CAROM::BasisReader reader(filename);
    const CAROM::Matrix *basis = (CAROM::Matrix*) reader.getTemporalBasis(0.0);

    // The size of basis is (number of time samples) x (basis dimension), and it is a distributed matrix.
    // In libROM, a Matrix is always distributed row-wise. In this case, the global matrix is on each process.
    temporalSize = basis->numRows();
    if (dim == -1)
        dim = basis->numColumns();

    // Make a deep copy of basis, which is inefficient but necessary since BasisReader owns the basis data and deletes it when BasisReader goes out of scope.
    // An alternative would be to keep all the BasisReader instances as long as each basis is kept, but that would be inconvenient.
    // Another alternative would be for BasisReader to allow the option to release ownership.
    // On the other hand, maybe it is best just to keep doing this copy, since it truncates the basis.
    CAROM::Matrix* basisCopy = GetFirstColumns(dim, basis, 0, temporalSize);

    MFEM_VERIFY(basisCopy->numRows() == temporalSize, "");

    if (rank == 0)
        cout << "Read temporal basis " << filename << " of dimension " << basisCopy->numColumns() << endl;

    //delete basis;  // TODO: it seems this can be done safely.
    return basisCopy;
}

CAROM::Matrix* MultBasisROM(const int rank, const std::string filename, const int vectorSize, const int rowOS, int& dim,
                            hydrodynamics::LagrangianHydroOperator *lhoper, const int var)
{
    CAROM::Matrix* A = ReadBasisROM(rank, filename, vectorSize, rowOS, dim);
    CAROM::Matrix* S = new CAROM::Matrix(A->numRows(), A->numColumns(), A->distributed());
    Vector Bej(A->numRows());
    Vector MBej(A->numRows());

    for (int j=0; j<S->numColumns(); ++j)
    {
        for (int i=0; i<S->numRows(); ++i)
            Bej[i] = (*A)(i,j);

        if (var == 1)
            lhoper->MultMv(Bej, MBej);
        else if (var == 2)
            lhoper->MultMe(Bej, MBej);
        else
            MFEM_ABORT("Invalid input");

        for (int i=0; i<S->numRows(); ++i)
            (*S)(i,j) = MBej[i];
    }

    delete A;

    return S;
}

ROM_Basis::ROM_Basis(ROM_Options const& input, MPI_Comm comm_, MPI_Comm rom_com_, const double sFactorX, const double sFactorV,
                     const std::vector<double> *timesteps)
    : comm(comm_), rom_com(rom_com_), rdimx(input.dimX), rdimv(input.dimV), rdime(input.dimE), rdimfv(input.dimFv), rdimfe(input.dimFe),
      numSamplesX(input.sampX), numSamplesV(input.sampV), numSamplesE(input.sampE),
      numTimeSamplesV(input.tsampV), numTimeSamplesE(input.tsampE),
      use_sns(input.SNS),  offsetInit(input.useOffset),
      hyperreduce(input.hyperreduce), hyperreduce_prep(input.hyperreduce_prep),
      useGramSchmidt(input.GramSchmidt), lhoper(input.FOMoper),
      RK2AvgFormulation(input.RK2AvgSolver), basename(*input.basename), solution_basename(*input.solution_basename),
      mergeXV(input.mergeXV), useXV(input.useXV), useVX(input.useVX), Voffset(!input.useXV && !input.useVX && !input.mergeXV),
      energyFraction_X(input.energyFraction_X), use_qdeim(input.qdeim), basisIdentifier(input.basisIdentifier),
      spaceTimeMethod(input.spaceTimeMethod), spaceTime(input.spaceTimeMethod != no_space_time), VTos(input.VTos)
{
    MFEM_VERIFY(!(input.useXV && input.useVX) && !(input.useXV && input.mergeXV) && !(input.useVX && input.mergeXV), "");

    if (useXV) rdimx = rdimv;
    if (useVX) rdimv = rdimx;

    MPI_Comm_size(comm, &nprocs);
    MPI_Comm_rank(comm, &rank);
    Array<int> nH1(nprocs);

    if (spaceTime || !hyperreduce)
    {
        tH1size = input.H1FESpace->GetTrueVSize();
        tL2size = input.L2FESpace->GetTrueVSize();
        H1size = input.H1FESpace->GetVSize();
        L2size = input.L2FESpace->GetVSize();
        gfH1 = new ParGridFunction(input.H1FESpace);
        gfL2 = new ParGridFunction(input.L2FESpace);

        Array<int> osH1(nprocs+1);
        Array<int> osL2(nprocs+1);
        MPI_Allgather(&tH1size, 1, MPI_INT, osH1.GetData(), 1, MPI_INT, comm);
        MPI_Allgather(&tL2size, 1, MPI_INT, osL2.GetData(), 1, MPI_INT, comm);

        for (int i=nprocs-1; i>=0; --i)
        {
            nH1[i] = osH1[i];
            osH1[i+1] = osH1[i];
            osL2[i+1] = osL2[i];
        }

        osH1[0] = 0;
        osL2[0] = 0;

        osH1.PartialSum();
        osL2.PartialSum();

        rowOffsetH1 = osH1[rank];
        rowOffsetL2 = osL2[rank];

        fH1 = new CAROM::Vector(tH1size, true);
        fL2 = new CAROM::Vector(tL2size, true);

        mfH1.SetSize(tH1size);
        mfL2.SetSize(tL2size);

        ReadSolutionBases(input.window);
        if (spaceTime)
        {
            ReadTemporalBases(input.window);
        }

        if (hyperreduce_prep && rank == 0)
        {
            writeNum(rdimx, basename + "/" + "rdimx" + "_" + to_string(input.window));
            writeNum(rdimv, basename + "/" + "rdimv" + "_" + to_string(input.window));
            writeNum(rdime, basename + "/" + "rdime" + "_" + to_string(input.window));
        }
    }
    else if (rank == 0 && !spaceTime)  // TODO: read/write this for spaceTime case?
    {
        readNum(rdimx, basename + "/" + "rdimx" + "_" + to_string(input.window));
        readNum(rdimv, basename + "/" + "rdimv" + "_" + to_string(input.window));
        readNum(rdime, basename + "/" + "rdime" + "_" + to_string(input.window));
    }

    if (mergeXV)
    {
        // Update number of samples based on changed rdimx and rdimv.
        numSamplesX = sFactorX * rdimx;
        numSamplesV = sFactorV * rdimv;
    }

    rX = new CAROM::Vector(rdimx, false);
    rV = new CAROM::Vector(rdimv, false);
    rE = new CAROM::Vector(rdime, false);

    if (RK2AvgFormulation)
    {
        rX2 = new CAROM::Vector(rdimx, false);
        rV2 = new CAROM::Vector(rdimv, false);
        rE2 = new CAROM::Vector(rdime, false);
    }

    if (hyperreduce)
    {
        if (rank == 0)
        {
            readSP(input, input.window); // TODO: in space-time case, hangs in parallel!
        }
        if (!spaceTime) return;
    }

    if (offsetInit || spaceTime)
    {
        initX = new CAROM::Vector(tH1size, true);
        initV = new CAROM::Vector(tH1size, true);
        initE = new CAROM::Vector(tL2size, true);
    }

    if (offsetInit)
    {
        std::string path_init = basename + "/ROMoffset" + input.basisIdentifier + "/init";

        if (input.offsetType == useInitialState)
        {
            cout << "Reading: " << path_init << endl;

            // Read offset in the online phase of initial mode
            initX->read(path_init + "X0");
            initV->read(path_init + "V0");
            initE->read(path_init + "E0");

            cout << "Read init vectors X, V, E with norms " << initX->norm() << ", " << initV->norm() << ", " << initE->norm() << endl;
        }
        else if (input.restore || input.offsetType == saveLoadOffset)
        {
            cout << "Reading: " << path_init << endl;

            // Read offsets in the restore phase or in the online phase of non-parametric save-and-load mode
            initX->read(path_init + "X" + std::to_string(input.window));
            initV->read(path_init + "V" + std::to_string(input.window));
            initE->read(path_init + "E" + std::to_string(input.window));

            cout << "Read init vectors X, V, E with norms " << initX->norm() << ", " << initV->norm() << ", " << initE->norm() << endl;
        }
        else if (input.offsetType == interpolateOffset)
        {

            // Calculation of coefficients of offset data using inverse distance weighting interpolation
            std::ifstream infile_offlineParam(basename + "/offline_param" + input.basisIdentifier + ".csv");
            MFEM_VERIFY(infile_offlineParam.is_open(), "Offline parameter record file does not exist.");
            std::string line;
            std::vector<std::string> words;
            std::getline(infile_offlineParam, line);
            int true_idx = -1;
            double coeff_sum = 0.0;
            // Compute the distances from online parameters to each offline parameter
            while (std::getline(infile_offlineParam, line))
            {
                split_line(line, words);
                paramID_list.push_back(std::stoi(words[0]));
                double coeff = 0.0;
                coeff += (input.rhoFactor - atof(words[1].c_str())) * (input.rhoFactor - atof(words[1].c_str()));
                coeff += (input.blast_energyFactor - atof(words[2].c_str())) * (input.blast_energyFactor - atof(words[2].c_str()));
                coeff += (input.atwoodFactor - atof(words[3].c_str())) * (input.atwoodFactor - atof(words[3].c_str()));
                if (coeff == 0.0)
                {
                    true_idx = coeff_list.size();
                }
                coeff = 1.0 / sqrt(coeff);
                coeff_sum += coeff;
                coeff_list.push_back(coeff);
            }
            // Determine the coefficients with respect to the offline parameters
            // The coefficients are inversely porportional to distances and form a convex combination of offset data
            for (int param=0; param<paramID_list.size(); ++param)
            {
                if (true_idx >= 0)
                {
                    coeff_list[param] = (param == true_idx) ? 1.0 : 0.0;
                }
                else
                {
                    coeff_list[param] /= coeff_sum;
                }
            }
            infile_offlineParam.close();

            // Interpolate and save offset in the online phase of parametric save-and-load mode
            for (int i=0; i<tH1size; ++i)
                (*initX)(i) = 0;
            for (int i=0; i<tH1size; ++i)
                (*initV)(i) = 0;
            for (int i=0; i<tL2size; ++i)
                (*initE)(i) = 0;

            for (int param=0; param<paramID_list.size(); ++param)
            {
                CAROM::Vector *initX_off = 0;
                CAROM::Vector *initV_off = 0;
                CAROM::Vector *initE_off = 0;

                initX_off = new CAROM::Vector(tH1size, true);
                initV_off = new CAROM::Vector(tH1size, true);
                initE_off = new CAROM::Vector(tL2size, true);

                int paramID_off = paramID_list[param];
                std::string path_init_off = basename + "/ROMoffset" + input.basisIdentifier + "/param" + std::to_string(paramID_off) + "_init" ; // paramID_off = 0, 1, 2, ...

                initX_off->read(path_init_off + "X" + std::to_string(input.window));
                initV_off->read(path_init_off + "V" + std::to_string(input.window));
                initE_off->read(path_init_off + "E" + std::to_string(input.window));

                for (int i=0; i<tH1size; ++i)
                    (*initX)(i) += coeff_list[param] * (*initX_off)(i);
                for (int i=0; i<tH1size; ++i)
                    (*initV)(i) += coeff_list[param] * (*initV_off)(i);
                for (int i=0; i<tL2size; ++i)
                    (*initE)(i) += coeff_list[param] * (*initE_off)(i);
            }
            initX->write(path_init + "X" + std::to_string(input.window));
            initV->write(path_init + "V" + std::to_string(input.window));
            initE->write(path_init + "E" + std::to_string(input.window));

            cout << "Interpolated init vectors X, V, E with norms " << initX->norm() << ", " << initV->norm() << ", " << initE->norm() << endl;
        }
    }

    if (hyperreduce_prep)
    {
        if (rank == 0) cout << "start preprocessing hyper-reduction\n";
        StopWatch preprocessHyperreductionTimer;
        preprocessHyperreductionTimer.Start();
        SetupHyperreduction(input.H1FESpace, input.L2FESpace, nH1, input.window, timesteps);
        preprocessHyperreductionTimer.Stop();
        if (rank == 0) cout << "Elapsed time for hyper-reduction preprocessing: " << preprocessHyperreductionTimer.RealTime() << " sec\n";
    }

    if (spaceTime && hyperreduce)
    {
        // TODO: include in preprocessHyperreductionTimer?
        SetSpaceTimeInitialGuess(input);
    }
}

void ROM_Basis::ProjectFromPreviousWindow(ROM_Options const& input, Vector& romS, int window, int rdimxPrev, int rdimvPrev, int rdimePrev)
{
    MFEM_VERIFY(rank == 0 && window > 0, "");

    BwinX = new CAROM::Matrix(rdimx, rdimxPrev, false);
    BwinV = new CAROM::Matrix(rdimv, rdimvPrev, false);
    BwinE = new CAROM::Matrix(rdime, rdimePrev, false);

    BwinX->read(basename + "/" + "BwinX" + "_" + to_string(window));
    BwinV->read(basename + "/" + "BwinV" + "_" + to_string(window));
    BwinE->read(basename + "/" + "BwinE" + "_" + to_string(window));

    CAROM::Vector romS_oldX(rdimxPrev, false);
    CAROM::Vector romS_oldV(rdimvPrev, false);
    CAROM::Vector romS_oldE(rdimePrev, false);
    CAROM::Vector romS_X(rdimx, false);
    CAROM::Vector romS_V(rdimv, false);
    CAROM::Vector romS_E(rdime, false);

    for (int i=0; i<rdimxPrev; ++i)
        romS_oldX(i) = romS[i];

    for (int i=0; i<rdimvPrev; ++i)
        romS_oldV(i) = romS[rdimxPrev + i];

    for (int i=0; i<rdimePrev; ++i)
        romS_oldE(i) = romS[rdimxPrev + rdimvPrev + i];

    BwinX->mult(romS_oldX, romS_X);
    BwinV->mult(romS_oldV, romS_V);
    BwinE->mult(romS_oldE, romS_E);

    if (offsetInit && (input.offsetType == interpolateOffset || input.offsetType == saveLoadOffset))
    {
        BtInitDiffX = new CAROM::Vector(rdimx, false);
        BtInitDiffV = new CAROM::Vector(rdimv, false);
        BtInitDiffE = new CAROM::Vector(rdime, false);

        BtInitDiffX->read(basename + "/" + "BtInitDiffX" + "_" + to_string(window));
        BtInitDiffV->read(basename + "/" + "BtInitDiffV" + "_" + to_string(window));
        BtInitDiffE->read(basename + "/" + "BtInitDiffE" + "_" + to_string(window));

        romS_X += *BtInitDiffX;
        romS_V += *BtInitDiffV;
        romS_E += *BtInitDiffE;
    }

    romS.SetSize(rdimx + rdimv + rdime);

    for (int i=0; i<rdimx; ++i)
        romS[i] = romS_X(i);

    for (int i=0; i<rdimv; ++i)
        romS[rdimx + i] = romS_V(i);

    for (int i=0; i<rdime; ++i)
        romS[rdimx + rdimv + i] = romS_E(i);
}

void ROM_Basis::Init(ROM_Options const& input, Vector const& S)
{
    if ((offsetInit || spaceTime) && !input.restore && input.offsetType == useInitialState && input.window == 0)
    {
        std::string path_init = basename + "/ROMoffset" + input.basisIdentifier + "/init";

        // Compute and save offset in the online phase for the initial window in the useInitialState mode
        Vector X, V, E;

        for (int i=0; i<H1size; ++i)
        {
            (*gfH1)(i) = S[i];
        }
        gfH1->GetTrueDofs(X);
        for (int i=0; i<tH1size; ++i)
        {
            (*initX)(i) = X[i];
        }

        for (int i=0; i<H1size; ++i)
        {
            (*gfH1)(i) = S[H1size+i];
        }
        gfH1->GetTrueDofs(V);
        for (int i=0; i<tH1size; ++i)
        {
            (*initV)(i) = V[i];
        }

        for (int i=0; i<L2size; ++i)
        {
            (*gfL2)(i) = S[2*H1size+i];
        }
        gfL2->GetTrueDofs(E);
        for (int i=0; i<tL2size; ++i)
        {
            (*initE)(i) = E[i];
        }

        if (!spaceTime)
        {
            initX->write(path_init + "X" + std::to_string(input.window));
            initV->write(path_init + "V" + std::to_string(input.window));
            initE->write(path_init + "E" + std::to_string(input.window));
        }
    }

    if ((offsetInit || spaceTime) && hyperreduce_prep)
    {
        CAROM::Matrix FOMX0(tH1size, 2, true);

        for (int i=0; i<tH1size; ++i)
        {
            FOMX0(i,0) = (*initX)(i);
            FOMX0(i,1) = (*initV)(i);
        }

        CAROM::Matrix FOME0(tL2size, 1, true);

        for (int i=0; i<tL2size; ++i)
        {
            FOME0(i,0) = (*initE)(i);
        }

        CAROM::Matrix spX0mat(rank == 0 ? size_H1_sp : 1, 2, false);
        CAROM::Matrix spE0mat(rank == 0 ? size_L2_sp : 1, 1, false);

#ifdef FULL_DOF_STENCIL
        const int NR = input.H1FESpace->GetVSize();
        GatherDistributedMatrixRows(FOMX0, FOME0, 2, 1, NR, *input.H1FESpace, *input.L2FESpace, st2sp, sprows, all_sprows, spX0mat, spE0mat);
#else
        GatherDistributedMatrixRows(FOMX0, FOME0, 2, 1, st2sp, sprows, all_sprows, spX0mat, spE0mat);
#endif

        if (rank == 0)
        {
            initXsp = new CAROM::Vector(size_H1_sp, false);
            initVsp = new CAROM::Vector(size_H1_sp, false);
            initEsp = new CAROM::Vector(size_L2_sp, false);
            for (int i=0; i<size_H1_sp; ++i)
            {
                (*initXsp)(i) = spX0mat(i,0);
                (*initVsp)(i) = spX0mat(i,1);
            }
            for (int i=0; i<size_L2_sp; ++i)
            {
                (*initEsp)(i) = spE0mat(i,0);
            }
        }
    }
}

// cp = a x b
void CrossProduct3D(Vector const& a, Vector const& b, Vector& cp)
{
    cp[0] = (a[1]*b[2]) - (a[2]*b[1]);
    cp[1] = (a[2]*b[0]) - (a[0]*b[2]);
    cp[2] = (a[0]*b[1]) - (a[1]*b[0]);
}

// Set attributes 1/2/3 corresponding to fixed-x/y/z boundaries.
void SetBdryAttrForVelocity(ParMesh *pmesh)
{
    for (int b=0; b<pmesh->GetNBE(); ++b)
    {
        Element *belem = pmesh->GetBdrElement(b);
        Array<int> vert;
        belem->GetVertices(vert);
        MFEM_VERIFY(vert.Size() > 2, "");

        Vector normal(3);

        Vector t1(3);
        Vector t2(3);

        for (int i=0; i<3; ++i)
        {
            t1[i] = pmesh->GetVertex(vert[0])[i] - pmesh->GetVertex(vert[1])[i];
            t2[i] = pmesh->GetVertex(vert[2])[i] - pmesh->GetVertex(vert[1])[i];
        }

        CrossProduct3D(t1, t2, normal);

        const double s = normal.Norml2();
        MFEM_VERIFY(s > 1.0e-8, "");

        normal /= s;

        int attr = -1;

        {   // Verify that the normal is in the direction of a Cartesian axis.
            const double tol = 1.0e-8;
            const double al1 = fabs(normal[0]) + fabs(normal[1]) + fabs(normal[2]);
            MFEM_VERIFY(fabs(al1 - 1.0) < tol, "");
            bool axisFound = false;

            if (fabs(1.0 - fabs(normal[0])) < tol)
                attr = 1;
            else if (fabs(1.0 - fabs(normal[1])) < tol)
                attr = 2;
            else if (fabs(1.0 - fabs(normal[2])) < tol)
                attr = 3;
        }

        MFEM_VERIFY(attr > 0, "");

        belem->SetAttribute(attr);
    }

    pmesh->SetAttributes();
}

// Set attributes 1/2/3 corresponding to fixed-x/y/z boundaries on a 2D or 3D ParMesh
// with boundaries aligned with Cartesian axes.
void SetBdryAttrForVelocity_Cartesian(ParMesh *pmesh)
{
    const int dim = pmesh->Dimension();

    // First set minimum and maximum coordinates, locally then globally.
    MFEM_VERIFY(pmesh->GetNV() > 0 && (dim == 2 || dim == 3), "");

    double xmin[dim], xmax[dim];
    for (int i=0; i<dim; ++i)
    {
        xmin[i] = pmesh->GetVertex(0)[i];
        xmax[i] = xmin[i];
    }

    for (int v=1; v<pmesh->GetNV(); ++v)
    {
        for (int i=0; i<dim; ++i)
        {
            xmin[i] = std::min(pmesh->GetVertex(v)[i], xmin[i]);
            xmax[i] = std::max(pmesh->GetVertex(v)[i], xmax[i]);
        }
    }

    {   // Globally reduce
        double local[dim];
        for (int i=0; i<dim; ++i)
            local[i] = xmin[i];

        MPI_Allreduce(local, xmin, dim, MPI_DOUBLE, MPI_MIN, pmesh->GetComm());

        for (int i=0; i<dim; ++i)
            local[i] = xmax[i];

        MPI_Allreduce(local, xmax, dim, MPI_DOUBLE, MPI_MAX, pmesh->GetComm());
    }

    for (int b=0; b<pmesh->GetNBE(); ++b)
    {
        Element *belem = pmesh->GetBdrElement(b);
        Array<int> vert;
        belem->GetVertices(vert);
        MFEM_VERIFY(vert.Size() > 1, "");

        Vector normal(dim);

        if (dim == 3)
        {
            Vector t1(dim);
            Vector t2(dim);

            for (int i=0; i<dim; ++i)
            {
                t1[i] = pmesh->GetVertex(vert[0])[i] - pmesh->GetVertex(vert[1])[i];
                t2[i] = pmesh->GetVertex(vert[2])[i] - pmesh->GetVertex(vert[1])[i];
            }

            CrossProduct3D(t1, t2, normal);
        }
        else
        {
            normal[0] = -(pmesh->GetVertex(vert[0])[1] - pmesh->GetVertex(vert[1])[1]);  // -tangent_y
            normal[1] = (pmesh->GetVertex(vert[0])[0] - pmesh->GetVertex(vert[1])[0]);  // tangent_x
        }

        {
            const double s = normal.Norml2();
            MFEM_VERIFY(s > 1.0e-8, "");

            normal /= s;
        }

        int attr = -1;

        const double tol = 1.0e-8;

        {   // Verify that the normal is in the direction of a Cartesian axis.
            const double al1 = fabs(normal[0]) + fabs(normal[1]) + (dim == 3 ? fabs(normal[2]) : 0);
            MFEM_VERIFY(fabs(al1 - 1.0) < tol, "");
            bool axisFound = false;

            if (fabs(1.0 - fabs(normal[0])) < tol)
                attr = 1;
            else if (fabs(1.0 - fabs(normal[1])) < tol)
                attr = 2;
            else if (dim == 3 && fabs(1.0 - fabs(normal[2])) < tol)
                attr = 3;
        }

        MFEM_VERIFY(attr > 0 && attr < dim+1, "");

        bool onBoundary = true;
        {
            const double xd0 = pmesh->GetVertex(vert[0])[attr-1];

            for (int j=0; j<vert.Size(); ++j)
            {
                const double xd = pmesh->GetVertex(vert[j])[attr-1];
                if (fabs(xd - xmin[attr-1]) > tol && fabs(xmax[attr-1] - xd) > tol)  // specific to Cartesian-aligned domains
                    onBoundary = false;

                if (j > 0 && fabs(xd - xd0) > tol)
                    onBoundary = false;
            }
        }

        if (onBoundary)
            belem->SetAttribute(attr);
        else
            belem->SetAttribute(10);
    }

    pmesh->SetAttributes();
}

void ROM_Basis::SetupHyperreduction(ParFiniteElementSpace *H1FESpace, ParFiniteElementSpace *L2FESpace, Array<int>& nH1, const int window,
                                    const std::vector<double> *timesteps)
{
    ParMesh *pmesh = H1FESpace->GetParMesh();

    const int fomH1size = H1FESpace->GlobalTrueVSize();
    const int fomL2size = L2FESpace->GlobalTrueVSize();

    numSamplesX = 0;
    vector<int> sample_dofs_X(numSamplesX);
    vector<int> num_sample_dofs_per_procX(nprocs);
    BsinvX = NULL;

    numSamplesV = std::min(fomH1size, numSamplesV);
    vector<int> sample_dofs_V(numSamplesV);
    vector<int> num_sample_dofs_per_procV(nprocs);
    BsinvV = spaceTime ? NULL : new CAROM::Matrix(numSamplesV, rdimfv, false);

    numSamplesE = std::min(fomL2size, numSamplesE);
    vector<int> sample_dofs_E(numSamplesE);
    vector<int> num_sample_dofs_per_procE(nprocs);
    BsinvE = spaceTime ? NULL : new CAROM::Matrix(numSamplesE, rdimfe, false);

    if (rank == 0)
    {
        cout << "number of samples for velocity: " << numSamplesV << "\n";
        cout << "number of samples for energy  : " << numSamplesE << "\n";
    }

    // Perform DEIM, GNAT, or QDEIM to find sample DOF's.

    if (spaceTime)
    {
        MFEM_VERIFY(temporalSize == tbasisFv->numRows(), "");
        MFEM_VERIFY(temporalSize == tbasisFe->numRows() + VTos, "");

        MFEM_VERIFY(numTimeSamplesV < temporalSize, "");
        MFEM_VERIFY(numTimeSamplesE < temporalSize, "");

        std::vector<int> t_samples_V(numTimeSamplesV);
        std::vector<int> t_samples_E(numTimeSamplesE);

        const bool excludeFinalTimeSample = true;

        CAROM::Matrix sampledSpatialBasisV(numSamplesV, basisFv->numColumns(), false); // TODO: distributed
        CAROM::Matrix sampledSpatialBasisE(numSamplesE, basisFe->numColumns(), false); // TODO: distributed

        CAROM::SpaceTimeSampling(basisFv, tbasisFv, rdimfv, t_samples_V, sample_dofs_V.data(),
                                 num_sample_dofs_per_procV.data(), sampledSpatialBasisV, rank, nprocs,
                                 numTimeSamplesV, numSamplesV, excludeFinalTimeSample);

        CAROM::SpaceTimeSampling(basisFe, tbasisFe, rdimfe, t_samples_E, sample_dofs_E.data(),
                                 num_sample_dofs_per_procE.data(), sampledSpatialBasisE, rank, nprocs,
                                 numTimeSamplesE, numSamplesE, excludeFinalTimeSample);

        CAROM::Matrix *sampledSpatialBasisX = NULL;
        if (spaceTimeMethod == gnat_lspg)
        {
            sampledSpatialBasisX = new CAROM::Matrix(numSamplesV, basisV->numColumns(), false); // TODO: distributed
            std::vector<int> t_samples_X(numTimeSamplesV);
            sample_dofs_X.resize(numSamplesV);
            CAROM::SpaceTimeSampling(basisV, tbasisV, rdimv, t_samples_X, sample_dofs_X.data(),
                                     num_sample_dofs_per_procX.data(), *sampledSpatialBasisX, rank, nprocs,
                                     numTimeSamplesV, numSamplesV, excludeFinalTimeSample);

            for (int i=0; i<nprocs; ++i)
                num_sample_dofs_per_procX[i] = 0;
        }

        // Shift Fe time samples by VTos
        // TODO: should the shift be in t_samples_E or just mergedTimeSamples?
        for (int i=0; i<numTimeSamplesE; ++i)
            t_samples_E[i] = t_samples_E[i] + VTos;

        // Merge time samples for Fv and Fe
        std::set<int> mergedTimeSamples;
        for (int i=0; i<numTimeSamplesV; ++i)
            mergedTimeSamples.insert(t_samples_V[i]);

        for (int i=0; i<numTimeSamplesE; ++i)
            mergedTimeSamples.insert(t_samples_E[i]);

        timeSamples.resize(mergedTimeSamples.size());
        int cnt = 0;
        for (auto s : mergedTimeSamples)
        {
            mfem::out << rank << ": Time sample " << cnt << ": " << s << '\n';
            timeSamples[cnt++] = s;
        }

        {
            // Write timeSamples to file
            std::string filename = basename + "/timeSamples.csv";
            std::ofstream outfile(filename);
            for (int i=0; i<mergedTimeSamples.size(); ++i)
                outfile << timeSamples[i] << "\n";

            outfile.close();
        }

        BsinvV = new CAROM::Matrix(timeSamples.size() * numSamplesV, rdimfv, false);
        BsinvE = new CAROM::Matrix(timeSamples.size() * numSamplesE, rdimfe, false);

        GetSampledSpaceTimeBasis(timeSamples, tbasisFv, sampledSpatialBasisV, *BsinvV);
        GetSampledSpaceTimeBasis(timeSamples, tbasisFe, sampledSpatialBasisE, *BsinvE);

        if (spaceTimeMethod == gnat_lspg)
        {
            // Use V basis for hyperreduction of the RHS of the equation of motion dX/dt = V, although it is linear.
            // Also use V samples, which are actually for Fv.
            // TODO: can fewer samples be used here, or does it matter (would it improve speed)?
            BsinvX = new CAROM::Matrix(timeSamples.size() * numSamplesV, rdimv, false);
            GetSampledSpaceTimeBasis(timeSamples, tbasisV, *sampledSpatialBasisX, *BsinvX);
            delete sampledSpatialBasisX;
        }

        // TODO: BsinvV and BsinvE are already set by CAROM::SpaceTimeSampling for their own time samples, which is useless
        // after merging time samples. Now we have to construct them for the merged time samples, so the initial computation
        // is wasted and should be disabled by an input flag to CAROM::SpaceTimeSampling.

        MFEM_VERIFY(timesteps != NULL && timesteps->size() == temporalSize-1, "");
        {
            std::vector<double> RK4scaling(temporalSize-1);
            for (int i=0; i<temporalSize-1; ++i)
            {
                const double ti = (i == 0) ? t_initial : (*timesteps)[i-1];
                const double h = (*timesteps)[i] - ti;
                RK4scaling[i] = h * (1.0 + (0.5 * h) + (h * h / 6.0) + (h * h * h / 24.0));
            }

            if (!(spaceTimeMethod == gnat_lspg || spaceTimeMethod == coll_lspg))
            {
                // TODO: remove these SpaceTimeProduct calls?
                // TODO: set arguments based on whether VTos == 1
#ifdef STXV
                PiXtransPiV = SpaceTimeProduct(basisV, tbasisV, basisV, tbasisV, &RK4scaling, true, true, true);
#else
                PiXtransPiV = SpaceTimeProduct(basisX, tbasisX, basisV, tbasisV, &RK4scaling, false, true, true);
#endif
            }
        }

        if (!(spaceTimeMethod == gnat_lspg || spaceTimeMethod == coll_lspg))
        {
            // TODO: remove these SpaceTimeProduct calls?
            // TODO: set arguments based on whether VTos == 1
#ifdef STXV
            PiXtransPiX = SpaceTimeProduct(basisV, tbasisV, basisX, tbasisX, NULL, true, false, false, true);
            PiXtransPiXlag = SpaceTimeProduct(basisV, tbasisV, basisX, tbasisX, NULL, true, false, true, false);
#else
            PiXtransPiX = SpaceTimeProduct(basisX, tbasisX, basisX, tbasisX, NULL, false, false, false, true);
            PiXtransPiXlag = SpaceTimeProduct(basisX, tbasisX, basisX, tbasisX, NULL, false, false, true, false);
#endif

            PiVtransPiFv = SpaceTimeProduct(basisV, tbasisV, basisFv, tbasisFv, NULL, true, false);
            PiEtransPiFe = SpaceTimeProduct(basisE, tbasisE, basisFe, tbasisFe, NULL, false, true);

            MFEM_VERIFY(PiVtransPiFv->numRows() == rdimv && PiVtransPiFv->numColumns() == rdimfv, "");
            MFEM_VERIFY(PiEtransPiFe->numRows() == rdime && PiEtransPiFe->numColumns() == rdimfe, "");
        }
    }
    else // not spaceTime
    {
        if (use_qdeim)
        {
            CAROM::QDEIM(basisFv,
                         rdimfv,
                         sample_dofs_V.data(),
                         num_sample_dofs_per_procV.data(),
                         *BsinvV,
                         rank,
                         nprocs,
                         numSamplesV);

            CAROM::QDEIM(basisFe,
                         rdimfe,
                         sample_dofs_E.data(),
                         num_sample_dofs_per_procE.data(),
                         *BsinvE,
                         rank,
                         nprocs,
                         numSamplesE);
        }
        else
        {
            CAROM::GNAT(basisFv,
                        rdimfv,
                        sample_dofs_V.data(),
                        num_sample_dofs_per_procV.data(),
                        *BsinvV,
                        rank,
                        nprocs,
                        numSamplesV);

            CAROM::GNAT(basisFe,
                        rdimfe,
                        sample_dofs_E.data(),
                        num_sample_dofs_per_procE.data(),
                        *BsinvE,
                        rank,
                        nprocs,
                        numSamplesE);
        }
    }

    // We assume that the same H1 fespace is used for X and V, and a different L2 fespace is used for E.
    // We merge all sample DOF's for X, V, and E into one set for each process.
    // The pair of spaces (H1, L2) is used here.

    vector<int> sample_dofs_merged;
    vector<int> num_sample_dofs_per_proc_merged(nprocs);
    int os_merged = 0;
    for (int p=0; p<nprocs; ++p)
    {
        std::set<int> sample_dofs_H1, sample_dofs_L2;
        {
            int os = 0;
            for (int q=0; q<p; ++q)
            {
                os += num_sample_dofs_per_procX[q];
            }

            for (int j=0; j<num_sample_dofs_per_procX[p]; ++j)
            {
                sample_dofs_H1.insert(sample_dofs_X[os + j]);
            }

            os = 0;
            for (int q=0; q<p; ++q)
            {
                os += num_sample_dofs_per_procV[q];
            }

            for (int j=0; j<num_sample_dofs_per_procV[p]; ++j)
            {
                sample_dofs_H1.insert(sample_dofs_V[os + j]);
            }

            os = 0;
            for (int q=0; q<p; ++q)
            {
                os += num_sample_dofs_per_procE[q];
            }

            for (int j=0; j<num_sample_dofs_per_procE[p]; ++j)
            {
                sample_dofs_L2.insert(sample_dofs_E[os + j]);
            }
        }

        num_sample_dofs_per_proc_merged[p] = sample_dofs_H1.size() + sample_dofs_L2.size();

        for (std::set<int>::const_iterator it = sample_dofs_H1.begin(); it != sample_dofs_H1.end(); ++it)
        {
            sample_dofs_merged.push_back((*it));
        }

        for (std::set<int>::const_iterator it = sample_dofs_L2.begin(); it != sample_dofs_L2.end(); ++it)
        {
            sample_dofs_merged.push_back(nH1[p] + (*it));  // offset by nH1[p] for the mixed spaces (H1, L2)
        }

        // For each of the num_sample_dofs_per_procX[p] samples, set s2sp_X[] to be its index in sample_dofs_merged.
        {
            int os = 0;
            for (int q=0; q<p; ++q)
                os += num_sample_dofs_per_procX[q];

            s2sp_X.resize(numSamplesX);

            for (int j=0; j<num_sample_dofs_per_procX[p]; ++j)
            {
                const int sample = sample_dofs_X[os + j];

                // Note: this has quadratic complexity and could be improved with a std::map<int, int>, but it should not be a bottleneck.
                int k = -1;
                int cnt = 0;
                for (std::set<int>::const_iterator it = sample_dofs_H1.begin(); it != sample_dofs_H1.end(); ++it, ++cnt)
                {
                    if (*it == sample)
                    {
                        MFEM_VERIFY(k == -1, "");
                        k = cnt;
                    }
                }

                MFEM_VERIFY(k >= 0, "");
                s2sp_X[os + j] = os_merged + k;
            }
        }

        // For each of the num_sample_dofs_per_procV[p] samples, set s2sp_V[] to be its index in sample_dofs_merged.
        {
            int os = 0;
            for (int q=0; q<p; ++q)
                os += num_sample_dofs_per_procV[q];

            s2sp_V.resize(numSamplesV);

            for (int j=0; j<num_sample_dofs_per_procV[p]; ++j)
            {
                const int sample = sample_dofs_V[os + j];

                // Note: this has quadratic complexity and could be improved with a std::map<int, int>, but it should not be a bottleneck.
                int k = -1;
                int cnt = 0;
                for (std::set<int>::const_iterator it = sample_dofs_H1.begin(); it != sample_dofs_H1.end(); ++it, ++cnt)
                {
                    if (*it == sample)
                    {
                        MFEM_VERIFY(k == -1, "");
                        k = cnt;
                    }
                }

                MFEM_VERIFY(k >= 0, "");
                s2sp_V[os + j] = os_merged + k;
            }
        }

        // For each of the num_sample_dofs_per_procE[p] samples, set s2sp_E[] to be its index in sample_dofs_merged.
        {
            int os = 0;
            for (int q=0; q<p; ++q)
                os += num_sample_dofs_per_procE[q];

            s2sp_E.resize(numSamplesE);

            for (int j=0; j<num_sample_dofs_per_procE[p]; ++j)
            {
                const int sample = sample_dofs_E[os + j];

                // Note: this has quadratic complexity and could be improved with a std::map<int, int>, but it should not be a bottleneck.
                int k = -1;
                int cnt = 0;
                for (std::set<int>::const_iterator it = sample_dofs_L2.begin(); it != sample_dofs_L2.end(); ++it, ++cnt)
                {
                    if (*it == sample)
                    {
                        MFEM_VERIFY(k == -1, "");
                        k = cnt;
                    }
                }

                MFEM_VERIFY(k >= 0, "");
                s2sp_E[os + j] = os_merged + sample_dofs_H1.size() + k;
            }
        }

        os_merged += num_sample_dofs_per_proc_merged[p];
    }  // loop over p

    // Define a superfluous finite element space, merely to get global vertex indices for the sample mesh construction.
    const int dim = pmesh->Dimension();
    H1_FECollection h1_coll(1, dim);  // Must be first order, to get a bijection between vertices and DOF's.
    ParFiniteElementSpace H1_space(pmesh, &h1_coll);  // This constructor effectively sets vertex (DOF) global indices.

    ParFiniteElementSpace *sp_H1_space = NULL;
    ParFiniteElementSpace *sp_L2_space = NULL;

    // Construct sample mesh

    // This creates sample_pmesh, sp_H1_space, and sp_L2_space only on rank 0.
    CAROM::CreateSampleMesh(*pmesh, H1_space, *H1FESpace, *L2FESpace, *(H1FESpace->FEColl()),
                            *(L2FESpace->FEColl()), rom_com, sample_dofs_merged,
                            num_sample_dofs_per_proc_merged, sample_pmesh, sprows, all_sprows, s2sp, st2sp, sp_H1_space, sp_L2_space);

    if (rank == 0)
    {
        sample_pmesh->ReorientTetMesh();  // re-orient the mesh, required for tets, no-op for hex
        //SetBdryAttrForVelocity(sample_pmesh);
        SetBdryAttrForVelocity_Cartesian(sample_pmesh);
        sample_pmesh->EnsureNodes();

        const bool printSampleMesh = true;
        if (printSampleMesh)
        {
            ostringstream mesh_name;
            mesh_name << basename + "/smesh." << setfill('0') << setw(6) << rank;

            ofstream mesh_ofs(mesh_name.str().c_str());
            mesh_ofs.precision(8);
            sample_pmesh->Print(mesh_ofs);
        }
    }

    // Set s2sp_H1 and s2sp_L2 from s2sp

    const int NH1sp = (rank == 0) ? sp_H1_space->GetTrueVSize() : 0;

    if (rank == 0)
    {
        int offset = 0;
        for (int p=0; p<nprocs; ++p)
        {
            for (int i=0; i<num_sample_dofs_per_proc_merged[p]; ++i)
            {
                if (sample_dofs_merged[offset + i] >= nH1[p])
                    s2sp_L2.push_back(s2sp[offset + i] - NH1sp);
                else
                    s2sp_H1.push_back(s2sp[offset + i]);
            }

            offset += num_sample_dofs_per_proc_merged[p];
        }

        MFEM_VERIFY(s2sp.size() == offset, "");

        size_H1_sp = sp_H1_space->GetTrueVSize();
        size_L2_sp = sp_L2_space->GetTrueVSize();

        // Define the map s2sp_X from X samples to sample mesh X dofs.
        {
            int os_p = 0;
            for (int p=0; p<nprocs; ++p)
            {
                for (int j=0; j<num_sample_dofs_per_procX[p]; ++j)
                {
                    MFEM_VERIFY(sample_dofs_merged[s2sp_X[os_p + j]] < nH1[p], "");
                    const int spId = s2sp[s2sp_X[os_p + j]];
                    s2sp_X[os_p + j] = spId;
                }

                os_p += num_sample_dofs_per_procX[p];
            }

            MFEM_VERIFY(os_p == numSamplesX, "");
        }

        // Define the map s2sp_V from V samples to sample mesh V dofs.
        {
            int os_p = 0;
            for (int p=0; p<nprocs; ++p)
            {
                for (int j=0; j<num_sample_dofs_per_procV[p]; ++j)
                {
                    MFEM_VERIFY(sample_dofs_merged[s2sp_V[os_p + j]] < nH1[p], "");
                    const int spId = s2sp[s2sp_V[os_p + j]];
                    s2sp_V[os_p + j] = spId;
                }

                os_p += num_sample_dofs_per_procV[p];
            }

            MFEM_VERIFY(os_p == numSamplesV, "");
        }

        // Define the map s2sp_E from E samples to sample mesh E dofs.
        {
            int os_p = 0;
            for (int p=0; p<nprocs; ++p)
            {
                for (int j=0; j<num_sample_dofs_per_procE[p]; ++j)
                {
                    MFEM_VERIFY(sample_dofs_merged[s2sp_E[os_p + j]] >= nH1[p], "");
                    const int spId = s2sp[s2sp_E[os_p + j]];
                    s2sp_E[os_p + j] = spId - NH1sp;
                }

                os_p += num_sample_dofs_per_procE[p];
            }

            MFEM_VERIFY(os_p == numSamplesE, "");
        }

        BXsp = new CAROM::Matrix(size_H1_sp, rdimx, false);
        BVsp = new CAROM::Matrix(size_H1_sp, rdimv, false);
        BEsp = new CAROM::Matrix(size_L2_sp, rdime, false);

        spX = new CAROM::Vector(size_H1_sp, false);
        spV = new CAROM::Vector(size_H1_sp, false);
        spE = new CAROM::Vector(size_L2_sp, false);

        sX = numSamplesX == 0 ? NULL : new CAROM::Vector(numSamplesX, false);
        sV = new CAROM::Vector(numSamplesV, false);
        sE = new CAROM::Vector(numSamplesE, false);

        BFvsp = new CAROM::Matrix(size_H1_sp, rdimfv, false);
        BFesp = new CAROM::Matrix(size_L2_sp, rdimfe, false);
    }  // if (rank == 0)

    // This gathers only to rank 0.
#ifdef FULL_DOF_STENCIL
    const int NR = H1FESpace->GetVSize();
    GatherDistributedMatrixRows(*basisX, *basisE, rdimx, rdime, NR, *H1FESpace, *L2FESpace, st2sp, sprows, all_sprows, *BXsp, *BEsp);
    // TODO: this redundantly gathers BEsp again, but only once per simulation.
    GatherDistributedMatrixRows(*basisV, *basisE, rdimv, rdime, NR, *H1FESpace, *L2FESpace, st2sp, sprows, all_sprows, *BVsp, *BEsp);

    GatherDistributedMatrixRows(*basisFv, *basisFe, rdimfv, rdimfe, NR, *H1FESpace, *L2FESpace, st2sp, sprows, all_sprows, *BFvsp, *BFesp);
#else
    GatherDistributedMatrixRows(*basisX, *basisE, rdimx, rdime, st2sp, sprows, all_sprows, *BXsp, *BEsp);
    // TODO: this redundantly gathers BEsp again, but only once per simulation.
    GatherDistributedMatrixRows(*basisV, *basisE, rdimv, rdime, st2sp, sprows, all_sprows, *BVsp, *BEsp);
#endif

    delete sp_H1_space;
    delete sp_L2_space;
}

void ROM_Basis::ComputeReducedMatrices(bool sns1)
{
    if (!spaceTime && rank == 0)
    {
        // Compute reduced matrix BsinvX = BXsp^T BVsp
        BsinvX = BXsp->transposeMult(BVsp);

        if (offsetInit)
        {
            BX0 = BXsp->transposeMult(initVsp);
            MFEM_VERIFY(BX0->dim() == rdimx, "");
        }

        if (!sns1)
        {
            // Compute reduced matrix BsinvV = (BVsp^T BFvsp BsinvV^T)^T = BsinvV BFvsp^T BVsp
            CAROM::Matrix *prod1 = BFvsp->transposeMult(BVsp);
            CAROM::Matrix *prod2 = BsinvV->mult(prod1);

            delete prod1;
            delete BsinvV;

            BsinvV = prod2;

            // Compute reduced matrix BsinvE = (BEsp^T BFesp BsinvE^T)^T = BsinvE BFesp^T BEsp
            prod1 = BFesp->transposeMult(BEsp);
            prod2 = BsinvE->mult(prod1);

            delete prod1;
            delete BsinvE;

            BsinvE = prod2;
        }

        if (RK2AvgFormulation)
        {
            const CAROM::Matrix *prodX = BXsp->transposeMult(BXsp);
            BXXinv = prodX->inverse();
            delete prodX;

            const CAROM::Matrix *prodV = BVsp->transposeMult(BVsp);
            BVVinv = prodV->inverse();
            delete prodV;

            const CAROM::Matrix *prodE = BEsp->transposeMult(BEsp);
            BEEinv = prodE->inverse();
            delete prodE;
        }
    }
}

void ROM_Basis::ApplyEssentialBCtoInitXsp(Array<int> const& ess_tdofs)
{
    if (rank != 0 || !offsetInit)
        return;

    for (int i=0; i<ess_tdofs.Size(); ++i)
    {
        (*initXsp)(ess_tdofs[i]) = 0.0;
    }
}

int ROM_Basis::SolutionSize() const
{
    return rdimx + rdimv + rdime;
}

int ROM_Basis::SolutionSizeSP() const
{
    return (2*size_H1_sp) + size_L2_sp;
}

int ROM_Basis::SolutionSizeFOM() const
{
    return (2*H1size) + L2size;  // full size, not true DOF size
}

void ROM_Basis::ReadSolutionBases(const int window)
{
    if (!useVX)
        basisV = ReadBasisROM(rank, basename + "/" + ROMBasisName::V + std::to_string(window) + basisIdentifier, tH1size, 0, rdimv);

    basisE = ReadBasisROM(rank, basename + "/" + ROMBasisName::E + std::to_string(window) + basisIdentifier, tL2size, 0, rdime);

    if (useXV)
        basisX = basisV;
    else
        basisX = ReadBasisROM(rank, basename + "/" + ROMBasisName::X + std::to_string(window) + basisIdentifier, tH1size, 0, rdimx);

    if (useVX)
        basisV = basisX;

    if (mergeXV)
    {
        const int max_model_dim = basisX->numColumns() + basisV->numColumns();
        CAROM::Options static_x_options(tH1size, max_model_dim, 1);
        CAROM::BasisGenerator generator_XV(static_x_options, false);

        Vector Bej(basisX->numRows());  // owns its data
        MFEM_VERIFY(Bej.Size() == tH1size, "");

        CAROM::Vector ej(basisX->numColumns(), false);
        CAROM::Vector CBej(Bej.GetData(), basisX->numRows(), true, false);  // data owned by Bej
        ej = 0.0;
        for (int j=0; j<basisX->numColumns(); ++j)
        {
            ej(j) = 1.0;
            basisX->mult(ej, CBej);

            const bool addSample = generator_XV.takeSample(Bej.GetData(), 0.0, 1.0);  // artificial time and timestep
            MFEM_VERIFY(addSample, "Sample not added");

            ej(j) = 0.0;
        }

        ej.setSize(basisV->numColumns());
        ej = 0.0;

        for (int j=0; j<basisV->numColumns(); ++j)
        {
            ej(j) = 1.0;
            basisV->mult(ej, CBej);

            const bool addSample = generator_XV.takeSample(Bej.GetData(), 0.0, 1.0);  // artificial time and timestep
            MFEM_VERIFY(addSample, "Sample not added");

            ej(j) = 0.0;
        }

        BasisGeneratorFinalSummary(&generator_XV, energyFraction_X, rdimx, "", false);
        rdimv = rdimx;

        cout << rank << ": ROM_Basis used energy fraction " << energyFraction_X
             << " and merged X-X0 and V bases with resulting dimension " << rdimx << endl;

        delete basisX;
        delete basisV;

        const CAROM::Matrix* basisX_full = generator_XV.getSpatialBasis();

        // Make a deep copy first rdimx columns of basisX_full, which is inefficient.
        basisX = GetFirstColumns(rdimx, basisX_full, 0, tH1size);
        MFEM_VERIFY(basisX->numRows() == tH1size, "");
        basisV = basisX;
    }

    if (use_sns)
    {
        basisFv = MultBasisROM(rank, basename + "/" + ROMBasisName::V + std::to_string(window) + basisIdentifier, tH1size, 0, rdimfv, lhoper, 1);
        basisFe = MultBasisROM(rank, basename + "/" + ROMBasisName::E + std::to_string(window) + basisIdentifier, tL2size, 0, rdimfe, lhoper, 2);
    }
    else
    {
        basisFv = ReadBasisROM(rank, basename + "/" + ROMBasisName::Fv + std::to_string(window) + basisIdentifier, tH1size, 0, rdimfv);
        basisFe = ReadBasisROM(rank, basename + "/" + ROMBasisName::Fe + std::to_string(window) + basisIdentifier, tL2size, 0, rdimfe);
    }
}

void ROM_Basis::ReadTemporalBases(const int window)
{
    MFEM_VERIFY(!useXV && !useVX && !mergeXV, "Case not implemented");

    int tsize = 0;
    tbasisX = ReadTemporalBasisROM(rank, basename + "/" + ROMBasisName::X + std::to_string(window), tsize, rdimx);
    temporalSize = tsize;
    MFEM_VERIFY(temporalSize > 0, "");

    tbasisV = ReadTemporalBasisROM(rank, basename + "/" + ROMBasisName::V + std::to_string(window), tsize, rdimv);
    MFEM_VERIFY(temporalSize == tsize + VTos, "");
    tbasisE = ReadTemporalBasisROM(rank, basename + "/" + ROMBasisName::E + std::to_string(window), tsize, rdime);
    MFEM_VERIFY(temporalSize == tsize, "");

    // TODO: SNS
    tbasisFv = ReadTemporalBasisROM(rank, basename + "/" + ROMBasisName::Fv + std::to_string(window), tsize, rdimfv);
    MFEM_VERIFY(temporalSize == tsize, "");

    tbasisFe = ReadTemporalBasisROM(rank, basename + "/" + ROMBasisName::Fe + std::to_string(window), tsize, rdimfe);
    MFEM_VERIFY(temporalSize == tsize + VTos, "");
}

// f is a full vector, not a true vector
void ROM_Basis::ProjectFOMtoROM(Vector const& f, Vector & r, const bool timeDerivative)
{
    MFEM_VERIFY(r.Size() == rdimx + rdimv + rdime, "");
    MFEM_VERIFY(f.Size() == (2*H1size) + L2size, "");

    const bool useOffset = offsetInit && (!timeDerivative);

    for (int i=0; i<H1size; ++i)
        (*gfH1)(i) = f[i];

    gfH1->GetTrueDofs(mfH1);

    for (int i=0; i<tH1size; ++i)
        (*fH1)(i) = useOffset ? mfH1[i] - (*initX)(i) : mfH1[i];

    basisX->transposeMult(*fH1, *rX);

    for (int i=0; i<H1size; ++i)
        (*gfH1)(i) = f[H1size + i];

    gfH1->GetTrueDofs(mfH1);

    for (int i=0; i<tH1size; ++i)
        (*fH1)(i) = (useOffset && Voffset) ? mfH1[i] - (*initV)(i) : mfH1[i];

    basisV->transposeMult(*fH1, *rV);

    for (int i=0; i<L2size; ++i)
        (*gfL2)(i) = f[(2*H1size) + i];

    gfL2->GetTrueDofs(mfL2);

    for (int i=0; i<tL2size; ++i)
        (*fL2)(i) = useOffset ? mfL2[i] - (*initE)(i) : mfL2[i];

    basisE->transposeMult(*fL2, *rE);

    for (int i=0; i<rdimx; ++i)
        r[i] = (*rX)(i);

    for (int i=0; i<rdimv; ++i)
        r[rdimx + i] = (*rV)(i);

    for (int i=0; i<rdime; ++i)
        r[rdimx + rdimv + i] = (*rE)(i);
}

// f is a full vector, not a true vector
void ROM_Basis::LiftROMtoFOM(Vector const& r, Vector & f)
{
    MFEM_VERIFY(r.Size() == rdimx + rdimv + rdime, "");
    MFEM_VERIFY(f.Size() == (2*H1size) + L2size, "");

    for (int i=0; i<rdimx; ++i)
        (*rX)(i) = r[i];

    for (int i=0; i<rdimv; ++i)
        (*rV)(i) = r[rdimx + i];

    for (int i=0; i<rdime; ++i)
        (*rE)(i) = r[rdimx + rdimv + i];

    basisX->mult(*rX, *fH1);

    for (int i=0; i<tH1size; ++i)
        mfH1[i] = offsetInit ? (*initX)(i) + (*fH1)(i) : (*fH1)(i);

    gfH1->SetFromTrueDofs(mfH1);

    for (int i=0; i<H1size; ++i)
        f[i] = (*gfH1)(i);

    basisV->mult(*rV, *fH1);

    for (int i=0; i<tH1size; ++i)
        mfH1[i] = (offsetInit && Voffset) ? (*initV)(i) + (*fH1)(i) : (*fH1)(i);

    gfH1->SetFromTrueDofs(mfH1);

    for (int i=0; i<H1size; ++i)
        f[H1size + i] = (*gfH1)(i);

    basisE->mult(*rE, *fL2);

    for (int i=0; i<tL2size; ++i)
        mfL2[i] = offsetInit ? (*initE)(i) + (*fL2)(i) : (*fL2)(i);

    gfL2->SetFromTrueDofs(mfL2);

    for (int i=0; i<L2size; ++i)
        f[(2*H1size) + i] = (*gfL2)(i);
}

void ROM_Basis::LiftToSampleMesh(const Vector &u, Vector &usp) const
{
    MFEM_VERIFY(u.Size() == SolutionSize(), "");  // rdimx + rdimv + rdime
    MFEM_VERIFY(usp.Size() == SolutionSizeSP(), "");  // (2*size_H1_sp) + size_L2_sp

    if (rank == 0)
    {
        for (int i=0; i<rdimx; ++i)
            (*rX)(i) = u[i];

        for (int i=0; i<rdimv; ++i)
            (*rV)(i) = u[rdimx + i];

        for (int i=0; i<rdime; ++i)
            (*rE)(i) = u[rdimx + rdimv + i];

        BXsp->mult(*rX, *spX);
        BVsp->mult(*rV, *spV);
        BEsp->mult(*rE, *spE);

        for (int i=0; i<size_H1_sp; ++i)
        {
            usp[i] = offsetInit ? (*initXsp)(i) + (*spX)(i) : (*spX)(i);
            usp[size_H1_sp + i] = (offsetInit && Voffset) ? (*initVsp)(i) + (*spV)(i) : (*spV)(i);
        }

        for (int i=0; i<size_L2_sp; ++i)
        {
            //usp[(2*size_H1_sp) + i] = std::max((*spE)(i), 0.0);
            usp[(2*size_H1_sp) + i] = offsetInit ? (*initEsp)(i) + (*spE)(i) : (*spE)(i);
        }
    }
}

void ROM_Basis::SampleMeshAddInitialState(Vector &usp) const
{
    MFEM_VERIFY(usp.Size() == SolutionSizeSP(), "");  // (2*size_H1_sp) + size_L2_sp

    if (rank == 0)
    {
        for (int i=0; i<size_H1_sp; ++i)
        {
            usp[i] += (*initXsp)(i);
            usp[size_H1_sp + i] += (*initVsp)(i);
        }

        for (int i=0; i<size_L2_sp; ++i)
        {
            usp[(2*size_H1_sp) + i] += (*initEsp)(i);
        }
    }
}

void ROM_Basis::RestrictFromSampleMesh(const Vector &usp, Vector &u, const bool timeDerivative,
                                       const bool rhs_without_mass_matrix, const DenseMatrix *invMvROM,
                                       const DenseMatrix *invMeROM) const
{
    MFEM_VERIFY(u.Size() == SolutionSize(), "");  // rdimx + rdimv + rdime
    MFEM_VERIFY(usp.Size() == SolutionSizeSP(), "");  // (2*size_H1_sp) + size_L2_sp

    if (RK2AvgFormulation)
    {
        ProjectFromSampleMesh(usp, u, timeDerivative);
        return;
    }

    const bool useOffset = offsetInit && (!timeDerivative);

    // Select entries out of usp on the sample mesh.

    // Note that s2sp_X maps from X samples to sample mesh H1 dofs, and similarly for V and E.

    for (int i=0; i<numSamplesX; ++i)
        (*sX)(i) = useOffset ? usp[s2sp_X[i]] - (*initXsp)(s2sp_X[i]) : usp[s2sp_X[i]];

    for (int i=0; i<numSamplesV; ++i)
        (*sV)(i) = (useOffset && Voffset) ? usp[size_H1_sp + s2sp_V[i]] - (*initVsp)(s2sp_V[i]) : usp[size_H1_sp + s2sp_V[i]];

    for (int i=0; i<numSamplesE; ++i)
        (*sE)(i) = useOffset ? usp[(2*size_H1_sp) + s2sp_E[i]] - (*initEsp)(s2sp_E[i]) : usp[(2*size_H1_sp) + s2sp_E[i]];

    // ROM operation on source: map sample mesh evaluation to reduced coefficients with respect to solution bases
    BsinvV->transposeMult(*sV, *rV);
    BsinvE->transposeMult(*sE, *rE);

    if (rhs_without_mass_matrix && timeDerivative)
    {
        Vector rhs(rdimv);
        Vector invMrhs(rdimv);
        for (int i=0; i<rdimv; ++i)
            rhs[i] = (*rV)(i);

        // TODO: multiply BsinvV by invMvROM and store that rather than doing 2 mults, in the case of no Gram-Schmidt (will that version be maintained?).
        invMvROM->Mult(rhs, invMrhs);
        for (int i=0; i<rdimv; ++i)
            u[rdimx + i] = invMrhs[i];
    }
    else
    {
        for (int i=0; i<rdimv; ++i)
            u[rdimx + i] = (*rV)(i);
    }

    if (rhs_without_mass_matrix && timeDerivative)
    {
        Vector rhs(rdime);
        Vector invMrhs(rdime);
        for (int i=0; i<rdime; ++i)
            rhs[i] = (*rE)(i);

        invMeROM->Mult(rhs, invMrhs);
        for (int i=0; i<rdime; ++i)
            u[rdimx + rdimv + i] = invMrhs[i];
    }
    else
    {
        for (int i=0; i<rdime; ++i)
            u[rdimx + rdimv + i] = (*rE)(i);
    }
}

void ROM_Basis::RestrictFromSampleMesh_V(const Vector &usp, Vector &u) const
{
    MFEM_VERIFY(u.Size() == rdimv, "");
    MFEM_VERIFY(usp.Size() == size_H1_sp, "");

    for (int i=0; i<size_H1_sp; ++i)
        (*spV)(i) = usp[i];

    BVsp->transposeMult(*spV, *rV);

    for (int i=0; i<rdimv; ++i)
        u[i] = (*rV)(i);
}

void ROM_Basis::RestrictFromSampleMesh_E(const Vector &usp, Vector &u) const
{
    MFEM_VERIFY(u.Size() == rdime, "");
    MFEM_VERIFY(usp.Size() == size_L2_sp, "");

    for (int i=0; i<size_L2_sp; ++i)
        (*spE)(i) = usp[i];

    BEsp->transposeMult(*spE, *rE);

    for (int i=0; i<rdime; ++i)
        u[i] = (*rE)(i);
}

void ROM_Basis::ProjectFromSampleMesh(const Vector &usp, Vector &u,
                                      const bool timeDerivative) const
{
    MFEM_VERIFY(u.Size() == SolutionSize(), "");
    MFEM_VERIFY(usp.Size() == (2*size_H1_sp) + size_L2_sp, "");

    const bool useOffset = offsetInit && (!timeDerivative);

    int ossp = 0;
    int osrom = 0;

    // X
    for (int i=0; i<size_H1_sp; ++i)
        (*spX)(i) = useOffset ? usp[ossp + i] - (*initXsp)(i) : usp[ossp + i];

    BXsp->transposeMult(*spX, *rX);
    BXXinv->mult(*rX, *rX2);

    for (int i=0; i<rdimx; ++i)
        u[osrom + i] = (*rX2)(i);

    osrom += rdimx;
    ossp += size_H1_sp;

    // V
    for (int i=0; i<size_H1_sp; ++i)
        (*spV)(i) = (useOffset && Voffset) ? usp[ossp + i] - (*initVsp)(i) : usp[ossp + i];

    BVsp->transposeMult(*spV, *rV);
    BVVinv->mult(*rV, *rV2);

    for (int i=0; i<rdimv; ++i)
        u[osrom + i] = (*rV2)(i);

    osrom += rdimv;
    ossp += size_H1_sp;

    // E
    for (int i=0; i<size_L2_sp; ++i)
        (*spE)(i) = useOffset ? usp[ossp + i] - (*initEsp)(i) : usp[ossp + i];

    BEsp->transposeMult(*spE, *rE);
    BEEinv->mult(*rE, *rE2);

    for (int i=0; i<rdime; ++i)
        u[osrom + i] = (*rE2)(i);
}

ROM_Operator::ROM_Operator(ROM_Options const& input, ROM_Basis *b,
                           Coefficient& rho_coeff, FunctionCoefficient& mat_coeff,
                           const int order_e, const int source,
                           const bool visc, const bool vort, const double cfl,
                           const bool p_assembly, const double cg_tol, const int cg_max_iter,
                           const double ftz_tol, H1_FECollection *H1fec,
                           FiniteElementCollection *L2fec, std::vector<double> *timesteps)
    : TimeDependentOperator(b->SolutionSize()), operFOM(input.FOMoper), basis(b),
      rank(b->GetRank()), hyperreduce(input.hyperreduce), useGramSchmidt(input.GramSchmidt),
      spaceTimeMethod(input.spaceTimeMethod)
{
    if (hyperreduce && rank == 0)
    {
        const int spsize = basis->SolutionSizeSP();

        fx.SetSize(spsize);
        fy.SetSize(spsize);

        spmesh = b->GetSampleMesh();

        // The following code is copied from laghos.cpp to define a LagrangianHydroOperator on spmesh.

        L2FESpaceSP = new ParFiniteElementSpace(spmesh, L2fec);
        H1FESpaceSP = new ParFiniteElementSpace(spmesh, H1fec, spmesh->Dimension());

        xsp_gf = new ParGridFunction(H1FESpaceSP);
        spmesh->SetNodalGridFunction(xsp_gf);

        Vsize_l2sp = L2FESpaceSP->GetVSize();
        Vsize_h1sp = H1FESpaceSP->GetVSize();

        MFEM_VERIFY(((2*Vsize_h1sp) + Vsize_l2sp) == spsize, "");

        Array<int> ossp(4);
        ossp[0] = 0;
        ossp[1] = ossp[0] + Vsize_h1sp;
        ossp[2] = ossp[1] + Vsize_h1sp;
        ossp[3] = ossp[2] + Vsize_l2sp;
        BlockVector S(ossp);

        // On the sample mesh, we impose no essential DOF's. The reason is that it does not
        // make sense to set boundary conditions on the sample mesh boundary, which may lie
        // in the interior of the domain. Also, the boundary conditions on the domain
        // boundary are enforced due to the fact that BVsp is defined as a submatrix of
        // basisV, which has boundary conditions applied in the full-order discretization.

        //cout << "Sample mesh bdr att max " << spmesh->bdr_attributes.Max() << endl;

        // Boundary conditions: all tests use v.n = 0 on the boundary, and we assume
        // that the boundaries are straight.
        {
            Array<int> ess_bdr(spmesh->bdr_attributes.Max()), tdofs1d;
            for (int d = 0; d < spmesh->Dimension(); d++)
            {
                // Attributes 1/2/3 correspond to fixed-x/y/z boundaries, i.e., we must
                // enforce v_x/y/z = 0 for the velocity components.
                ess_bdr = 0;
                ess_bdr[d] = 1;
                H1FESpaceSP->GetEssentialTrueDofs(ess_bdr, tdofs1d, d);
                ess_tdofs.Append(tdofs1d);
            }
        }

        //basis->ApplyEssentialBCtoInitXsp(ess_tdofs);  // TODO: this should be only for v?

        ParGridFunction rho(L2FESpaceSP);
        L2_FECollection l2_fec(order_e, spmesh->Dimension());
        ParFiniteElementSpace l2_fes(spmesh, &l2_fec);
        ParGridFunction l2_rho(&l2_fes), l2_e(&l2_fes);
        l2_rho.ProjectCoefficient(rho_coeff);
        rho.ProjectGridFunction(l2_rho);

        // Piecewise constant ideal gas coefficient over the Lagrangian mesh. The
        // gamma values are projected on a function that stays constant on the moving
        // mesh.
        mat_fec = new L2_FECollection(0, spmesh->Dimension());
        mat_fes = new ParFiniteElementSpace(spmesh, mat_fec);
        mat_gf = new ParGridFunction(mat_fes);
        mat_gf->ProjectCoefficient(mat_coeff);
        mat_gf_coeff = new GridFunctionCoefficient(mat_gf);

        sns1 = (input.SNS && input.dimV == input.dimFv && input.dimE == input.dimFe); // SNS type I
        noMsolve = (useReducedM || useGramSchmidt || sns1);

        operSP = new hydrodynamics::LagrangianHydroOperator(S.Size(), *H1FESpaceSP, *L2FESpaceSP,
                ess_tdofs, rho, source, cfl, mat_gf_coeff,
                visc, vort, p_assembly, cg_tol, cg_max_iter, ftz_tol,
                H1fec->GetBasisType(), noMsolve, noMsolve);

        if (input.spaceTimeMethod != no_space_time)
        {
            ST_ode_solver = new RK4Solver; // TODO: allow for other types of solvers
            ST_ode_solver->Init(*operSP);

            STbasis = new STROM_Basis(input, b, timesteps);
            Sr.SetSize(STbasis->GetTotalNumSamples());
        }
    }
    else if (!hyperreduce)
    {
        MFEM_VERIFY(input.FOMoper->Height() == input.FOMoper->Width(), "");
        fx.SetSize(input.FOMoper->Height());
        fy.SetSize(input.FOMoper->Height());
    }

    if (useReducedM)
    {
        ComputeReducedMv();
        ComputeReducedMe();
    }
}

void ROM_Basis::GetBasisVectorV(const bool sp, const int id, Vector &v) const
{
    if (sp)  // Sample mesh version
    {
        MFEM_VERIFY(v.Size() == size_H1_sp, "");

        for (int i=0; i<size_H1_sp; ++i)
            v[i] = (*BVsp)(i,id);
    }
    else  // FOM version
    {
        MFEM_VERIFY(v.Size() == tH1size, "");
        CAROM::Vector ej(rdimv, false);
        CAROM::Vector CBej(tH1size, true);
        ej = 0.0;
        ej(id) = 1.0;
        basisV->mult(ej, CBej);
        for (int i=0; i<tH1size; ++i)
            v[i] = CBej(i);
    }
}

void ROM_Basis::GetBasisVectorE(const bool sp, const int id, Vector &v) const
{
    if (sp)  // Sample mesh version
    {
        MFEM_VERIFY(v.Size() == size_L2_sp, "");

        for (int i=0; i<size_L2_sp; ++i)
            v[i] = (*BEsp)(i,id);
    }
    else  // FOM version
    {
        MFEM_VERIFY(v.Size() == tL2size, "");
        CAROM::Vector ej(rdime, false);
        CAROM::Vector CBej(tL2size, true);
        ej = 0.0;
        ej(id) = 1.0;
        basisE->mult(ej, CBej);
        for (int i=0; i<tL2size; ++i)
            v[i] = CBej(i);
    }
}

void ROM_Basis::Set_dxdt_Reduced(const Vector &x, Vector &y) const
{
    for (int i=0; i<rdimv; ++i)
        (*rV)(i) = x[rdimx + i];

    BsinvX->mult(*rV, *rX);
    for (int i=0; i<rdimx; ++i)
        y[i] = offsetInit ? (*rX)(i) + (*BX0)(i) : (*rX)(i);
}

void ROM_Basis::HyperreduceRHS_V(Vector &v) const
{
    MFEM_VERIFY(useGramSchmidt, "apply reduced mass matrix inverse");
    MFEM_VERIFY(v.Size() == size_H1_sp, "");

    for (int i=0; i<numSamplesV; ++i)
        (*sV)(i) = v[s2sp_V[i]];

    BsinvV->transposeMult(*sV, *rV);

    // Lift from rV to v
    // Note that here there is the product BVsp BVsp^T, which cannot be simplified and should not be stored.
    BVsp->mult(*rV, *spV);
    for (int i=0; i<size_H1_sp; ++i)
        v[i] = (*spV)(i);
}

void ROM_Basis::HyperreduceRHS_E(Vector &e) const
{
    MFEM_VERIFY(useGramSchmidt, "apply reduced mass matrix inverse");
    MFEM_VERIFY(e.Size() == size_L2_sp, "");

    for (int i=0; i<numSamplesE; ++i)
        (*sE)(i) = e[s2sp_E[i]];

    BsinvE->transposeMult(*sE, *rE);

    // Lift from rE to e
    // Note that here there is the product BEsp BEsp^T, which cannot be simplified and should not be stored.
    BEsp->mult(*rE, *spE);
    for (int i=0; i<size_L2_sp; ++i)
        e[i] = (*spE)(i);
}

// t is a time sample, ranging from 0 to temporalSize-1.
void ROM_Basis::ScaleByTemporalBasis(const int t, Vector const& u, Vector &ut)
{
    MFEM_VERIFY(u.Size() == SolutionSize() && ut.Size() == u.Size(), "");
    MFEM_VERIFY(tbasisX->numColumns() == rdimx && basisX->numColumns() == rdimx, "");
    MFEM_VERIFY(tbasisV->numColumns() == rdimv && basisV->numColumns() == rdimv, "");
    MFEM_VERIFY(tbasisE->numColumns() == rdime && basisE->numColumns() == rdime, "");

    MFEM_VERIFY(tbasisX->numRows() == temporalSize, "");  // TODO: remove?
    MFEM_VERIFY(tbasisV->numRows() + VTos == temporalSize, "");  // TODO: remove?
    MFEM_VERIFY(tbasisE->numRows() == temporalSize, "");  // TODO: remove?

    MFEM_VERIFY(0 <= t && t < temporalSize, "");

    for (int i=0; i<rdimx; ++i)
        ut[i] = tbasisX->item(t, i) * u[i];

    int os = rdimx;
    for (int i=0; i<rdimv; ++i)
        ut[os + i] = (t == 0) ? 0.0 : tbasisV->item(t - VTos, i) * u[os + i];  // Assuming v=0 at t=0, which is not sampled.

    os += rdimv;
    for (int i=0; i<rdime; ++i)
        ut[os + i] = tbasisE->item(t, i) * u[os + i];
}

void ROM_Basis::computeWindowProjection(const ROM_Basis& basisPrev, ROM_Options const& input, const int window)
{
    BwinX = basisX->transposeMult(basisPrev.basisX);
    BwinV = basisV->transposeMult(basisPrev.basisV);
    BwinE = basisE->transposeMult(basisPrev.basisE);

    if (offsetInit && (input.offsetType == interpolateOffset || input.offsetType == saveLoadOffset))
    {
        CAROM::Vector dX(tH1size, true);
        CAROM::Vector dE(tL2size, true);

        CAROM::Vector Btd(basisX->numColumns(), false);

        basisPrev.initX->minus(*initX, dX);  // dX = basisPrev.initX - initX
        basisX->transposeMult(dX, Btd);
        Btd.write(basename + "/" + "BtInitDiffX" + "_" + to_string(window));

        Btd.setSize(basisV->numColumns());
        basisPrev.initV->minus(*initV, dX);  // dX = basisPrev.initV - initV
        basisV->transposeMult(dX, Btd);
        Btd.write(basename + "/" + "BtInitDiffV" + "_" + to_string(window));

        Btd.setSize(basisE->numColumns());
        basisPrev.initE->minus(*initE, dE);  // dE = basisPrev.initE - initE
        basisE->transposeMult(dE, Btd);
        Btd.write(basename + "/" + "BtInitDiffE" + "_" + to_string(window));
    }
}

void ROM_Basis::writeSP(ROM_Options const& input, const int window) const
{
    writeNum(numSamplesX, basename + "/" + "numSamplesX" + "_" + to_string(window));
    writeNum(numSamplesV, basename + "/" + "numSamplesV" + "_" + to_string(window));
    writeNum(numSamplesE, basename + "/" + "numSamplesE" + "_" + to_string(window));

    writeVec(s2sp_X, basename + "/" + "s2sp_X" + "_" + to_string(window));
    writeVec(s2sp_V, basename + "/" + "s2sp_V" + "_" + to_string(window));
    writeVec(s2sp_E, basename + "/" + "s2sp_E" + "_" + to_string(window));

    std::string outfile_string = basename + "/" + "sample_pmesh" + "_" + to_string(window);
    std::ofstream outfile_romS(outfile_string.c_str());
    sample_pmesh->ParPrint(outfile_romS);

    writeNum(size_H1_sp, basename + "/" + "size_H1_sp" + "_" + to_string(window));
    writeNum(size_L2_sp, basename + "/" + "size_L2_sp" + "_" + to_string(window));

    if (spaceTimeMethod == gnat_lspg) BsinvX->write(basename + "/" + "BsinvX" + "_" + to_string(window));
    BsinvV->write(basename + "/" + "BsinvV" + "_" + to_string(window));
    BsinvE->write(basename + "/" + "BsinvE" + "_" + to_string(window));
    BXsp->write(basename + "/" + "BXsp" + "_" + to_string(window));
    BVsp->write(basename + "/" + "BVsp" + "_" + to_string(window));
    BEsp->write(basename + "/" + "BEsp" + "_" + to_string(window));

    BFvsp->write(basename + "/" + "BFvsp" + "_" + to_string(window));
    BFesp->write(basename + "/" + "BFesp" + "_" + to_string(window));

    spX->write(basename + "/" + "spX" + "_" + to_string(window));
    spV->write(basename + "/" + "spV" + "_" + to_string(window));
    spE->write(basename + "/" + "spE" + "_" + to_string(window));
    if (offsetInit || spaceTime) // TODO: why is this necessary for spaceTime case? See SampleMeshAddInitialState
    {
        initXsp->write(basename + "/" + "initXsp" + "_" + to_string(window));
        initVsp->write(basename + "/" + "initVsp" + "_" + to_string(window));
        initEsp->write(basename + "/" + "initEsp" + "_" + to_string(window));
    }

    if (window > 0)
    {
        BwinX->write(basename + "/" + "BwinX" + "_" + to_string(window));
        BwinV->write(basename + "/" + "BwinV" + "_" + to_string(window));
        BwinE->write(basename + "/" + "BwinE" + "_" + to_string(window));
    }
}

void ROM_Basis::readSP(ROM_Options const& input, const int window)
{
    if (spaceTime)
    {
        // Read timeSamples from file
        std::string filename = basename + "/timeSamples.csv";
        std::ifstream infile(filename);

        MFEM_VERIFY(infile.is_open(), "Time sample file does not exist.");
        std::string line;
        std::vector<std::string> words;
        while (std::getline(infile, line))
        {
            split_line(line, words);
            timeSamples.push_back(std::stoi(words[0]));
        }

        infile.close();
    }

    readNum(numSamplesX, basename + "/" + "numSamplesX" + "_" + to_string(window));
    readNum(numSamplesV, basename + "/" + "numSamplesV" + "_" + to_string(window));
    readNum(numSamplesE, basename + "/" + "numSamplesE" + "_" + to_string(window));

    readVec(s2sp_X, basename + "/" + "s2sp_X" + "_" + to_string(window));
    readVec(s2sp_V, basename + "/" + "s2sp_V" + "_" + to_string(window));
    readVec(s2sp_E, basename + "/" + "s2sp_E" + "_" + to_string(window));

    std::string outfile_string = basename + "/" + "sample_pmesh" + "_" + to_string(window);
    std::ifstream outfile_romS(outfile_string.c_str());
    sample_pmesh = new ParMesh(comm, outfile_romS);

    readNum(size_H1_sp, basename + "/" + "size_H1_sp" + "_" + to_string(window));
    readNum(size_L2_sp, basename + "/" + "size_L2_sp" + "_" + to_string(window));

    const int ntsamp = spaceTime ? timeSamples.size() : 1;

    BsinvX = NULL;
    BsinvV = new CAROM::Matrix(ntsamp * numSamplesV, rdimfv, false);
    BsinvE = new CAROM::Matrix(ntsamp * numSamplesE, rdimfe, false);

    BXsp = new CAROM::Matrix(size_H1_sp, rdimx, false);
    BVsp = new CAROM::Matrix(size_H1_sp, rdimv, false);
    BEsp = new CAROM::Matrix(size_L2_sp, rdime, false);

    spX = new CAROM::Vector(size_H1_sp, false);
    spV = new CAROM::Vector(size_H1_sp, false);
    spE = new CAROM::Vector(size_L2_sp, false);

    sX = numSamplesX == 0 ? NULL : new CAROM::Vector(numSamplesX, false);
    sV = new CAROM::Vector(numSamplesV, false);
    sE = new CAROM::Vector(numSamplesE, false);

    if (spaceTimeMethod == gnat_lspg)
    {
        BsinvX = new CAROM::Matrix(timeSamples.size() * numSamplesV, rdimv, false);
        BsinvX->read(basename + "/" + "BsinvX" + "_" + to_string(window));
    }

    BsinvV->read(basename + "/" + "BsinvV" + "_" + to_string(window));
    BsinvE->read(basename + "/" + "BsinvE" + "_" + to_string(window));

    BXsp->read(basename + "/" + "BXsp" + "_" + to_string(window));
    BVsp->read(basename + "/" + "BVsp" + "_" + to_string(window));
    BEsp->read(basename + "/" + "BEsp" + "_" + to_string(window));

    BFvsp = new CAROM::Matrix(size_H1_sp, rdimfv, false);
    BFesp = new CAROM::Matrix(size_L2_sp, rdimfe, false);
    BFvsp->read(basename + "/" + "BFvsp" + "_" + to_string(window));
    BFesp->read(basename + "/" + "BFesp" + "_" + to_string(window));

    spX->read(basename + "/" + "spX" + "_" + to_string(window));
    spV->read(basename + "/" + "spV" + "_" + to_string(window));
    spE->read(basename + "/" + "spE" + "_" + to_string(window));

    if (offsetInit || spaceTime) // TODO: why is this necessary for spaceTime case? See SampleMeshAddInitialState
    {
        initXsp = new CAROM::Vector(size_H1_sp, false);
        initVsp = new CAROM::Vector(size_H1_sp, false);
        initEsp = new CAROM::Vector(size_L2_sp, false);

        initXsp->read(basename + "/" + "initXsp" + "_" + to_string(window));
        initVsp->read(basename + "/" + "initVsp" + "_" + to_string(window));
        initEsp->read(basename + "/" + "initEsp" + "_" + to_string(window));
    }
}

void ROM_Operator::ComputeReducedMv()
{
    const int nv = basis->GetDimV();

    if (hyperreduce && rank == 0)
    {
        invMvROM.SetSize(nv);
        const int size_H1_sp = basis->SolutionSizeH1SP();

        Vector vj_sp(size_H1_sp);
        Vector Mvj_sp(size_H1_sp);
        Vector Mvj(nv);
        for (int j=0; j<nv; ++j)
        {
            basis->GetBasisVectorV(hyperreduce, j, vj_sp);
            operSP->MultMv(vj_sp, Mvj_sp);
            basis->RestrictFromSampleMesh_V(Mvj_sp, Mvj);

            for (int i=0; i<nv; ++i)
                invMvROM(i,j) = Mvj[i];
        }

        invMvROM.Invert();
    }
    else if (!hyperreduce)
    {
        MFEM_ABORT("TODO");
    }
}

void ROM_Operator::ComputeReducedMe()
{
    const int ne = basis->GetDimE();

    if (hyperreduce && rank == 0)
    {
        invMeROM.SetSize(ne);
        const int size_L2_sp = basis->SolutionSizeL2SP();

        Vector ej_sp(size_L2_sp);
        Vector Mej_sp(size_L2_sp);
        Vector Mej(ne);
        for (int j=0; j<ne; ++j)
        {
            basis->GetBasisVectorE(hyperreduce, j, ej_sp);
            operSP->MultMe(ej_sp, Mej_sp);
            basis->RestrictFromSampleMesh_E(Mej_sp, Mej);

            for (int i=0; i<ne; ++i)
                invMeROM(i,j) = Mej[i];
        }

        invMeROM.Invert();
    }
    else if (!hyperreduce)
    {
        MFEM_ABORT("TODO");
    }
}

void ROM_Operator::UpdateSampleMeshNodes(Vector const& romSol)
{
    if (!hyperreduce || rank != 0)
        return;

    // Lift romSol to the sample mesh space to get X.
    basis->LiftToSampleMesh(romSol, fx);

    MFEM_VERIFY(xsp_gf->Size() == Vsize_h1sp, "");  // Since the sample mesh is serial (only on rank 0).

    for (int i=0; i<Vsize_h1sp; ++i)
        (*xsp_gf)[i] = fx[i];

    spmesh->NewNodes(*xsp_gf, false);
}

void ROM_Operator::Mult(const Vector &x, Vector &y) const
{
    MFEM_VERIFY(x.Size() == basis->SolutionSize(), "");  // rdimx + rdimv + rdime
    MFEM_VERIFY(x.Size() == y.Size(), "");

    if (hyperreduce)
    {
        if (rank == 0)
        {
            basis->LiftToSampleMesh(x, fx);

            operSP->Mult(fx, fy);
            basis->RestrictFromSampleMesh(fy, y, true, (useReducedM && !useGramSchmidt && !sns1), &invMvROM, &invMeROM);
            basis->Set_dxdt_Reduced(x, y);

            operSP->ResetQuadratureData();
        }

        MPI_Bcast(y.GetData(), y.Size(), MPI_DOUBLE, 0, basis->comm);
    }
    else
    {
        basis->LiftROMtoFOM(x, fx);
        operFOM->Mult(fx, fy);
        basis->ProjectFOMtoROM(fy, y, true);
    }
}

void ROM_Operator::InducedInnerProduct(const int id1, const int id2, const int var, const int dim, double &ip)
{
    ip = 0.0;
    if (hyperreduce)
    {
        Vector xj_sp(dim);
        Vector xi_sp(dim);
        Vector Mxj_sp(dim);

        if (var == 1) // velocity
        {
            basis->GetBasisVectorV(hyperreduce, id1, xj_sp);
            basis->GetBasisVectorV(hyperreduce, id2, xi_sp);
            operSP->MultMv(xj_sp, Mxj_sp);
        }
        else if (var == 2) // energy
        {
            basis->GetBasisVectorE(hyperreduce, id1, xj_sp);
            basis->GetBasisVectorE(hyperreduce, id2, xi_sp);
            operSP->MultMe(xj_sp, Mxj_sp);
        }
        else
            MFEM_ABORT("Invalid input");

        for (int k=0; k<dim; ++k)
        {
            ip += Mxj_sp[k]*xi_sp[k];
        }
    }
    else if (!hyperreduce)
    {
        MFEM_ABORT("TODO");
    }
}

void ROM_Operator::InducedGramSchmidt(const int var, Vector &S)
{
    if (hyperreduce && rank == 0)
    {
        // Induced Gram Schmidt normalization is equivalent to
        // factorizing the basis into X = QR,
        // where size(Q) = size(X), Q is M-orthonormal,
        // and R is square and upper triangular.
        // Matrix X will be substituted by matrix Q.
        int spdim, rdim, offset;
        CAROM::Matrix *X;
        DenseMatrix *R;
        double factor;

        if (var == 1) // velocity
        {
            spdim = basis->SolutionSizeH1SP();
            rdim = basis->GetDimV();
            offset = basis->GetDimX();
            CoordinateBVsp.SetSize(rdim);
            X = basis->GetBVsp();
            R = &CoordinateBVsp;
        }
        else if (var == 2) // energy
        {
            spdim = basis->SolutionSizeL2SP();
            rdim = basis->GetDimE();
            offset = basis->GetDimX() + basis->GetDimV();
            CoordinateBEsp.SetSize(rdim);
            X = basis->GetBEsp();
            R = &CoordinateBEsp;
        }
        else
        {
            MFEM_ABORT("Invalid variable index");
        }

        InducedInnerProduct(0, 0, var, spdim, factor);
        (*R)(0,0) = sqrt(factor);
        for (int k=0; k<spdim; ++k)
        {
            (*X)(k,0) /= (*R)(0,0); // normalize
        }

        for (int j=1; j<rdim; ++j)
        {
            for (int i=0; i<j; ++i)
            {
                InducedInnerProduct(j, i, var, spdim, factor);
                (*R)(i,j) = factor;
                for (int k=0; k<spdim; ++k)
                {
                    (*X)(k,j) -= (*R)(i,j)*(*X)(k,i); // orthogonalize
                }
            }
            InducedInnerProduct(j, j, var, spdim, factor);
            (*R)(j,j) = sqrt(factor);
            for (int k=0; k<spdim; ++k)
            {
                (*X)(k,j) /= (*R)(j,j); // normalize
            }
        }

        // With solution representation by s = Xc = Qd,
        // the coefficients of s with respect to Q is
        // obtained by d = Rc.
        for (int i=0; i<rdim; ++i)
        {
            S[offset+i] *= (*R)(i,i);
            for (int j=i+1; j<rdim; ++j)
            {
                S[offset+i] += (*R)(i,j)*S[offset+j]; // triangular update
            }
        }
    }
    else if (!hyperreduce)
    {
        MFEM_ABORT("TODO");
    }
}

void ROM_Operator::UndoInducedGramSchmidt(const int var, Vector &S, bool keep_data)
{
    if (hyperreduce && rank == 0)
    {
        // Get back the original matrix X from matrix Q by undoing all the operations
        // in the induced Gram Schmidt normalization process.
        // See ROM_Operator::InducedGramSchmidt
        int spdim, rdim, offset;
        CAROM::Matrix *X;
        DenseMatrix *R;

        if (var == 1) // velocity
        {
            spdim = basis->SolutionSizeH1SP();
            rdim = basis->GetDimV();
            offset = basis->GetDimX();
            X = keep_data ? new CAROM::Matrix(*basis->GetBVsp()) : basis->GetBVsp();
            R = &CoordinateBVsp;
        }
        else if (var == 2) // energy
        {
            spdim = basis->SolutionSizeL2SP();
            rdim = basis->GetDimE();
            offset = basis->GetDimX() + basis->GetDimV();
            X = keep_data ? new CAROM::Matrix(*basis->GetBEsp()) : basis->GetBEsp();
            R = &CoordinateBEsp;
        }
        else
        {
            MFEM_ABORT("Invalid variable index");
        }

        for (int j=rdim-1; j>-1; --j)
        {
            for (int k=0; k<spdim; ++k)
            {
                (*X)(k,j) *= (*R)(j,j);
            }
            for (int i=0; i<j; ++i)
            {
                for (int k=0; k<spdim; ++k)
                {
                    (*X)(k,j) += (*R)(i,j)*(*X)(k,i);
                }
            }
        }

        // With solution representation by s = Xc = Qd,
        // the coefficients of s with respect to X is
        // obtained from c = R\d.
        for (int i=rdim-1; i>-1; --i)
        {
            for (int j = rdim-1; j>i; --j)
            {
                S[offset+i] -= (*R)(i,j)*S[offset+j]; // backward substitution
            }
            S[offset+i] /= (*R)(i,i);
        }

        if (keep_data)
            delete X;
        else
            (*R).Clear();
    }
    else if (!hyperreduce)
    {
        MFEM_ABORT("TODO");
    }
}

void ROM_Operator::ApplyHyperreduction(Vector &S)
{
    if (useGramSchmidt && !sns1)
    {
        InducedGramSchmidt(1, S); // velocity
        InducedGramSchmidt(2, S); // energy
        MPI_Bcast(S.GetData(), S.Size(), MPI_DOUBLE, 0, basis->comm);
    }
    basis->ComputeReducedMatrices(sns1);
}

void ROM_Operator::PostprocessHyperreduction(Vector &S, bool keep_data)
{
    if (useGramSchmidt && !sns1)
    {
        UndoInducedGramSchmidt(1, S, keep_data); // velocity
        UndoInducedGramSchmidt(2, S, keep_data); // energy
        MPI_Bcast(S.GetData(), S.Size(), MPI_DOUBLE, 0, basis->comm);
    }
}

void STROM_Basis::LiftToSampleMesh(const int ti, Vector const& u, Vector &usp) const
{
    // Get the basis at timestep ti by scaling by the corresponding temporal basis entries.
    MFEM_VERIFY(u.Size() == SolutionSizeST(), "");
    MFEM_VERIFY(u.Size() == u_ti.Size(), "");
    b->ScaleByTemporalBasis(ti, u, u_ti);
    b->LiftToSampleMesh(u_ti, usp);

    if (ti == 0)
    {
        // At initial time, replace basis approximation with exact initial state on the sample mesh.
        usp = 0.0;
        b->SampleMeshAddInitialState(usp);
    }
}

void STROM_Basis::ApplySpaceTimeHyperreductionInverses(Vector const& u, Vector &w) const
{
    MFEM_VERIFY(u.Size() == GetTotalNumSamples(), "");
    if (GaussNewton)
    {
#ifdef STXV
        MFEM_VERIFY(w.Size() == b->rdimv + b->rdimfv + b->rdimfe, "");
#else
        MFEM_VERIFY(w.Size() == (spaceTimeMethod == gnat_lspg) ? b->rdimv + b->rdimfv + b->rdimfe : b->rdimx + b->rdimfv + b->rdimfe, "");
#endif
    }
    else
    {
        MFEM_VERIFY(w.Size() == b->SolutionSize(), "");
    }

    MFEM_VERIFY(b->numSamplesX == 0, "");

    int os = 0;

    const int ntsamp = GetNumSampledTimes();
    CAROM::Vector uV(GetNumSamplesV(), false);  // TODO: make this a member variable?
    CAROM::Vector wV(b->rdimv, false);  // TODO: make this a member variable?

    if (spaceTimeMethod == gnat_lspg)
    {
        // The X RHS has hyperreduced term V.

        // BsinvX stores the transpose of the pseudo-inverse.
        CAROM::Vector BuX(b->rdimv, false);  // TODO: make this a member variable?

        // Set uV from u

        for (int ti=0; ti<ntsamp; ++ti)
        {
            const int offset = ti * GetNumSpatialSamples();
            for (int i=0; i<b->numSamplesV; ++i)
                uV.item(ti + (i*ntsamp)) = u[offset + i];

            // Note that the ordering of uV must match that in GetSampledSpaceTimeBasis, since it will be multiplied by BsinvV^T.
        }

        // Multiply uV by BsinvX^T

        b->BsinvX->transposeMult(uV, BuX);
        for (int i=0; i<b->rdimv; ++i)
            w[os + i] = BuX.item(i);

        os += b->rdimv;
    }
    else
    {
        // The X equation is linear and has no hyperreduction, just a linear operator multiplication against the vector of V ROM coefficients.
#ifdef STXV
        os += b->rdimv;
#else
        os += b->rdimx;
#endif
    }

    // The V RHS has hyperreduced term Fv.

    // BsinvV stores the transpose of the pseudo-inverse.
    CAROM::Vector BuV(b->rdimfv, false);  // TODO: make this a member variable?
    //CAROM::Vector wV(b->rdimv, false);  // TODO: make this a member variable?

    // Set uV from u

    for (int ti=0; ti<ntsamp; ++ti)
    {
        const int offset = (ti * GetNumSpatialSamples()) + ((spaceTimeMethod == gnat_lspg) ? b->numSamplesV : 0);
        for (int i=0; i<b->numSamplesV; ++i)
            uV.item(ti + (i*ntsamp)) = u[offset + i];

        // Note that the ordering of uV must match that in GetSampledSpaceTimeBasis, since it will be multiplied by BsinvV^T.
    }

    // Multiply uV by STbasisV^T STbasis_Fv BsinvV^T
    // TODO: store the product STbasisV^T STbasis_Fv BsinvV^T

    b->BsinvV->transposeMult(uV, BuV);
    if (GaussNewton)
    {
        for (int i=0; i<b->rdimfv; ++i)
            w[os + i] = BuV.item(i);

        os += b->rdimfv;
    }
    else
    {
        b->PiVtransPiFv->mult(BuV, wV);

        for (int i=0; i<b->rdimv; ++i)
            w[os + i] = wV.item(i);

        os += b->rdimv;
    }

    // The E RHS has hyperreduced term Fe.

    // BsinvE stores the transpose of the pseudo-inverse.
    CAROM::Vector uE(GetNumSamplesE(), false);  // TODO: make this a member variable?
    CAROM::Vector BuE(b->rdimfe, false);  // TODO: make this a member variable?
    CAROM::Vector wE(b->rdime, false);  // TODO: make this a member variable?

    // Set uE from u

    for (int ti=0; ti<ntsamp; ++ti)
    {
        const int offset = (ti * GetNumSpatialSamples()) + ((spaceTimeMethod == gnat_lspg) ? (2*b->numSamplesV) : b->numSamplesV);
        for (int i=0; i<b->numSamplesE; ++i)
            uE.item(ti + (i*ntsamp)) = u[offset + i];

        // Note that the ordering of uE must match that in GetSampledSpaceTimeBasis, since it will be multiplied by BsinvE^T.
    }

    // Multiply uE by STbasisE^T STbasis_Fe BsinvE^T
    // TODO: store the product STbasisE^T STbasis_Fe BsinvE^T

    b->BsinvE->transposeMult(uE, BuE);

    if (GaussNewton)
    {
        for (int i=0; i<b->rdimfe; ++i)
            w[os + i] = BuE.item(i);

        MFEM_VERIFY(w.Size() == os + b->rdimfe, "");
    }
    else
    {
        b->PiEtransPiFe->mult(BuE, wE);

        for (int i=0; i<b->rdime; ++i)
            w[os + i] = wE.item(i);

        MFEM_VERIFY(w.Size() == os + b->rdime, "");
    }
}

// Select sample indices from xsp and set the corresponding values in x.
// ti is the index of the time sample, ranging from 0 to GetNumSampledTimes()-1.
void STROM_Basis::RestrictFromSampleMesh(const int ti, Vector const& usp, Vector &u) const
{
    MFEM_VERIFY(ti < GetNumSampledTimes(), "");
    MFEM_VERIFY(u.Size() == GetTotalNumSamples(), "");
    MFEM_VERIFY(usp.Size() == b->SolutionSizeSP(), "");  // (2*size_H1_sp) + size_L2_sp

    int offset = ti * GetNumSpatialSamples();

    // Select entries out of usp on the sample mesh.
    // Note that s2sp_X maps from X samples to sample mesh H1 dofs, and similarly for V and E.

    // TODO: since the X RHS is linear, there should be no sampling of X! A linear operator (stored as a matrix) should simply be applied to the ROM coefficients, not the samples.

    if (spaceTimeMethod == gnat_lspg || spaceTimeMethod == coll_lspg) // use V samples for X
    {
        for (int i=0; i<b->numSamplesV; ++i)
            u[offset + i] = usp[b->s2sp_V[i]];

        offset += b->numSamplesV;
    }
    else
    {
        MFEM_VERIFY(b->numSamplesX == 0, "");
        //for (int i=0; i<b->numSamplesX; ++i)
        //u[offset + i] = usp[b->s2sp_X[i]];
        offset += b->numSamplesX;
    }

    for (int i=0; i<b->numSamplesV; ++i)
        u[offset + i] = usp[b->size_H1_sp + b->s2sp_V[i]];

    offset += b->numSamplesV;
    for (int i=0; i<b->numSamplesE; ++i)
        u[offset + i] = usp[(2*b->size_H1_sp) + b->s2sp_E[i]];
}

// TODO: remove argument rdim?
// TODO: remove argument nt?
void ROM_Basis::SetSpaceTimeInitialGuessComponent(Vector& st, std::string const& name,
        ParFiniteElementSpace *fespace,
        const CAROM::Matrix* basis,
        const CAROM::Matrix* tbasis,
        const int nt,
        const int rdim) const
{
    MFEM_VERIFY(rdim == st.Size(), "");

    Vector b(st.Size());

    char fileExtension[100];
    sprintf(fileExtension, ".%06d", rank);

    std::string fullname = solution_basename + "/ST_Sol_" + name + fileExtension;
    std::ifstream ifs(fullname.c_str());

    const int tvsize = fespace->GetTrueVSize();
    //Vector s(tvsize);
    MFEM_VERIFY(tvsize == basis->numRows() && nt == tbasis->numRows(), "");
    MFEM_VERIFY(rdim == basis->numColumns() && rdim == tbasis->numColumns(), "");

    // Compute the inner product of the input space-time vector against each
    // space-time basis vector, which for the j-th basis vector is
    // \sum_{t=0}^{nt-1} \sum_{i=0}^{tvsize-1} sol(t,i) basis(i,j) tbasis(t,j)
    // Store the result in the vector b.
    // Also, form the mass matrix for the space-time basis.

    DenseMatrix M(rdim);

    b = 0.0;
    M = 0.0;

    // TODO: this is a full-order computation. Should it be hyperreduced? In any case, the FOM solution will need to be read, since the hyperreduction samples are unknown when the FOM solution is written to file, so there does not seem to be potential savings.

    for (int t=0; t<nt; ++t)
    {
        for (int i=0; i<tvsize; ++i)
        {
            double d;
            ifs >> d;
            for (int j=0; j<rdim; ++j)
            {
                b[j] += d * basis->item(i, j) * tbasis->item(t, j);
                //s[i] = d;

                for (int k=j; k<rdim; ++k)  // Upper triangular part only
                    M(j,k) += basis->item(i, j) * tbasis->item(t, j) * basis->item(i, k) * tbasis->item(t, k);
            }
        }
    }

    ifs.close();

    // Assert that the strictly upper triangular part of the mass matrix is zero
    for (int i=0; i<rdim-1; ++i)
        for (int j=i+1; j<rdim; ++j)
        {
            if (fabs(M(i,j)) >= 1.0e-13)
                mfem::out << "M " << M(i,j) << endl;

            MFEM_VERIFY(fabs(M(i,j)) < 1.0e-13, "");
        }

    // TODO: remove the assertion that the mass matrix is diagonal?

    // TODO: is M = I in general?

    // Solve for st
    for (int i=0; i<rdim; ++i)
        st[i] = b[i] / M(i,i);
}

void ROM_Basis::SetSpaceTimeInitialGuess(ROM_Options const& input)
{
    // TODO: this assumes 1 temporal basis vector for each spatial vector. Generalize to allow for multiple temporal basis vectors per spatial vector.

    //st0.SetSize(SolutionSizeST());
    st0.SetSize(SolutionSize());
    st0 = 0.0; // TODO

    // For now, we simply test the reproductive case by projecting the known FOM solution.
    // With hyperreduction, this projection will not be the exact solution of the ROM system,
    // but it should be close.
    // We use the entire FOM space-time solution read from a file in order to compute this projection.

    Vector st0X, st0V, st0E;
    st0X.MakeRef(st0, 0, rdimx);
    st0V.MakeRef(st0, rdimx, rdimv);
    st0E.MakeRef(st0, rdimx + rdimv, rdime);
    SetSpaceTimeInitialGuessComponent(st0X, "Position", input.H1FESpace, basisX, tbasisX, temporalSize, rdimx);
    SetSpaceTimeInitialGuessComponent(st0V, "Velocity", input.H1FESpace, basisV, tbasisV, temporalSize - VTos, rdimv);
    SetSpaceTimeInitialGuessComponent(st0E, "Energy", input.L2FESpace, basisE, tbasisE, temporalSize, rdime);
}

void ROM_Basis::GetSpaceTimeInitialGuess(Vector& st) const
{
    st = st0;
}

void ROM_Operator::SolveSpaceTime(Vector &S)
{
    Vector x;
    basis->GetSpaceTimeInitialGuess(x);

    MFEM_VERIFY(S.Size() == x.Size(), "");

    if (useGramSchmidt)
    {
        //InducedGramSchmidtInitialize(x); // TODO: this assumes 1 temporal basis vector per spatial basis vector and needs to be generalized.
        ApplyHyperreduction(x); // TODO: this assumes 1 temporal basis vector per spatial basis vector and needs to be generalized.
    }

    Vector c(x.Size());
    Vector r(x.Size());

    const int n = basis->SolutionSize();
    const int m = GaussNewton ? basis->GetDimX() + basis->GetDimFv() + basis->GetDimFe() : n;

    MFEM_VERIFY(n == x.Size(), "");

    DenseMatrix jac(m, n);

    MFEM_VERIFY(rank == 0, "Space-time solver is serial");

    // Newton's method, with zero RHS.
    int it;
    double norm0, norm, norm_goal;
    const double rel_tol = 1.0e-8;
    const double abs_tol = 1.0e-12;
    const int print_level = 0;
    const int max_iter = 12;

    EvalSpaceTimeResidual_RK4(x, r);

    // TODO: in parallel, replace Norml2 with sqrt(InnerProduct(comm,...), see vector.hpp.
    norm0 = norm = r.Norml2();
    norm_goal = std::max(rel_tol*norm, abs_tol);

    mfem::out << "Newton initial norm " << norm << '\n';
    x.Print();

    // x_{i+1} = x_i - [DF(x_i)]^{-1} [F(x_i)-b]
    for (it = 0; true; it++)
    {
        MFEM_VERIFY(IsFinite(norm), "norm = " << norm);
        cout << "Newton iteration " << it << endl;  // TODO: remove
        if (print_level >= 0)
        {
            mfem::out << "Newton iteration " << setw(2) << it
                      << " : ||r|| = " << norm;
            if (it > 0)
            {
                mfem::out << ", ||r||/||r_0|| = " << norm/norm0;
            }
            mfem::out << '\n';
        }

        if (norm <= norm_goal)
            break;

        if (it >= max_iter)
            break;

        EvalSpaceTimeJacobian_RK4(x, jac);

        c = r;  // TODO: eliminate c?
        LinearSolve(jac, c.GetData());

        const double c_scale = 0.25; //ComputeScalingFactor(x, b);
        if (c_scale == 0.0)
            break;

        add(x, -c_scale, c, x);

        x.Print();

        EvalSpaceTimeResidual_RK4(x, r);

        norm = r.Norml2();
    }  // end of Newton iteration

    if (it >= max_iter)
        mfem::out << "ERROR: Newton failed to converge" << endl;

    if (useGramSchmidt)
    {
        //InducedGramSchmidtFinalize(x);
        PostprocessHyperreduction(x);
    }

    // Scale by the temporal basis at the final time.
    basis->ScaleByTemporalBasis(basis->GetTemporalSize() - 1, x, S);
}

void ROM_Operator::SolveSpaceTimeGN(Vector &S)
{
    MFEM_VERIFY(rank == 0, "Space-time solver is serial");
    MFEM_VERIFY(GaussNewton, "");
    Vector x;
    basis->GetSpaceTimeInitialGuess(x);

    MFEM_VERIFY(S.Size() == x.Size(), "");

    if (useGramSchmidt)
    {
        //InducedGramSchmidtInitialize(x); // TODO: this assumes 1 temporal basis vector per spatial basis vector and needs to be generalized.
        ApplyHyperreduction(x); // TODO: this assumes 1 temporal basis vector per spatial basis vector and needs to be generalized.
    }

    const int n = (spaceTimeMethod == coll_lspg) ? STbasis->SolutionSizeST() : basis->SolutionSize();
#ifdef STXV
    const int m = GaussNewton ? basis->GetDimV() + basis->GetDimFv() + basis->GetDimFe() : n;
#else
    // TODO: simplify this
    const int m = (spaceTimeMethod == coll_lspg) ? STbasis->GetTotalNumSamples() :
                  (GaussNewton ? ((spaceTimeMethod == gnat_lspg) ? basis->GetDimV() + basis->GetDimFv() + basis->GetDimFe()
                                  : basis->GetDimX() + basis->GetDimFv() + basis->GetDimFe()) : n);
#endif

    Vector c(n);
    Vector r(m);

    MFEM_VERIFY(n == x.Size(), "");

    DenseMatrix jac(m, n);
    DenseMatrix jacNormal(n, n);

    // Newton's method, with zero RHS.
    int it;
    double norm0, norm, norm_goal;
    const double rel_tol = 1.0e-8;
    const double abs_tol = 1.0e-12;
    const int print_level = 0;
    const int max_iter = 2;

    EvalSpaceTimeResidual_RK4(x, r);

    // TODO: in parallel, replace Norml2 with sqrt(InnerProduct(comm,...), see vector.hpp.
    norm0 = norm = r.Norml2();
    norm_goal = std::max(rel_tol*norm, abs_tol);

    mfem::out << "Gauss-Newton initial norm " << norm << '\n';
    x.Print();

    // x_{i+1} = x_i - [DF(x_i)]^{-1} [F(x_i)-b]
    for (it = 0; true; it++)
    {
        MFEM_VERIFY(IsFinite(norm), "norm = " << norm);
        cout << "Newton iteration " << it << endl;  // TODO: remove
        if (print_level >= 0)
        {
            mfem::out << "Newton iteration " << setw(2) << it
                      << " : ||r|| = " << norm;
            if (it > 0)
            {
                mfem::out << ", ||r||/||r_0|| = " << norm/norm0;
            }
            mfem::out << '\n';
        }

        if (norm <= norm_goal)
            break;

        if (it >= max_iter)
            break;

        EvalSpaceTimeJacobian_RK4(x, jac);

        //c = r;  // TODO: eliminate c?
        jac.MultTranspose(r, c);
        MultAtB(jac, jac, jacNormal);

        LinearSolve(jacNormal, c.GetData());  // TODO: use a more stable least-squares solver?

        const double c_scale = 1.0; //ComputeScalingFactor(x, b);
        //if (c_scale == 0.0)
        //break;

        add(x, -c_scale, c, x);

        x.Print();

        EvalSpaceTimeResidual_RK4(x, r);

        norm = r.Norml2();
    }  // end of Newton iteration

    if (it >= max_iter)
        mfem::out << "ERROR: Newton failed to converge" << endl;

    if (useGramSchmidt)
    {
        //InducedGramSchmidtFinalize(x);
        PostprocessHyperreduction(x);
    }

    // Scale by the temporal basis at the final time.
    basis->ScaleByTemporalBasis(basis->GetTemporalSize() - 1, x, S);
}

void ROM_Operator::EvalSpaceTimeJacobian_RK4(Vector const& S, DenseMatrix &J) const
{
    const int n = (spaceTimeMethod == coll_lspg) ? STbasis->SolutionSizeST() : basis->SolutionSize();
#ifdef STXV
    const int m = GaussNewton ? basis->GetDimV() + basis->GetDimFv() + basis->GetDimFe() : n;
#else
    // TODO: simplify this
    const int m = (spaceTimeMethod == coll_lspg) ? STbasis->GetTotalNumSamples() :
                  (GaussNewton ? ((spaceTimeMethod == gnat_lspg) ? basis->GetDimV() + basis->GetDimFv() + basis->GetDimFe()
                                  : basis->GetDimX() + basis->GetDimFv() + basis->GetDimFe()) : n);
#endif

    MFEM_VERIFY(J.Height() == m && J.Width() == n, "");

    J = 0.0;

    Vector r(m);
    Vector rp(m);
    Vector Sp(n);

    EvalSpaceTimeResidual_RK4(S, r);

    const double eps = 1.0e-8;

    for (int j=0; j<n; ++j)
    {
        Sp = S;
        const double eps_j = std::max(eps, eps * fabs(Sp[j]));
        Sp[j] += eps_j;
        EvalSpaceTimeResidual_RK4(Sp, rp);
        rp -= r;
        rp /= eps_j;

        for (int i=0; i<m; ++i)
            J(i,j) = rp[i];
    }

    /*
    ofstream jfile("stjac.txt");
    J.Print(jfile);
    jfile.close();
    */
}

void ROM_Operator::EvalSpaceTimeResidual_RK4(Vector const& S, Vector &f) const
{
    const int rdimx = basis->GetDimX();
    const int rdimv = basis->GetDimV();
    const int rdimfv = basis->GetDimFv();
    const int rdimfe = basis->GetDimFe();

    if (spaceTimeMethod == coll_lspg)
    {
        MFEM_VERIFY(S.Size() == STbasis->SolutionSizeST() && f.Size() == STbasis->GetTotalNumSamples(), "");
    }
    else
    {
        if (GaussNewton)
        {
#ifdef STXV
            MFEM_VERIFY(S.Size() == STbasis->SolutionSizeST() && f.Size() == rdimfv + rdimfe + rdimv, "");
#else
            if (spaceTimeMethod == gnat_lspg)
            {
                MFEM_VERIFY(S.Size() == STbasis->SolutionSizeST() && f.Size() == rdimfv + rdimfe + rdimv, "");
            }
            else
            {
                MFEM_VERIFY(S.Size() == STbasis->SolutionSizeST() && f.Size() == rdimfv + rdimfe + rdimx, "");
            }
#endif
        }
        else
        {
            MFEM_VERIFY(S.Size() == STbasis->SolutionSizeST() && S.Size() == f.Size(), "");
        }
    }

    MFEM_VERIFY(hyperreduce, "");

    Sr = 0.0;

    // Loop over sampled timesteps
    for (int i=0; i<STbasis->GetNumSampledTimes(); ++i)
    {
        const int ti = STbasis->GetTimeSampleIndex(i);
        double t = STbasis->GetTimeSample(i);  // t_n
        double dt = STbasis->GetTimestep(i);
        const double t0 = t;

        // Note: the time index ti corresponds to a time t_n, and we now compute the RK4 residual
        // w(t_{n+1}) - w(t_n) - dt/6 (k1 + 2k2 + 2k3 + k4)
        STbasis->LiftToSampleMesh(ti, S, fx);  // Set fx = w(t_n)

        {   // Update sample mesh nodes
            // TODO: remove this? Is it redundant?
            MFEM_VERIFY(xsp_gf->Size() == Vsize_h1sp, "");  // Since the sample mesh is serial (only on rank 0).

            for (int j=0; j<Vsize_h1sp; ++j)
                (*xsp_gf)[j] = fx[j];

            spmesh->NewNodes(*xsp_gf, false);
        }

        ST_ode_solver->Step(fx, t, dt);

        MFEM_VERIFY(fabs(t - t0 - dt) < 1.0e-12, "");

        // Now fx = w(t_n) + dt/6 (k1 + 2k2 + 2k3 + k4)

        STbasis->LiftToSampleMesh(ti+1, S, fy);  // Set fy = w(t_{n+1})
        fy -= fx;

        // Now fy is the residual w(t_{n+1}) - w(t_n) - dt/6 (k1 + 2k2 + 2k3 + k4)

        STbasis->RestrictFromSampleMesh(i, fy, Sr);
    }

    if (spaceTimeMethod == coll_lspg)
    {
        f = Sr;
        return;
    }

    STbasis->ApplySpaceTimeHyperreductionInverses(Sr, f);

    if (spaceTimeMethod == gnat_lspg)
        return;

    // Evaluate X equations without sampling
    {
        CAROM::Vector v(basis->GetDimV(), false);
#ifdef STXV
        CAROM::Vector xv(basis->GetDimV(), false);
#else
        CAROM::Vector xv(basis->GetDimX(), false);
#endif
        CAROM::Vector x(basis->GetDimX(), false);

        for (int i=0; i<basis->GetDimX(); ++i)
            x.item(i) = S[i];

        for (int i=0; i<basis->GetDimV(); ++i)
            v.item(i) = S[basis->GetDimX() + i];

        // TODO: since the V basis is larger than the X, would it be more accurate to multiply the X equation by Pi_V^T rather than Pi_X^T?
        // Or should the X and V bases be merged into one XV basis? Maybe the V basis would be sufficient.

        // Note that PiXtransPiV contains the RK4 scaling.

#ifdef STXV
        basis->PiXtransPiV->mult(v, xv);
        for (int i=0; i<basis->GetDimV(); ++i)
            f[i] = -xv.item(i);

        // TODO: store PiXtransPiX - PiXtransPiXlag?

        basis->PiXtransPiX->mult(x, xv);
        for (int i=0; i<basis->GetDimV(); ++i)
            f[i] += xv.item(i);

        basis->PiXtransPiXlag->mult(x, xv);
        for (int i=0; i<basis->GetDimV(); ++i)
            f[i] -= xv.item(i);
#else
        basis->PiXtransPiV->mult(v, xv);
        for (int i=0; i<basis->GetDimX(); ++i)
            f[i] = -xv.item(i);

        // TODO: store PiXtransPiX - PiXtransPiXlag?

        basis->PiXtransPiX->mult(x, xv);
        for (int i=0; i<basis->GetDimX(); ++i)
            f[i] += xv.item(i);

        basis->PiXtransPiXlag->mult(x, xv);
        for (int i=0; i<basis->GetDimX(); ++i)
            f[i] -= xv.item(i);
#endif
    }
}

CAROM::GreedyParameterPointSampler* BuildROMDatabase(ROM_Options& romOptions, double& t_final, const int myid, const std::string outputPath,
        bool& rom_offline, bool& rom_online, bool& rom_restore, const bool usingWindows, bool& rom_calc_error_indicator, bool& rom_calc_rel_error_nonlocal, bool& rom_calc_rel_error_local, bool& rom_read_greedy_twparam, const char* greedyParamString, const char* greedyErrorIndicatorType, const char* greedySamplingType)
{
    CAROM::GreedyParameterPointSampler* parameterPointGreedySampler = NULL;
    samplingType sampleType = getSamplingType(greedySamplingType);

    romOptions.greedyErrorIndicatorType = getErrorIndicatorType(greedyErrorIndicatorType);

    ifstream f(outputPath + "/greedy_algorithm_data");
    if (f.good())
    {
        parameterPointGreedySampler = new CAROM::GreedyParameterPointRandomSampler(
            outputPath + "/greedy_algorithm_data",
            outputPath + "/greedy_algorithm_log.txt");
    }
    else
    {
        bool latin_hypercube = sampleType == latinHypercubeSampling;
        parameterPointGreedySampler = new CAROM::GreedyParameterPointRandomSampler(
            romOptions.greedyParamSpaceMin, romOptions.greedyParamSpaceMax,
            romOptions.greedyParamSpaceSize, true, romOptions.greedyTol, romOptions.greedyAlpha,
            romOptions.greedyMaxClamp, romOptions.greedySubsetSize, romOptions.greedyConvergenceSubsetSize,
            latin_hypercube, outputPath + "/greedy_algorithm_log.txt");

        if (myid == 0)
        {
            ofstream o(outputPath + "/greedy_algorithm_log.txt", std::ios::app);
            o << "Parameter considered: " << greedyParamString << std::endl;
            o << "Error indicator: " << greedyErrorIndicatorType << std::endl;
            o.close();
        }
    }

    // First check if we need to compute another error indicator
    struct CAROM::GreedyErrorIndicatorPoint pointRequiringErrorIndicator = parameterPointGreedySampler->getNextPointRequiringErrorIndicator();
    CAROM::Vector* errorIndicatorPointData = pointRequiringErrorIndicator.point.get();
    struct CAROM::GreedyErrorIndicatorPoint pointRequiringRelativeError = parameterPointGreedySampler->getNextPointRequiringRelativeError();
    CAROM::Vector* samplePointData = pointRequiringRelativeError.point.get();
    double* greedyParam = getGreedyParam(romOptions, greedyParamString);

    if (errorIndicatorPointData != NULL)
    {
        CAROM::Vector* localROM = pointRequiringErrorIndicator.localROM.get();
        std::string localROMString = "";
        for (int i = 0; i < localROM->dim(); i++)
        {
            localROMString += "_" + to_string(localROM->item(i));
        }
        romOptions.basisIdentifier = localROMString;
        *greedyParam = errorIndicatorPointData->item(0);

        double errorIndicatorEnergyFraction = 0.9999;

        char tmp[100];
        sprintf(tmp, ".%06d", 0);

        std::string fullname = outputPath + "/" + std::string("errorIndicatorVec") + tmp;

        if (romOptions.greedyErrorIndicatorType == varyBasisSize)
        {
            if (romOptions.greedytf == -1.0)
            {
                t_final = 0.001;
            }
            else
            {
                t_final = romOptions.greedytf;
            }
        }
        else if (romOptions.greedyErrorIndicatorType == fom)
        {
            if (romOptions.greedytf == -1.0)
            {
                t_final = 0.02;
            }
            else
            {
                t_final = romOptions.greedytf;
            }
        }

        std::ifstream checkfile(fullname);
        if (!checkfile.good())
        {
            if (romOptions.greedyErrorIndicatorType == varyBasisSize)
            {
                rom_read_greedy_twparam = true;
                errorIndicatorEnergyFraction = 0.99;
            }
            if (romOptions.greedyErrorIndicatorType == fom)
            {
                romOptions.basisIdentifier = "_error_indicator";
                rom_offline = true;
                romOptions.hyperreduce = false;
            }
        }

        // Get the rdim for the basis used.
        if (!rom_offline && !usingWindows)
        {
            readNum(romOptions.dimX, outputPath + "/" + "rdimX" + romOptions.basisIdentifier + "_" + to_string(errorIndicatorEnergyFraction));
            readNum(romOptions.dimV, outputPath + "/" + "rdimV" + romOptions.basisIdentifier + "_" + to_string(errorIndicatorEnergyFraction));
            readNum(romOptions.dimE, outputPath + "/" + "rdimE" + romOptions.basisIdentifier + "_" + to_string(errorIndicatorEnergyFraction));
            if (!romOptions.SNS)
            {
                readNum(romOptions.dimFv, outputPath + "/" + "rdimFv" + romOptions.basisIdentifier + "_" + to_string(errorIndicatorEnergyFraction));
                readNum(romOptions.dimFe, outputPath + "/" + "rdimFe" + romOptions.basisIdentifier + "_" + to_string(errorIndicatorEnergyFraction));
            }
        }

        if (!(rom_offline && romOptions.greedyErrorIndicatorType == fom))
        {
            ReadGreedyPhase(rom_offline, rom_online, rom_restore, rom_calc_rel_error_nonlocal, rom_calc_rel_error_local,
                        romOptions, outputPath + "/greedy_algorithm_stage.txt");
        }

        rom_calc_error_indicator = true;
        rom_calc_rel_error_nonlocal = false;
        rom_calc_rel_error_local = false;
    }
    else if (samplePointData != NULL)
    {
        rom_calc_rel_error_nonlocal = true;
        rom_calc_rel_error_local = true;
        ReadGreedyPhase(rom_offline, rom_online, rom_restore, rom_calc_rel_error_nonlocal, rom_calc_rel_error_local,
                    romOptions, outputPath + "/greedy_algorithm_stage.txt");

        CAROM::Vector* localROM = pointRequiringRelativeError.localROM.get();
        std::string localROMString = "";
        if (rom_calc_rel_error_local)
        {
            for (int i = 0; i < localROM->dim(); i++)
            {
                localROMString += "_" + to_string(samplePointData->item(i));
            }
        }
        else
        {
            for (int i = 0; i < localROM->dim(); i++)
            {
                localROMString += "_" + to_string(localROM->item(i));
            }
        }

        romOptions.basisIdentifier = localROMString;
        *greedyParam = samplePointData->item(0);

        double errorIndicatorEnergyFraction = 0.9999;

        // Get the rdim for the basis used.
        if (!usingWindows)
        {
            readNum(romOptions.dimX, outputPath + "/" + "rdimX" + romOptions.basisIdentifier + "_" + to_string(errorIndicatorEnergyFraction));
            readNum(romOptions.dimV, outputPath + "/" + "rdimV" + romOptions.basisIdentifier + "_" + to_string(errorIndicatorEnergyFraction));
            readNum(romOptions.dimE, outputPath + "/" + "rdimE" + romOptions.basisIdentifier + "_" + to_string(errorIndicatorEnergyFraction));
            if (!romOptions.SNS)
            {
                readNum(romOptions.dimFv, outputPath + "/" + "rdimFv" + romOptions.basisIdentifier + "_" + to_string(errorIndicatorEnergyFraction));
                readNum(romOptions.dimFe, outputPath + "/" + "rdimFe" + romOptions.basisIdentifier + "_" + to_string(errorIndicatorEnergyFraction));
            }
        }
    }
    else
    {
        // Next check if we need to run FOM for another parameter point
        std::shared_ptr<CAROM::Vector> nextSampleParameterPoint = parameterPointGreedySampler->getNextParameterPoint();
        samplePointData = nextSampleParameterPoint.get();
        if (samplePointData != NULL)
        {
            std::string samplePointDataString = "";
            for (int i = 0; i < samplePointData->dim(); i++)
            {
                samplePointDataString += "_" + to_string(samplePointData->item(i));
            }
            romOptions.basisIdentifier = samplePointDataString;
            *greedyParam = samplePointData->item(0);

            rom_offline = true;
            romOptions.hyperreduce = false;
        }
        else
        {
            // The greedy algorithm procedure has ended
            MFEM_ABORT("The greedy algorithm procedure has ended!");
        }
    }

    return parameterPointGreedySampler;
}

CAROM::GreedyParameterPointSampler* UseROMDatabase(ROM_Options& romOptions, const int myid, const std::string outputPath, const char* greedyParamString)
{

    CAROM::GreedyParameterPointSampler* parameterPointGreedySampler = NULL;

    ifstream f(outputPath + "/greedy_algorithm_data");
    MFEM_VERIFY(f.good(), "The greedy algorithm has not been run yet.")

    parameterPointGreedySampler = new CAROM::GreedyParameterPointRandomSampler(
        outputPath + "/greedy_algorithm_data");
    double* greedyParam = getGreedyParam(romOptions,greedyParamString);

    CAROM::Vector parameter_point(1, false);
    parameter_point.item(0) = *greedyParam;

    std::shared_ptr<CAROM::Vector> nearestROM = parameterPointGreedySampler->getNearestROM(parameter_point);
    CAROM::Vector* pointData = nearestROM.get();

    MFEM_VERIFY(pointData != NULL, "No parameter points were found");
    std::string pointDataString = "";
    for (int i = 0; i < pointData->dim(); i++)
    {
        pointDataString += "_" + to_string(pointData->item(i));
    }
    romOptions.basisIdentifier = pointDataString;

    return parameterPointGreedySampler;
}

void ROM_Operator::StepRK2Avg(Vector &S, double &t, double &dt) const
{
    MFEM_VERIFY(S.Size() == basis->SolutionSize(), "");  // rdimx + rdimv + rdime

    hydrodynamics::LagrangianHydroOperator *hydro_oper = hyperreduce ? operSP : operFOM;

    if (!hyperreduce || rank == 0)
    {
        if (hyperreduce)
            basis->LiftToSampleMesh(S, fx);
        else
            basis->LiftROMtoFOM(S, fx);

        const int Vsize = hyperreduce ? basis->SolutionSizeH1SP() : basis->SolutionSizeH1FOM();
        const int Esize = basis->SolutionSizeL2SP();
        Vector V(Vsize), dS_dt(fx.Size()), S0(fx);

        // The monolithic BlockVector stores the unknown fields as follows:
        // (Position, Velocity, Specific Internal Energy).
        Vector dv_dt, v0, dx_dt, de_dt;
        v0.SetDataAndSize(S0.GetData() + Vsize, Vsize);
        de_dt.SetDataAndSize(dS_dt.GetData() + (2*Vsize), Esize);
        dv_dt.SetDataAndSize(dS_dt.GetData() + Vsize, Vsize);
        dx_dt.SetDataAndSize(dS_dt.GetData(), Vsize);

        // In each sub-step:
        // - Update the global state Vector S.
        // - Compute dv_dt using S.
        // - Update V using dv_dt.
        // - Compute de_dt and dx_dt using S and V.

        // -- 1.
        // S is S0.
        hydro_oper->UpdateMesh(fx);
        hydro_oper->SolveVelocity(fx, dS_dt);
        if (hyperreduce) basis->HyperreduceRHS_V(dv_dt); // Set dv_dt based on RHS computed by SolveVelocity
        // V = v0 + 0.5 * dt * dv_dt;
        add(v0, 0.5 * dt, dv_dt, V);
        hydro_oper->SolveEnergy(fx, V, dS_dt);
        if (hyperreduce) basis->HyperreduceRHS_E(de_dt); // Set de_dt based on RHS computed by SolveEnergy
        dx_dt = V;

        // -- 2.
        // S = S0 + 0.5 * dt * dS_dt;
        add(S0, 0.5 * dt, dS_dt, fx);
        hydro_oper->ResetQuadratureData();
        hydro_oper->UpdateMesh(fx);
        hydro_oper->SolveVelocity(fx, dS_dt);
        if (hyperreduce) basis->HyperreduceRHS_V(dv_dt); // Set dv_dt based on RHS computed by SolveVelocity
        // V = v0 + 0.5 * dt * dv_dt;
        add(v0, 0.5 * dt, dv_dt, V);
        hydro_oper->SolveEnergy(fx, V, dS_dt);
        if (hyperreduce) basis->HyperreduceRHS_E(de_dt); // Set de_dt based on RHS computed by SolveEnergy
        dx_dt = V;

        // -- 3.
        // S = S0 + dt * dS_dt.
        add(S0, dt, dS_dt, fx);
        hydro_oper->ResetQuadratureData();

        MFEM_VERIFY(!useReducedM, "TODO");

        if (hyperreduce)
            basis->RestrictFromSampleMesh(fx, S, false);
        else
            basis->ProjectFOMtoROM(fx, S);
    }

    if (hyperreduce)
    {
        MPI_Bcast(S.GetData(), S.Size(), MPI_DOUBLE, 0, basis->comm);
    }

    t += dt;
}<|MERGE_RESOLUTION|>--- conflicted
+++ resolved
@@ -164,14 +164,9 @@
 void printSnapshotTime(std::vector<double> const &tSnap, std::string const path, std::string const var, std::string basisIdentifier)
 {
     cout << var << " snapshot size: " << tSnap.size() << endl;
-<<<<<<< HEAD
     std::ofstream outfile_tSnap(path + var + basisIdentifier);
-=======
-    std::ofstream outfile_tSnap(path + var);
 
     outfile_tSnap.precision(std::numeric_limits<double>::max_digits10);
-
->>>>>>> 29166074
     for (auto const& i: tSnap)
     {
         outfile_tSnap << i << endl;
