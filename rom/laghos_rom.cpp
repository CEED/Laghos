--- conflicted
+++ resolved
@@ -167,11 +167,7 @@
     }
 }
 
-<<<<<<< HEAD
-void ROM_Sampler::Finalize(const double t, const double dt, Vector const& S, Array<int> &cutoff, ROM_Options& input)
-=======
-void ROM_Sampler::Finalize(Array<int> &cutoff)
->>>>>>> 4170a258
+void ROM_Sampler::Finalize(Array<int> &cutoff, ROM_Options& input)
 {
     if (writeSnapshots)
     {
