--- conflicted
+++ resolved
@@ -1314,15 +1314,10 @@
     fespace[1] = L2FESpace;
 
     // This creates sample_pmesh, sp_H1_space, and sp_L2_space only on rank 0.
-<<<<<<< HEAD
-    CAROM::CreateSampleMesh(*pmesh, H1_space, *H1FESpace, *L2FESpace, *(H1FESpace->FEColl()),
-                            *(L2FESpace->FEColl()), rom_com, sample_dofs_merged,
-                            num_sample_dofs_per_proc_merged, sample_pmesh, sprows, all_sprows, s2sp, st2sp, sp_H1_space, sp_L2_space,
-                            basename + "/sampleElems_" + std::to_string(window));
-=======
     CAROM::CreateSampleMesh(*pmesh, fespace, rom_com,
                             sample_dofs_merged, num_sample_dofs_per_proc_merged,
-                            sample_pmesh, sprows, all_sprows, s2sp, st2sp, spfespace);
+                            sample_pmesh, sprows, all_sprows, s2sp, st2sp, spfespace,
+			    basename + "/sampleElems_" + std::to_string(window));
 
     ParFiniteElementSpace *sp_H1_space = spfespace[0];
     ParFiniteElementSpace *sp_L2_space = spfespace[1];
@@ -1334,7 +1329,6 @@
     {
         spaceOS[i+1] = spaceOS[i] + fespace[i]->GetVSize();
     }
->>>>>>> 4b560fbc
 
     if (rank == 0)
     {
