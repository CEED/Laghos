--- conflicted
+++ resolved
@@ -32,13 +32,8 @@
 enum offsetStyle
 {
     usePreviousSolution,
-<<<<<<< HEAD
-    saveLoadOffset,
-    useInitialState,
-=======
     useInitialState,
     saveLoadOffset,
->>>>>>> 0dc35162
     interpolateOffset
 };
 
