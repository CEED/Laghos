#ifndef MFEM_LAGHOS_ROM
#define MFEM_LAGHOS_ROM

#include "mfem.hpp"

#include "StaticSVDBasisGenerator.h"
#include "IncrementalSVDBasisGenerator.h"
#include "BasisReader.h"

#include "laghos_solver.hpp"

//using namespace CAROM;
using namespace mfem;

enum NormType { l1norm=1, l2norm=2, maxnorm=0 };

void PrintSingularValues(const int rank, const std::string& basename, const std::string& name, CAROM::SVDBasisGenerator* bg);

void PrintNormsOfParGridFunctions(NormType normtype, const int rank, const std::string& name, ParGridFunction *f1, ParGridFunction *f2,
                                  const bool scalar);
void PrintL2NormsOfParGridFunctions(const int rank, const std::string& name, ParGridFunction *f1, ParGridFunction *f2,
                                    const bool scalar);

namespace ROMBasisName {
const char* const X = "basisX";
const char* const V = "basisV";
const char* const E = "basisE";
const char* const Fv = "basisFv";
const char* const Fe = "basisFe";
};

enum VariableName { X, V, E, Fv, Fe };

struct ROM_Options
{
    int rank = 0;  // MPI rank
    ParFiniteElementSpace *H1FESpace = NULL; // FOM H1 FEM space
    ParFiniteElementSpace *L2FESpace = NULL; // FOM L2 FEM space

    double t_final = 0.0; // simulation final time
    double initial_dt = 0.0; // initial timestep size

    bool staticSVD = false; // true: use StaticSVDBasisGenerator; false: use IncrementalSVDBasisGenerator
    bool useOffset = false; // if true, sample variables minus initial state as an offset
    bool RHSbasis = false; // if true, use bases for nonlinear RHS terms without mass matrix inverses applied
    double energyFraction = 0.9999; // used for recommending basis sizes, depending on singular values
    int window = 0; // Laghos-ROM time window index
    int max_dim = 0; // maximimum dimension for libROM basis generator time interval
    int parameterID = 0; // index of parameters chosen for this Laghos simulation
    hydrodynamics::LagrangianHydroOperator *FOMoper = NULL; // FOM operator

    // Variable basis dimensions
    int dimX = -1;
    int dimV = -1;
    int dimE = -1;
    int dimFv = -1;
    int dimFe = -1;

    // Number of samples for each variable
    int sampX = 0;
    int sampV = 0;
    int sampE = 0;

    bool hyperreduce = false; // whether to use hyperreduction on ROM online phase
    bool GramSchmidt = false; // whether to use Gram-Schmidt with respect to mass matrices
    bool RK2AvgSolver = false; // true if RK2Avg solver is used for time integration
};

class ROM_Sampler
{
public:
<<<<<<< HEAD
    ROM_Sampler(const int rank_, ParFiniteElementSpace *H1FESpace, ParFiniteElementSpace *L2FESpace,
                const double t_final, const double initial_dt, Vector const& S_init,
                const bool staticSVD = false, const bool useOffset = false, double energyFraction_=0.9999,
                const int window=0, const int max_dim=0, const bool sample_RHS=false,
                hydrodynamics::LagrangianHydroOperator *FOMoper=NULL, const int parameterID=-1, const std::string basename_ = "run")
        : rank(rank_), tH1size(H1FESpace->GetTrueVSize()), tL2size(L2FESpace->GetTrueVSize()),
          H1size(H1FESpace->GetVSize()), L2size(L2FESpace->GetVSize()),
          X(tH1size), dXdt(tH1size), V(tH1size), dVdt(tH1size), E(tL2size), dEdt(tL2size),
          gfH1(H1FESpace), gfL2(L2FESpace), offsetInit(useOffset), energyFraction(energyFraction_),
          sampleF(sample_RHS), lhoper(FOMoper), writeSnapshots(parameterID >= 0), basename(basename_)
=======
    ROM_Sampler(ROM_Options const& input, Vector const& S_init)
        : rank(input.rank), tH1size(input.H1FESpace->GetTrueVSize()), tL2size(input.L2FESpace->GetTrueVSize()),
          H1size(input.H1FESpace->GetVSize()), L2size(input.L2FESpace->GetVSize()),
          X(tH1size), dXdt(tH1size), V(tH1size), dVdt(tH1size), E(tL2size), dEdt(tL2size),
          gfH1(input.H1FESpace), gfL2(input.L2FESpace), offsetInit(input.useOffset), energyFraction(input.energyFraction),
          sampleF(input.RHSbasis), lhoper(input.FOMoper), writeSnapshots(input.parameterID >= 0)
>>>>>>> d6cf9290
    {
        const int window = input.window;
        const int parameterID = input.parameterID;

        if (sampleF)
        {
            MFEM_VERIFY(offsetInit, "");
        }

        // TODO: read the following parameters from input?
        double model_linearity_tol = 1.e-7;
        double model_sampling_tol = 1.e-7;

        const int max_model_dim_est = int(input.t_final/input.initial_dt + 0.5) + 100;  // Note that this is a rough estimate which may be exceeded, resulting in multiple libROM basis time intervals.
        const int max_model_dim = (input.max_dim > 0) ? input.max_dim : max_model_dim_est;

        std::cout << rank << ": max_model_dim " << max_model_dim << std::endl;

        if (input.staticSVD)
        {
            generator_X = new CAROM::StaticSVDBasisGenerator(tH1size, max_model_dim,
                    BasisFileName(basename, VariableName::X, window, parameterID));
            generator_V = new CAROM::StaticSVDBasisGenerator(tH1size, max_model_dim,
                    BasisFileName(basename, VariableName::V, window, parameterID));
            generator_E = new CAROM::StaticSVDBasisGenerator(tL2size, max_model_dim,
                    BasisFileName(basename, VariableName::E, window, parameterID));

            if (sampleF)
            {
                generator_Fv = new CAROM::StaticSVDBasisGenerator(tH1size, max_model_dim,
                        BasisFileName(basename, VariableName::Fv, window, parameterID));
                generator_Fe = new CAROM::StaticSVDBasisGenerator(tL2size, max_model_dim,
                        BasisFileName(basename, VariableName::Fe, window, parameterID));
            }
        }
        else
        {
            generator_X = new CAROM::IncrementalSVDBasisGenerator(tH1size,
                    model_linearity_tol,
                    false,
                    true,
                    max_model_dim,
                    input.initial_dt,
                    max_model_dim,
                    model_sampling_tol,
<<<<<<< HEAD
                    t_final,
                    basename + "/" + ROMBasisName::X + std::to_string(window));
=======
                    input.t_final,
                    ROMBasisName::X + std::to_string(window));
>>>>>>> d6cf9290
            generator_V = new CAROM::IncrementalSVDBasisGenerator(tH1size,
                    model_linearity_tol,
                    false,
                    true,
                    max_model_dim,
                    input.initial_dt,
                    max_model_dim,
                    model_sampling_tol,
<<<<<<< HEAD
                    t_final,
                    basename + "/" + ROMBasisName::V + std::to_string(window));
=======
                    input.t_final,
                    ROMBasisName::V + std::to_string(window));
>>>>>>> d6cf9290
            generator_E = new CAROM::IncrementalSVDBasisGenerator(tL2size,
                    model_linearity_tol,
                    false,
                    true,
                    max_model_dim,
                    input.initial_dt,
                    max_model_dim,
                    model_sampling_tol,
<<<<<<< HEAD
                    t_final,
                    basename + "/" + ROMBasisName::E + std::to_string(window));
=======
                    input.t_final,
                    ROMBasisName::E + std::to_string(window));
>>>>>>> d6cf9290

            if (sampleF)
            {
                generator_Fv = new CAROM::IncrementalSVDBasisGenerator(tH1size,
                        model_linearity_tol,
                        false,
                        true,
                        max_model_dim,
                        input.initial_dt,
                        max_model_dim,
                        model_sampling_tol,
<<<<<<< HEAD
                        t_final,
                        basename + "/" + ROMBasisName::Fv + std::to_string(window));
=======
                        input.t_final,
                        ROMBasisName::Fv + std::to_string(window));
>>>>>>> d6cf9290
                generator_Fe = new CAROM::IncrementalSVDBasisGenerator(tL2size,
                        model_linearity_tol,
                        false,
                        true,
                        max_model_dim,
                        input.initial_dt,
                        max_model_dim,
                        model_sampling_tol,
<<<<<<< HEAD
                        t_final,
                        basename + "/" + ROMBasisName::Fe + std::to_string(window));
=======
                        input.t_final,
                        ROMBasisName::Fe + std::to_string(window));
>>>>>>> d6cf9290
            }
        }

        SetStateVariables(S_init);

        dXdt = 0.0;
        dVdt = 0.0;
        dEdt = 0.0;

        X0 = 0.0;
        V0 = 0.0;
        E0 = 0.0;

        if (offsetInit)
        {
            initX = new CAROM::Vector(tH1size, true);
            initV = new CAROM::Vector(tH1size, true);
            initE = new CAROM::Vector(tL2size, true);
            Xdiff.SetSize(tH1size);
            Ediff.SetSize(tL2size);

            for (int i=0; i<tH1size; ++i)
            {
                (*initX)(i) = X[i];
            }
            initX->write(basename + "/ROMoffset/initX" + std::to_string(window));

            for (int i=0; i<tH1size; ++i)
            {
                (*initV)(i) = V[i];
            }
            initV->write(basename + "/ROMoffset/initV" + std::to_string(window));
            for (int i=0; i<tL2size; ++i)
            {
                (*initE)(i) = E[i];
            }
            initE->write(basename + "/ROMoffset/initE" + std::to_string(window));
        }
    }

    void SampleSolution(const double t, const double dt, Vector const& S);

    void Finalize(const double t, const double dt, Vector const& S, Array<int> &cutoff);

    int MaxNumSamples()
    {
        return std::max(std::max(generator_X->getNumSamples(), generator_V->getNumSamples()), generator_E->getNumSamples());
    }

private:
    const int H1size;
    const int L2size;
    const int tH1size;
    const int tL2size;

    const int rank;
    double energyFraction;

    const bool writeSnapshots;

    const std::string basename = "run";

    CAROM::SVDBasisGenerator *generator_X, *generator_V, *generator_E, *generator_Fv, *generator_Fe;

    Vector X, X0, Xdiff, Ediff, dXdt, V, V0, dVdt, E, E0, dEdt;

    const bool offsetInit;
    CAROM::Vector *initX = 0;
    CAROM::Vector *initV = 0;
    CAROM::Vector *initE = 0;

    ParGridFunction gfH1, gfL2;

    const bool sampleF;

    hydrodynamics::LagrangianHydroOperator *lhoper;

    void SetStateVariables(Vector const& S)
    {
        X0 = X;
        V0 = V;
        E0 = E;

        for (int i=0; i<H1size; ++i)
        {
            gfH1[i] = S[i];
        }

        gfH1.GetTrueDofs(X);

        for (int i=0; i<H1size; ++i)
        {
            gfH1[i] = S[H1size + i];
        }

        gfH1.GetTrueDofs(V);

        for (int i=0; i<L2size; ++i)
        {
            gfL2[i] = S[(2*H1size) + i];
        }

        gfL2.GetTrueDofs(E);
    }

    void SetStateVariableRates(const double dt)
    {
        for (int i=0; i<tH1size; ++i)
        {
            dXdt[i] = (X[i] - X0[i]) / dt;
            dVdt[i] = (V[i] - V0[i]) / dt;
        }

        for (int i=0; i<tL2size; ++i)
        {
            dEdt[i] = (E[i] - E0[i]) / dt;
        }
    }

    std::string BasisFileName(const std::string basename, VariableName v, const int window, const int parameter)
    {
        std::string fileName, path;

        const std::string prefix = (parameter >= 0) ? "var" : "basis";

        switch (v)
        {
        case VariableName::V:
            fileName = "V" + std::to_string(window);
            break;
        case VariableName::E:
            fileName = "E" + std::to_string(window);
            break;
        case VariableName::Fv:
            fileName = "Fv" + std::to_string(window);
            break;
        case VariableName::Fe:
            fileName = "Fe" + std::to_string(window);
            break;
        default:
            fileName = "X" + std::to_string(window);
        }

        path = (parameter >= 0) ? basename + "/param" + std::to_string(parameter) + "_" : basename + "/";
        return path + prefix + fileName;
    }
};

class ROM_Basis
{
public:
<<<<<<< HEAD
    ROM_Basis(MPI_Comm comm_, ParFiniteElementSpace *H1FESpace, ParFiniteElementSpace *L2FESpace,
              int & dimX, int & dimV, int & dimE, int & dimFv, int & dimFe, int nsamx, int nsamv, int nsame,
              const bool hyperreduce_ = false, const bool useOffset = false,
              const bool RHSbasis_ = false, const bool GramSchmidt = false, const bool RK2AvgSolver = false,
              const int window=0, const std::string basename="run");
=======
    ROM_Basis(ROM_Options const& input, MPI_Comm comm_);
>>>>>>> d6cf9290

    ~ROM_Basis()
    {
        delete rX;
        delete rV;
        delete rE;
        delete basisX;
        delete basisV;
        delete basisE;
        delete basisFv;
        delete basisFe;
        delete fH1;
        delete fL2;
        delete spX;
        delete spV;
        delete spE;
        delete sX;
        delete sV;
        delete sE;
        delete BXsp;
        delete BVsp;
        delete BEsp;
        delete BsinvX;
        delete BsinvV;
        delete BsinvE;
        delete BX0;
    }

    void ReadSolutionBases(const int window);

    void ProjectFOMtoROM(Vector const& f, Vector & r,
                         const bool timeDerivative=false);
    void LiftROMtoFOM(Vector const& r, Vector & f);
    int TotalSize() const {
        return rdimx + rdimv + rdime;
    }

    ParMesh *GetSampleMesh() {
        return sample_pmesh;
    }

    int SolutionSize() const;
    int SolutionSizeSP() const;
    int SolutionSizeFOM() const;

    int SolutionSizeH1SP() const {
        return size_H1_sp;
    }

    int SolutionSizeL2SP() const {
        return size_L2_sp;
    }

    int SolutionSizeH1FOM() const {
        return tH1size;
    }

    void LiftToSampleMesh(const Vector &x, Vector &xsp) const;
    void RestrictFromSampleMesh(const Vector &xsp, Vector &x,
                                const bool timeDerivative=false,
                                const bool rhs_without_mass_matrix=false,
                                const DenseMatrix *invMvROM=NULL,
                                const DenseMatrix *invMeROM=NULL) const;

    void RestrictFromSampleMesh_V(const Vector &xsp, Vector &x) const;
    void RestrictFromSampleMesh_E(const Vector &xsp, Vector &x) const;

    void ProjectFromSampleMesh(const Vector &usp, Vector &u,
                               const bool timeDerivative) const;

    void HyperreduceRHS_V(Vector &v) const;
    void HyperreduceRHS_E(Vector &e) const;

    void Set_dxdt_Reduced(const Vector &x, Vector &y) const;

    int GetRank() const {
        return rank;
    }

    int GetDimX() const {
        return rdimx;
    }

    int GetDimV() const {
        return rdimv;
    }

    int GetDimE() const {
        return rdime;
    }

    void ApplyEssentialBCtoInitXsp(Array<int> const& ess_tdofs);

    void GetBasisVectorV(const bool sp, const int id, Vector &v) const;
    void GetBasisVectorE(const bool sp, const int id, Vector &v) const;

    CAROM::Matrix *GetBVsp() {
        return BVsp;
    }

    CAROM::Matrix *GetBEsp() {
        return BEsp;
    }

    void ComputeReducedRHS();

    MPI_Comm comm;

private:
    const bool hyperreduce;
    const bool offsetInit;
    const bool RHSbasis;
    const bool useGramSchmidt;
    int rdimx, rdimv, rdime, rdimfv, rdimfe;
    int nprocs, rank, rowOffsetH1, rowOffsetL2;

    const int H1size;
    const int L2size;
    const int tH1size;
    const int tL2size;

    CAROM::Matrix* basisX = 0;
    CAROM::Matrix* basisV = 0;
    CAROM::Matrix* basisE = 0;
    CAROM::Matrix* basisFv = 0;
    CAROM::Matrix* basisFe = 0;

    const std::string basename = "run";

    CAROM::Vector *fH1, *fL2;

    Vector mfH1, mfL2;

    ParGridFunction gfH1, gfL2;

    CAROM::Vector *rX = 0;
    CAROM::Vector *rV = 0;
    CAROM::Vector *rE = 0;

    CAROM::Vector *rX2 = 0;
    CAROM::Vector *rV2 = 0;
    CAROM::Vector *rE2 = 0;

    // For hyperreduction
    std::vector<int> s2sp_X, s2sp_V, s2sp_E;
    ParMesh* sample_pmesh = 0;
    std::vector<int> st2sp;  // mapping from stencil dofs in original mesh (st) to stencil dofs in sample mesh (s+)
    std::vector<int> s2sp_H1;  // mapping from sample dofs in original mesh (s) to stencil dofs in sample mesh (s+)
    std::vector<int> s2sp_L2;  // mapping from sample dofs in original mesh (s) to stencil dofs in sample mesh (s+)

    CAROM::Matrix *BXsp = NULL;
    CAROM::Matrix *BVsp = NULL;
    CAROM::Matrix *BEsp = NULL;
    CAROM::Matrix *BFvsp = NULL;
    CAROM::Matrix *BFesp = NULL;

    int size_H1_sp = 0;
    int size_L2_sp = 0;

    CAROM::Vector *spX = NULL;
    CAROM::Vector *spV = NULL;
    CAROM::Vector *spE = NULL;

    CAROM::Vector *sX = NULL;
    CAROM::Vector *sV = NULL;
    CAROM::Vector *sE = NULL;

    CAROM::Matrix *BsinvX = NULL;
    CAROM::Matrix *BsinvV = NULL;
    CAROM::Matrix *BsinvE = NULL;

    CAROM::Vector *initX = 0;
    CAROM::Vector *initV = 0;
    CAROM::Vector *initE = 0;
    CAROM::Vector *initXsp = 0;
    CAROM::Vector *initVsp = 0;
    CAROM::Vector *initEsp = 0;
    CAROM::Vector *BX0 = NULL;

    int numSamplesX = 0;
    int numSamplesV = 0;
    int numSamplesE = 0;

    const bool RK2AvgFormulation;
    CAROM::Matrix *BXXinv = NULL;
    CAROM::Matrix *BVVinv = NULL;
    CAROM::Matrix *BEEinv = NULL;

    void SetupHyperreduction(ParFiniteElementSpace *H1FESpace, ParFiniteElementSpace *L2FESpace, Array<int>& nH1, const int window);
};

class ROM_Operator : public TimeDependentOperator
{
public:
    ROM_Operator(ROM_Options const& input, ROM_Basis *b, Coefficient& rho_coeff,
                 FunctionCoefficient& mat_coeff, const int order_e, const int source,
                 const bool visc, const double cfl, const bool p_assembly, const double cg_tol,
                 const int cg_max_iter, const double ftz_tol,
                 H1_FECollection *H1fec = NULL, FiniteElementCollection *L2fec = NULL);

    virtual void Mult(const Vector &x, Vector &y) const;

    void UpdateSampleMeshNodes(Vector const& romSol);
    double GetTimeStepEstimateSP() const {
        if (!hyperreduce) return 0.0;

        if (rank == 0)
        {
            operSP->ResetTimeStepEstimate();
            dt_est_SP = operSP->GetTimeStepEstimate(fx);
        }

        MPI_Bcast(&dt_est_SP, 1, MPI_DOUBLE, 0, basis->comm);

        return dt_est_SP;
    }

    void StepRK2Avg(Vector &S, double &t, double &dt) const;

    void InducedGramSchmidtInitialize(Vector &S);
    void InducedGramSchmidtFinalize(Vector &S);

    ~ROM_Operator()
    {
        delete mat_gf_coeff;
        delete mat_gf;
        delete L2FESpaceSP;
        delete H1FESpaceSP;
        delete mat_fes;
        delete mat_fec;
        delete spmesh;
    }

private:
    hydrodynamics::LagrangianHydroOperator *operFOM = NULL;
    hydrodynamics::LagrangianHydroOperator *operSP = NULL;

    Array<int> ess_tdofs;

    ROM_Basis *basis;

    mutable Vector fx, fy;

    const bool hyperreduce;

    int Vsize_l2sp, Vsize_h1sp;
    ParFiniteElementSpace *L2FESpaceSP = 0;
    ParFiniteElementSpace *H1FESpaceSP = 0;
    ParMesh *spmesh = 0;

    ParFiniteElementSpace *mat_fes = 0;
    ParGridFunction *mat_gf = 0;
    GridFunctionCoefficient *mat_gf_coeff = 0;
    L2_FECollection *mat_fec = 0;

    ParGridFunction *xsp_gf = 0;

    const int rank;

    mutable double dt_est_SP = 0.0;

    bool useReducedMv = false;  // TODO: remove this?
    bool useReducedMe = false;  // TODO: remove this?

    DenseMatrix invMvROM, invMeROM;

    void ComputeReducedMv();
    void ComputeReducedMe();

    const bool useGramSchmidt;
    DenseMatrix CoordinateBVsp, CoordinateBEsp;
    void InducedInnerProduct(const int id1, const int id2, const int var, const int dim, double& ip);
    void InducedGramSchmidt(const int var, Vector &S);
    void UndoInducedGramSchmidt(const int var, Vector &S);
};

#endif // MFEM_LAGHOS_ROM<|MERGE_RESOLUTION|>--- conflicted
+++ resolved
@@ -36,6 +36,8 @@
     int rank = 0;  // MPI rank
     ParFiniteElementSpace *H1FESpace = NULL; // FOM H1 FEM space
     ParFiniteElementSpace *L2FESpace = NULL; // FOM L2 FEM space
+
+    std::string basename = "run";
 
     double t_final = 0.0; // simulation final time
     double initial_dt = 0.0; // initial timestep size
@@ -69,25 +71,12 @@
 class ROM_Sampler
 {
 public:
-<<<<<<< HEAD
-    ROM_Sampler(const int rank_, ParFiniteElementSpace *H1FESpace, ParFiniteElementSpace *L2FESpace,
-                const double t_final, const double initial_dt, Vector const& S_init,
-                const bool staticSVD = false, const bool useOffset = false, double energyFraction_=0.9999,
-                const int window=0, const int max_dim=0, const bool sample_RHS=false,
-                hydrodynamics::LagrangianHydroOperator *FOMoper=NULL, const int parameterID=-1, const std::string basename_ = "run")
-        : rank(rank_), tH1size(H1FESpace->GetTrueVSize()), tL2size(L2FESpace->GetTrueVSize()),
-          H1size(H1FESpace->GetVSize()), L2size(L2FESpace->GetVSize()),
-          X(tH1size), dXdt(tH1size), V(tH1size), dVdt(tH1size), E(tL2size), dEdt(tL2size),
-          gfH1(H1FESpace), gfL2(L2FESpace), offsetInit(useOffset), energyFraction(energyFraction_),
-          sampleF(sample_RHS), lhoper(FOMoper), writeSnapshots(parameterID >= 0), basename(basename_)
-=======
     ROM_Sampler(ROM_Options const& input, Vector const& S_init)
         : rank(input.rank), tH1size(input.H1FESpace->GetTrueVSize()), tL2size(input.L2FESpace->GetTrueVSize()),
           H1size(input.H1FESpace->GetVSize()), L2size(input.L2FESpace->GetVSize()),
           X(tH1size), dXdt(tH1size), V(tH1size), dVdt(tH1size), E(tL2size), dEdt(tL2size),
           gfH1(input.H1FESpace), gfL2(input.L2FESpace), offsetInit(input.useOffset), energyFraction(input.energyFraction),
-          sampleF(input.RHSbasis), lhoper(input.FOMoper), writeSnapshots(input.parameterID >= 0)
->>>>>>> d6cf9290
+          sampleF(input.RHSbasis), lhoper(input.FOMoper), writeSnapshots(input.parameterID >= 0), basename(input.basename)
     {
         const int window = input.window;
         const int parameterID = input.parameterID;
@@ -133,13 +122,8 @@
                     input.initial_dt,
                     max_model_dim,
                     model_sampling_tol,
-<<<<<<< HEAD
-                    t_final,
+                    input.t_final,
                     basename + "/" + ROMBasisName::X + std::to_string(window));
-=======
-                    input.t_final,
-                    ROMBasisName::X + std::to_string(window));
->>>>>>> d6cf9290
             generator_V = new CAROM::IncrementalSVDBasisGenerator(tH1size,
                     model_linearity_tol,
                     false,
@@ -148,13 +132,8 @@
                     input.initial_dt,
                     max_model_dim,
                     model_sampling_tol,
-<<<<<<< HEAD
-                    t_final,
+                    input.t_final,
                     basename + "/" + ROMBasisName::V + std::to_string(window));
-=======
-                    input.t_final,
-                    ROMBasisName::V + std::to_string(window));
->>>>>>> d6cf9290
             generator_E = new CAROM::IncrementalSVDBasisGenerator(tL2size,
                     model_linearity_tol,
                     false,
@@ -163,13 +142,8 @@
                     input.initial_dt,
                     max_model_dim,
                     model_sampling_tol,
-<<<<<<< HEAD
-                    t_final,
+                    input.t_final,
                     basename + "/" + ROMBasisName::E + std::to_string(window));
-=======
-                    input.t_final,
-                    ROMBasisName::E + std::to_string(window));
->>>>>>> d6cf9290
 
             if (sampleF)
             {
@@ -181,13 +155,8 @@
                         input.initial_dt,
                         max_model_dim,
                         model_sampling_tol,
-<<<<<<< HEAD
-                        t_final,
+                        input.t_final,
                         basename + "/" + ROMBasisName::Fv + std::to_string(window));
-=======
-                        input.t_final,
-                        ROMBasisName::Fv + std::to_string(window));
->>>>>>> d6cf9290
                 generator_Fe = new CAROM::IncrementalSVDBasisGenerator(tL2size,
                         model_linearity_tol,
                         false,
@@ -196,13 +165,8 @@
                         input.initial_dt,
                         max_model_dim,
                         model_sampling_tol,
-<<<<<<< HEAD
-                        t_final,
+                        input.t_final,
                         basename + "/" + ROMBasisName::Fe + std::to_string(window));
-=======
-                        input.t_final,
-                        ROMBasisName::Fe + std::to_string(window));
->>>>>>> d6cf9290
             }
         }
 
@@ -354,15 +318,7 @@
 class ROM_Basis
 {
 public:
-<<<<<<< HEAD
-    ROM_Basis(MPI_Comm comm_, ParFiniteElementSpace *H1FESpace, ParFiniteElementSpace *L2FESpace,
-              int & dimX, int & dimV, int & dimE, int & dimFv, int & dimFe, int nsamx, int nsamv, int nsame,
-              const bool hyperreduce_ = false, const bool useOffset = false,
-              const bool RHSbasis_ = false, const bool GramSchmidt = false, const bool RK2AvgSolver = false,
-              const int window=0, const std::string basename="run");
-=======
     ROM_Basis(ROM_Options const& input, MPI_Comm comm_);
->>>>>>> d6cf9290
 
     ~ROM_Basis()
     {
