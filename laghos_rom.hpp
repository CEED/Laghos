#ifndef MFEM_LAGHOS_ROM
#define MFEM_LAGHOS_ROM

#include "mfem.hpp"

#include "StaticSVDBasisGenerator.h"
#include "IncrementalSVDBasisGenerator.h"
#include "BasisReader.h"

#include "laghos_solver.hpp"

//using namespace CAROM;
using namespace mfem;

enum NormType { l1norm=1, l2norm=2, maxnorm=0 };

void PrintSingularValues(const int rank, const std::string& name, CAROM::SVDBasisGenerator* bg);

void PrintNormsOfParGridFunctions(NormType normtype, const int rank, const std::string& name, ParGridFunction *f1, ParGridFunction *f2,
                                  const bool scalar);
void PrintL2NormsOfParGridFunctions(const int rank, const std::string& name, ParGridFunction *f1, ParGridFunction *f2,
                                    const bool scalar);

namespace ROMBasisName {
const char* const X = "run/basisX";
const char* const V = "run/basisV";
const char* const E = "run/basisE";
const char* const Fv = "run/basisFv";
const char* const Fe = "run/basisFe";
};

enum VariableName { X, V, E, Fv, Fe };

struct ROM_Options
{
    int rank = 0;  // MPI rank
    ParFiniteElementSpace *H1FESpace = NULL; // FOM H1 FEM space
    ParFiniteElementSpace *L2FESpace = NULL; // FOM L2 FEM space

    double t_final = 0.0; // simulation final time
    double initial_dt = 0.0; // initial timestep size

    bool staticSVD = false; // true: use StaticSVDBasisGenerator; false: use IncrementalSVDBasisGenerator
    bool useOffset = false; // if true, sample variables minus initial state as an offset
    bool RHSbasis = false; // if true, use bases for nonlinear RHS terms without mass matrix inverses applied
    double energyFraction = 0.9999; // used for recommending basis sizes, depending on singular values
    int window = 0; // Laghos-ROM time window index
    int max_dim = 0; // maximimum dimension for libROM basis generator time interval
    int parameterID = 0; // index of parameters chosen for this Laghos simulation
    hydrodynamics::LagrangianHydroOperator *FOMoper = NULL; // FOM operator

    // Variable basis dimensions
    int dimX = -1;
    int dimV = -1;
    int dimE = -1;
    int dimFv = -1;
    int dimFe = -1;

    // Number of samples for each variable
    int sampX = 0;
    int sampV = 0;
    int sampE = 0;

    bool hyperreduce = false; // whether to use hyperreduction on ROM online phase
    bool GramSchmidt = false; // whether to use Gram-Schmidt with respect to mass matrices
    bool RK2AvgSolver = false; // true if RK2Avg solver is used for time integration
};

class ROM_Sampler
{
public:
    ROM_Sampler(ROM_Options const& input, Vector const& S_init)
        : rank(input.rank), tH1size(input.H1FESpace->GetTrueVSize()), tL2size(input.L2FESpace->GetTrueVSize()),
          H1size(input.H1FESpace->GetVSize()), L2size(input.L2FESpace->GetVSize()),
          X(tH1size), dXdt(tH1size), V(tH1size), dVdt(tH1size), E(tL2size), dEdt(tL2size),
<<<<<<< HEAD
          gfH1(H1FESpace), gfL2(L2FESpace), offsetInit(useOffset), energyFraction(energyFraction_),
          sampleF(sample_RHS), lhoper(FOMoper), writeSnapshots(parameterID >= 0), parameter(parameterID)
=======
          gfH1(input.H1FESpace), gfL2(input.L2FESpace), offsetInit(input.useOffset), energyFraction(input.energyFraction),
          sampleF(input.RHSbasis), lhoper(input.FOMoper), writeSnapshots(input.parameterID >= 0)
>>>>>>> d6cf9290
    {
        const int window = input.window;
        const int parameterID = input.parameterID;

        if (sampleF)
        {
            MFEM_VERIFY(offsetInit, "");
        }

        // TODO: read the following parameters from input?
        double model_linearity_tol = 1.e-7;
        double model_sampling_tol = 1.e-7;

        const int max_model_dim_est = int(input.t_final/input.initial_dt + 0.5) + 100;  // Note that this is a rough estimate which may be exceeded, resulting in multiple libROM basis time intervals.
        const int max_model_dim = (input.max_dim > 0) ? input.max_dim : max_model_dim_est;

        std::cout << rank << ": max_model_dim " << max_model_dim << std::endl;

        if (input.staticSVD)
        {
            generator_X = new CAROM::StaticSVDBasisGenerator(tH1size, max_model_dim, 1,
                    BasisFileName(VariableName::X, window, parameterID), false, (parameterID >= 0));
            generator_V = new CAROM::StaticSVDBasisGenerator(tH1size, max_model_dim, 1,
                    BasisFileName(VariableName::V, window, parameterID), false, (parameterID >= 0));
            generator_E = new CAROM::StaticSVDBasisGenerator(tL2size, max_model_dim, 1,
                    BasisFileName(VariableName::E, window, parameterID), false, (parameterID >= 0));

            if (sampleF)
            {
                generator_Fv = new CAROM::StaticSVDBasisGenerator(tH1size, max_model_dim, 1,
                        BasisFileName(VariableName::Fv, window, parameterID), false, (parameterID >= 0));
                generator_Fe = new CAROM::StaticSVDBasisGenerator(tL2size, max_model_dim, 1,
                        BasisFileName(VariableName::Fe, window, parameterID), false, (parameterID >= 0));
            }
        }
        else
        {
            generator_X = new CAROM::IncrementalSVDBasisGenerator(tH1size,
                    model_linearity_tol,
                    false,
                    true,
                    max_model_dim,
                    input.initial_dt,
                    max_model_dim,
                    model_sampling_tol,
<<<<<<< HEAD
                    t_final,
                    1,
                    ROMBasisName::X + std::to_string(window),
                    false,
                    false,
                    false,
                    (parameterID >= 0));
=======
                    input.t_final,
                    ROMBasisName::X + std::to_string(window));
>>>>>>> d6cf9290
            generator_V = new CAROM::IncrementalSVDBasisGenerator(tH1size,
                    model_linearity_tol,
                    false,
                    true,
                    max_model_dim,
                    input.initial_dt,
                    max_model_dim,
                    model_sampling_tol,
<<<<<<< HEAD
                    t_final,
                    1,
                    ROMBasisName::V + std::to_string(window),
                    false,
                    false,
                    false,
                    (parameterID >= 0));
=======
                    input.t_final,
                    ROMBasisName::V + std::to_string(window));
>>>>>>> d6cf9290
            generator_E = new CAROM::IncrementalSVDBasisGenerator(tL2size,
                    model_linearity_tol,
                    false,
                    true,
                    max_model_dim,
                    input.initial_dt,
                    max_model_dim,
                    model_sampling_tol,
<<<<<<< HEAD
                    t_final,
                    1,
                    ROMBasisName::E + std::to_string(window),
                    false,
                    false,
                    false,
                    (parameterID >= 0));
=======
                    input.t_final,
                    ROMBasisName::E + std::to_string(window));
>>>>>>> d6cf9290

            if (sampleF)
            {
                generator_Fv = new CAROM::IncrementalSVDBasisGenerator(tH1size,
                        model_linearity_tol,
                        false,
                        true,
                        max_model_dim,
                        input.initial_dt,
                        max_model_dim,
                        model_sampling_tol,
<<<<<<< HEAD
                        t_final,
                        1,
                        ROMBasisName::Fv + std::to_string(window),
                        false,
                        false,
                        false,
                        (parameterID >= 0));
=======
                        input.t_final,
                        ROMBasisName::Fv + std::to_string(window));
>>>>>>> d6cf9290
                generator_Fe = new CAROM::IncrementalSVDBasisGenerator(tL2size,
                        model_linearity_tol,
                        false,
                        true,
                        max_model_dim,
                        input.initial_dt,
                        max_model_dim,
                        model_sampling_tol,
<<<<<<< HEAD
                        t_final,
                        1,
                        ROMBasisName::Fe + std::to_string(window),
                        false,
                        false,
                        false,
                        (parameterID >= 0));
=======
                        input.t_final,
                        ROMBasisName::Fe + std::to_string(window));
>>>>>>> d6cf9290
            }
        }

        SetStateVariables(S_init);

        dXdt = 0.0;
        dVdt = 0.0;
        dEdt = 0.0;

        X0 = 0.0;
        V0 = 0.0;
        E0 = 0.0;

        if (offsetInit)
        {
            std::string path_init = (parameter >= 0)? "run/ROMoffset/param" + std::to_string(parameter) + "_init" : "run/ROMoffset/init";
            initX = new CAROM::Vector(tH1size, true);
            initV = new CAROM::Vector(tH1size, true);
            initE = new CAROM::Vector(tL2size, true);
            Xdiff.SetSize(tH1size);
            Ediff.SetSize(tL2size);

            for (int i=0; i<tH1size; ++i)
            {
                (*initX)(i) = X[i];
            }
            initX->write(path_init + "X" + std::to_string(window));

            for (int i=0; i<tH1size; ++i)
            {
                (*initV)(i) = V[i];
            }
            initV->write(path_init + "V" + std::to_string(window));
            for (int i=0; i<tL2size; ++i)
            {
                (*initE)(i) = E[i];
            }
            initE->write(path_init + "E" + std::to_string(window));
        }
    }

    void SampleSolution(const double t, const double dt, Vector const& S);

    void Finalize(const double t, const double dt, Vector const& S, Array<int> &cutoff);

    int MaxNumSamples()
    {
        return std::max(std::max(generator_X->getNumSamples(), generator_V->getNumSamples()), generator_E->getNumSamples());
    }

private:
    const int H1size;
    const int L2size;
    const int tH1size;
    const int tL2size;

    const int rank;
    double energyFraction;

    const int parameter;
    const bool writeSnapshots;
    std::vector<double> tSnapX;
    std::vector<double> tSnapV;
    std::vector<double> tSnapE;
    std::vector<double> tSnapFv;
    std::vector<double> tSnapFe;

    CAROM::SVDBasisGenerator *generator_X, *generator_V, *generator_E, *generator_Fv, *generator_Fe;

    Vector X, X0, Xdiff, Ediff, dXdt, V, V0, dVdt, E, E0, dEdt;

    const bool offsetInit;
    CAROM::Vector *initX = 0;
    CAROM::Vector *initV = 0;
    CAROM::Vector *initE = 0;

    ParGridFunction gfH1, gfL2;

    const bool sampleF;

    hydrodynamics::LagrangianHydroOperator *lhoper;

    void SetStateVariables(Vector const& S)
    {
        X0 = X;
        V0 = V;
        E0 = E;

        for (int i=0; i<H1size; ++i)
        {
            gfH1[i] = S[i];
        }

        gfH1.GetTrueDofs(X);

        for (int i=0; i<H1size; ++i)
        {
            gfH1[i] = S[H1size + i];
        }

        gfH1.GetTrueDofs(V);

        for (int i=0; i<L2size; ++i)
        {
            gfL2[i] = S[(2*H1size) + i];
        }

        gfL2.GetTrueDofs(E);
    }

    void SetStateVariableRates(const double dt)
    {
        for (int i=0; i<tH1size; ++i)
        {
            dXdt[i] = (X[i] - X0[i]) / dt;
            dVdt[i] = (V[i] - V0[i]) / dt;
        }

        for (int i=0; i<tL2size; ++i)
        {
            dEdt[i] = (E[i] - E0[i]) / dt;
        }
    }

    std::string BasisFileName(VariableName v, const int window, const int parameter)
    {
        std::string fileName, path;

        const std::string prefix = (parameter >= 0) ? "var" : "basis";

        switch (v)
        {
        case VariableName::V:
            fileName = "V" + std::to_string(window);
            break;
        case VariableName::E:
            fileName = "E" + std::to_string(window);
            break;
        case VariableName::Fv:
            fileName = "Fv" + std::to_string(window);
            break;
        case VariableName::Fe:
            fileName = "Fe" + std::to_string(window);
            break;
        default:
            fileName = "X" + std::to_string(window);
        }

        path = (parameter >= 0) ? "run/param" + std::to_string(parameter) + "_" : "run/";

        return path + prefix + fileName;
    }
};

class ROM_Basis
{
public:
<<<<<<< HEAD
    ROM_Basis(MPI_Comm comm_, ParFiniteElementSpace *H1FESpace, ParFiniteElementSpace *L2FESpace, Vector const& S,
              int & dimX, int & dimV, int & dimE, int & dimFv, int & dimFe, int nsamx, int nsamv, int nsame,
              const bool staticSVD_ = false, const bool hyperreduce_ = false, const bool useOffset = false,
              const bool RHSbasis_ = false, const bool GramSchmidt = false, const bool RK2AvgSolver = false,
              const int window=0, const int parameter=-1);
=======
    ROM_Basis(ROM_Options const& input, MPI_Comm comm_);
>>>>>>> d6cf9290

    ~ROM_Basis()
    {
        delete rX;
        delete rV;
        delete rE;
        delete basisX;
        delete basisV;
        delete basisE;
        delete basisFv;
        delete basisFe;
        delete fH1;
        delete fL2;
        delete spX;
        delete spV;
        delete spE;
        delete sX;
        delete sV;
        delete sE;
        delete BXsp;
        delete BVsp;
        delete BEsp;
        delete BsinvX;
        delete BsinvV;
        delete BsinvE;
        delete BX0;
    }

    void ReadSolutionBases(const int window);

    void ProjectFOMtoROM(Vector const& f, Vector & r,
                         const bool timeDerivative=false);
    void LiftROMtoFOM(Vector const& r, Vector & f);
    int TotalSize() const {
        return rdimx + rdimv + rdime;
    }

    ParMesh *GetSampleMesh() {
        return sample_pmesh;
    }

    int SolutionSize() const;
    int SolutionSizeSP() const;
    int SolutionSizeFOM() const;

    int SolutionSizeH1SP() const {
        return size_H1_sp;
    }

    int SolutionSizeL2SP() const {
        return size_L2_sp;
    }

    int SolutionSizeH1FOM() const {
        return tH1size;
    }

    void LiftToSampleMesh(const Vector &x, Vector &xsp) const;
    void RestrictFromSampleMesh(const Vector &xsp, Vector &x,
                                const bool timeDerivative=false,
                                const bool rhs_without_mass_matrix=false,
                                const DenseMatrix *invMvROM=NULL,
                                const DenseMatrix *invMeROM=NULL) const;

    void RestrictFromSampleMesh_V(const Vector &xsp, Vector &x) const;
    void RestrictFromSampleMesh_E(const Vector &xsp, Vector &x) const;

    void ProjectFromSampleMesh(const Vector &usp, Vector &u,
                               const bool timeDerivative) const;

    void HyperreduceRHS_V(Vector &v) const;
    void HyperreduceRHS_E(Vector &e) const;

    void Set_dxdt_Reduced(const Vector &x, Vector &y) const;

    int GetRank() const {
        return rank;
    }

    int GetDimX() const {
        return rdimx;
    }

    int GetDimV() const {
        return rdimv;
    }

    int GetDimE() const {
        return rdime;
    }

    void ApplyEssentialBCtoInitXsp(Array<int> const& ess_tdofs);

    void GetBasisVectorV(const bool sp, const int id, Vector &v) const;
    void GetBasisVectorE(const bool sp, const int id, Vector &v) const;

    CAROM::Matrix *GetBVsp() {
        return BVsp;
    }

    CAROM::Matrix *GetBEsp() {
        return BEsp;
    }

    void ComputeReducedRHS();

    MPI_Comm comm;

private:
    const bool hyperreduce;
    const bool offsetInit;
    const bool RHSbasis;
    const bool useGramSchmidt;
    int rdimx, rdimv, rdime, rdimfv, rdimfe;
    int nprocs, rank, rowOffsetH1, rowOffsetL2;

    const int H1size;
    const int L2size;
    const int tH1size;
    const int tL2size;

    CAROM::Matrix* basisX = 0;
    CAROM::Matrix* basisV = 0;
    CAROM::Matrix* basisE = 0;
    CAROM::Matrix* basisFv = 0;
    CAROM::Matrix* basisFe = 0;

    CAROM::Vector *fH1, *fL2;

    Vector mfH1, mfL2;

    ParGridFunction gfH1, gfL2;

    CAROM::Vector *rX = 0;
    CAROM::Vector *rV = 0;
    CAROM::Vector *rE = 0;

    CAROM::Vector *rX2 = 0;
    CAROM::Vector *rV2 = 0;
    CAROM::Vector *rE2 = 0;

    // For hyperreduction
    std::vector<int> s2sp_X, s2sp_V, s2sp_E;
    ParMesh* sample_pmesh = 0;
    std::vector<int> st2sp;  // mapping from stencil dofs in original mesh (st) to stencil dofs in sample mesh (s+)
    std::vector<int> s2sp_H1;  // mapping from sample dofs in original mesh (s) to stencil dofs in sample mesh (s+)
    std::vector<int> s2sp_L2;  // mapping from sample dofs in original mesh (s) to stencil dofs in sample mesh (s+)

    CAROM::Matrix *BXsp = NULL;
    CAROM::Matrix *BVsp = NULL;
    CAROM::Matrix *BEsp = NULL;
    CAROM::Matrix *BFvsp = NULL;
    CAROM::Matrix *BFesp = NULL;

    int size_H1_sp = 0;
    int size_L2_sp = 0;

    CAROM::Vector *spX = NULL;
    CAROM::Vector *spV = NULL;
    CAROM::Vector *spE = NULL;

    CAROM::Vector *sX = NULL;
    CAROM::Vector *sV = NULL;
    CAROM::Vector *sE = NULL;

    CAROM::Matrix *BsinvX = NULL;
    CAROM::Matrix *BsinvV = NULL;
    CAROM::Matrix *BsinvE = NULL;

    CAROM::Vector *initX = 0;
    CAROM::Vector *initV = 0;
    CAROM::Vector *initE = 0;
    CAROM::Vector *initXsp = 0;
    CAROM::Vector *initVsp = 0;
    CAROM::Vector *initEsp = 0;
    CAROM::Vector *BX0 = NULL;

    int numSamplesX = 0;
    int numSamplesV = 0;
    int numSamplesE = 0;

    const bool RK2AvgFormulation;
    CAROM::Matrix *BXXinv = NULL;
    CAROM::Matrix *BVVinv = NULL;
    CAROM::Matrix *BEEinv = NULL;

    void SetupHyperreduction(ParFiniteElementSpace *H1FESpace, ParFiniteElementSpace *L2FESpace, Array<int>& nH1, const int window);
};

class ROM_Operator : public TimeDependentOperator
{
public:
    ROM_Operator(ROM_Options const& input, ROM_Basis *b, Coefficient& rho_coeff,
                 FunctionCoefficient& mat_coeff, const int order_e, const int source,
                 const bool visc, const double cfl, const bool p_assembly, const double cg_tol,
                 const int cg_max_iter, const double ftz_tol,
                 H1_FECollection *H1fec = NULL, FiniteElementCollection *L2fec = NULL);

    virtual void Mult(const Vector &x, Vector &y) const;

    void UpdateSampleMeshNodes(Vector const& romSol);
    double GetTimeStepEstimateSP() const {
        if (!hyperreduce) return 0.0;

        if (rank == 0)
        {
            operSP->ResetTimeStepEstimate();
            dt_est_SP = operSP->GetTimeStepEstimate(fx);
        }

        MPI_Bcast(&dt_est_SP, 1, MPI_DOUBLE, 0, basis->comm);

        return dt_est_SP;
    }

    void StepRK2Avg(Vector &S, double &t, double &dt) const;

    void InducedGramSchmidtInitialize(Vector &S);
    void InducedGramSchmidtFinalize(Vector &S);

    ~ROM_Operator()
    {
        delete mat_gf_coeff;
        delete mat_gf;
        delete L2FESpaceSP;
        delete H1FESpaceSP;
        delete mat_fes;
        delete mat_fec;
        delete spmesh;
    }

private:
    hydrodynamics::LagrangianHydroOperator *operFOM = NULL;
    hydrodynamics::LagrangianHydroOperator *operSP = NULL;

    Array<int> ess_tdofs;

    ROM_Basis *basis;

    mutable Vector fx, fy;

    const bool hyperreduce;

    int Vsize_l2sp, Vsize_h1sp;
    ParFiniteElementSpace *L2FESpaceSP = 0;
    ParFiniteElementSpace *H1FESpaceSP = 0;
    ParMesh *spmesh = 0;

    ParFiniteElementSpace *mat_fes = 0;
    ParGridFunction *mat_gf = 0;
    GridFunctionCoefficient *mat_gf_coeff = 0;
    L2_FECollection *mat_fec = 0;

    ParGridFunction *xsp_gf = 0;

    const int rank;

    mutable double dt_est_SP = 0.0;

    bool useReducedMv = false;  // TODO: remove this?
    bool useReducedMe = false;  // TODO: remove this?

    DenseMatrix invMvROM, invMeROM;

    void ComputeReducedMv();
    void ComputeReducedMe();

    const bool useGramSchmidt;
    DenseMatrix CoordinateBVsp, CoordinateBEsp;
    void InducedInnerProduct(const int id1, const int id2, const int var, const int dim, double& ip);
    void InducedGramSchmidt(const int var, Vector &S);
    void UndoInducedGramSchmidt(const int var, Vector &S);
};

#endif // MFEM_LAGHOS_ROM<|MERGE_RESOLUTION|>--- conflicted
+++ resolved
@@ -73,13 +73,8 @@
         : rank(input.rank), tH1size(input.H1FESpace->GetTrueVSize()), tL2size(input.L2FESpace->GetTrueVSize()),
           H1size(input.H1FESpace->GetVSize()), L2size(input.L2FESpace->GetVSize()),
           X(tH1size), dXdt(tH1size), V(tH1size), dVdt(tH1size), E(tL2size), dEdt(tL2size),
-<<<<<<< HEAD
-          gfH1(H1FESpace), gfL2(L2FESpace), offsetInit(useOffset), energyFraction(energyFraction_),
-          sampleF(sample_RHS), lhoper(FOMoper), writeSnapshots(parameterID >= 0), parameter(parameterID)
-=======
           gfH1(input.H1FESpace), gfL2(input.L2FESpace), offsetInit(input.useOffset), energyFraction(input.energyFraction),
-          sampleF(input.RHSbasis), lhoper(input.FOMoper), writeSnapshots(input.parameterID >= 0)
->>>>>>> d6cf9290
+          sampleF(input.RHSbasis), lhoper(input.FOMoper), writeSnapshots(input.parameterID >= 0), parameter(input.parameterID)
     {
         const int window = input.window;
         const int parameterID = input.parameterID;
@@ -125,18 +120,14 @@
                     input.initial_dt,
                     max_model_dim,
                     model_sampling_tol,
-<<<<<<< HEAD
-                    t_final,
-                    1,
+                    input.t_final,
+                    //1,  // TODO: Tony PR77
                     ROMBasisName::X + std::to_string(window),
                     false,
                     false,
                     false,
                     (parameterID >= 0));
-=======
-                    input.t_final,
-                    ROMBasisName::X + std::to_string(window));
->>>>>>> d6cf9290
+
             generator_V = new CAROM::IncrementalSVDBasisGenerator(tH1size,
                     model_linearity_tol,
                     false,
@@ -145,18 +136,14 @@
                     input.initial_dt,
                     max_model_dim,
                     model_sampling_tol,
-<<<<<<< HEAD
-                    t_final,
-                    1,
+                    input.t_final,
+                    //1,  // TODO: Tony PR77
                     ROMBasisName::V + std::to_string(window),
                     false,
                     false,
                     false,
                     (parameterID >= 0));
-=======
-                    input.t_final,
-                    ROMBasisName::V + std::to_string(window));
->>>>>>> d6cf9290
+
             generator_E = new CAROM::IncrementalSVDBasisGenerator(tL2size,
                     model_linearity_tol,
                     false,
@@ -165,18 +152,14 @@
                     input.initial_dt,
                     max_model_dim,
                     model_sampling_tol,
-<<<<<<< HEAD
-                    t_final,
-                    1,
+                    input.t_final,
+                    //1,  // TODO: Tony PR77
                     ROMBasisName::E + std::to_string(window),
                     false,
                     false,
                     false,
                     (parameterID >= 0));
-=======
-                    input.t_final,
-                    ROMBasisName::E + std::to_string(window));
->>>>>>> d6cf9290
+
 
             if (sampleF)
             {
@@ -188,18 +171,14 @@
                         input.initial_dt,
                         max_model_dim,
                         model_sampling_tol,
-<<<<<<< HEAD
-                        t_final,
-                        1,
+                        input.t_final,
+                        //1,  // TODO: Tony PR77
                         ROMBasisName::Fv + std::to_string(window),
                         false,
                         false,
                         false,
                         (parameterID >= 0));
-=======
-                        input.t_final,
-                        ROMBasisName::Fv + std::to_string(window));
->>>>>>> d6cf9290
+
                 generator_Fe = new CAROM::IncrementalSVDBasisGenerator(tL2size,
                         model_linearity_tol,
                         false,
@@ -208,18 +187,13 @@
                         input.initial_dt,
                         max_model_dim,
                         model_sampling_tol,
-<<<<<<< HEAD
-                        t_final,
-                        1,
+                        input.t_final,
+                        //1,  // TODO: Tony PR77
                         ROMBasisName::Fe + std::to_string(window),
                         false,
                         false,
                         false,
                         (parameterID >= 0));
-=======
-                        input.t_final,
-                        ROMBasisName::Fe + std::to_string(window));
->>>>>>> d6cf9290
             }
         }
 
@@ -377,15 +351,13 @@
 class ROM_Basis
 {
 public:
-<<<<<<< HEAD
-    ROM_Basis(MPI_Comm comm_, ParFiniteElementSpace *H1FESpace, ParFiniteElementSpace *L2FESpace, Vector const& S,
-              int & dimX, int & dimV, int & dimE, int & dimFv, int & dimFe, int nsamx, int nsamv, int nsame,
-              const bool staticSVD_ = false, const bool hyperreduce_ = false, const bool useOffset = false,
-              const bool RHSbasis_ = false, const bool GramSchmidt = false, const bool RK2AvgSolver = false,
-              const int window=0, const int parameter=-1);
-=======
+//TODO: Tony PR77
+//    ROM_Basis(MPI_Comm comm_, ParFiniteElementSpace *H1FESpace, ParFiniteElementSpace *L2FESpace, Vector const& S,
+//              int & dimX, int & dimV, int & dimE, int & dimFv, int & dimFe, int nsamx, int nsamv, int nsame,
+//              const bool staticSVD_ = false, const bool hyperreduce_ = false, const bool useOffset = false,
+//              const bool RHSbasis_ = false, const bool GramSchmidt = false, const bool RK2AvgSolver = false,
+//              const int window=0, const int parameter=-1);
     ROM_Basis(ROM_Options const& input, MPI_Comm comm_);
->>>>>>> d6cf9290
 
     ~ROM_Basis()
     {
