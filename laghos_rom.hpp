#ifndef MFEM_LAGHOS_ROM
#define MFEM_LAGHOS_ROM

#include "mfem.hpp"

#include "StaticSVDBasisGenerator.h"
#include "IncrementalSVDBasisGenerator.h"
#include "BasisReader.h"

#include "laghos_solver.hpp"

//using namespace CAROM;
using namespace mfem;

enum NormType { l1norm=1, l2norm=2, maxnorm=0 };

void PrintNormsOfParGridFunctions(NormType normtype, const int rank, const std::string& name, ParGridFunction *f1, ParGridFunction *f2,
                                  const bool scalar);
void PrintL2NormsOfParGridFunctions(const int rank, const std::string& name, ParGridFunction *f1, ParGridFunction *f2,
                                    const bool scalar);

namespace ROMBasisName {
const char* const X = "basisX";
const char* const V = "basisV";
const char* const E = "basisE";
const char* const Fv = "basisFv";
const char* const Fe = "basisFe";
};

enum VariableName { X, V, E, Fv, Fe };

enum offsetStyle
{
    saveLoadOffset,
    useInitialState,
    usePreviousSolution
};

static offsetStyle getOffsetStyle(const char* offsetType)
{
    static std::unordered_map<std::string, offsetStyle> offsetMap =
    {
        {"load", saveLoadOffset},
        {"initial", useInitialState},
        {"previous", usePreviousSolution}
    };
    auto iter = offsetMap.find(offsetType);
    MFEM_VERIFY(iter != std::end(offsetMap), "Invalid input of offset type");
    return iter->second;
}

struct ROM_Options
{
    int rank = 0;  // MPI rank
    ParFiniteElementSpace *H1FESpace = NULL; // FOM H1 FEM space
    ParFiniteElementSpace *L2FESpace = NULL; // FOM L2 FEM space

    std::string *basename = NULL;

    double t_final = 0.0; // simulation final time
    double initial_dt = 0.0; // initial timestep size

    bool restore = false; // if true, restore phase
    bool staticSVD = false; // true: use StaticSVDBasisGenerator; false: use IncrementalSVDBasisGenerator
    bool useOffset = false; // if true, sample variables minus initial state as an offset
    bool RHSbasis = false; // if true, use bases for nonlinear RHS terms without mass matrix inverses applied
    double energyFraction = 0.9999; // used for recommending basis sizes, depending on singular values
    double energyFraction_X = 0.9999; // used for recommending basis sizes, depending on singular values
    int window = 0; // Laghos-ROM time window index
    int max_dim = 0; // maximimum dimension for libROM basis generator time interval
    int parameterID = 0; // index of parameters chosen for this Laghos simulation
    hydrodynamics::LagrangianHydroOperator *FOMoper = NULL; // FOM operator

    // Variable basis dimensions
    int dimX = -1;
    int dimV = -1;
    int dimE = -1;
    int dimFv = -1;
    int dimFe = -1;

    // Incremental SVD options
    double model_linearity_tol = 1.e-7;
    double model_singular_value_tol = 1.e-14;
    double model_sampling_tol = 1.e-7;

    // Number of samples for each variable
    int sampX = 0;
    int sampV = 0;
    int sampE = 0;

    bool hyperreduce = false; // whether to use hyperreduction on ROM online phase
    bool GramSchmidt = false; // whether to use Gram-Schmidt with respect to mass matrices
    bool RK2AvgSolver = false; // true if RK2Avg solver is used for time integration
    bool paramOffset = false; // used for determining offset options in the online stage, depending on parametric ROM or non-parametric
    offsetStyle offsetType = saveLoadOffset; // types of offset in time windows

    bool mergeXV = false; // If true, merge bases for V and X-X0 by using SVDBasisGenerator on normalized basis vectors for V and X-X0.

    bool useXV = false; // If true, use V basis for X-X0.
    bool useVX = false; // If true, use X-X0 basis for V.
};

class ROM_Sampler
{
public:
    ROM_Sampler(ROM_Options const& input, Vector const& S_init)
        : rank(input.rank), tH1size(input.H1FESpace->GetTrueVSize()), tL2size(input.L2FESpace->GetTrueVSize()),
          H1size(input.H1FESpace->GetVSize()), L2size(input.L2FESpace->GetVSize()),
          X(tH1size), dXdt(tH1size), V(tH1size), dVdt(tH1size), E(tL2size), dEdt(tL2size),
          gfH1(input.H1FESpace), gfL2(input.L2FESpace), offsetInit(input.useOffset), energyFraction(input.energyFraction),
          energyFraction_X(input.energyFraction_X), sampleF(input.RHSbasis), lhoper(input.FOMoper), writeSnapshots(input.parameterID >= 0),
          parameterID(input.parameterID), basename(*input.basename), Voffset(!input.useXV && !input.useVX && !input.mergeXV),
          useXV(input.useXV), useVX(input.useVX)
    {
        const int window = input.window;

<<<<<<< HEAD
        if (sampleF)
        {
            MFEM_VERIFY(offsetInit, "");
        }
=======
        // TODO: read the following parameters from input?
        double model_linearity_tol = 1.e-7;
        double model_sampling_tol = 1.e-7;
>>>>>>> 24723108

        const int max_model_dim_est = int(input.t_final/input.initial_dt + 0.5) + 100;  // Note that this is a rough estimate which may be exceeded, resulting in multiple libROM basis time intervals.
        const int max_model_dim = (input.max_dim > 0) ? input.max_dim : max_model_dim_est;

        std::cout << rank << ": max_model_dim " << max_model_dim << std::endl;

        if (input.staticSVD)
        {
            CAROM::StaticSVDOptions static_x_options(
                tH1size,
                max_model_dim
            );
            static_x_options.max_time_intervals = 1;
            CAROM::StaticSVDOptions static_e_options(
                tL2size,
                max_model_dim
            );
            static_e_options.max_time_intervals = 1;
            generator_X = new CAROM::StaticSVDBasisGenerator(
                static_x_options,
                BasisFileName(basename, VariableName::X, window, parameterID));
            generator_V = new CAROM::StaticSVDBasisGenerator(
                static_x_options,
                BasisFileName(basename, VariableName::V, window, parameterID));
            generator_E = new CAROM::StaticSVDBasisGenerator(
                static_e_options,
                BasisFileName(basename, VariableName::E, window, parameterID));

            if (sampleF)
            {
                generator_Fv = new CAROM::StaticSVDBasisGenerator(
                    static_x_options,
                    BasisFileName(basename, VariableName::Fv, window, parameterID));
                generator_Fe = new CAROM::StaticSVDBasisGenerator(
                    static_e_options,
                    BasisFileName(basename, VariableName::Fe, window, parameterID));
            }
        }
        else
        {
            CAROM::IncrementalSVDOptions inc_x_options(
                tH1size,
                max_model_dim,
                input.model_linearity_tol,
                max_model_dim,
                input.initial_dt,
                input.model_sampling_tol,
                input.t_final,
                false,
                true
            );
            inc_x_options.singular_value_tol = input.model_singular_value_tol;
            inc_x_options.max_time_intervals = 1;
            CAROM::IncrementalSVDOptions inc_e_options(
                tL2size,
                max_model_dim,
                input.model_linearity_tol,
                max_model_dim,
                input.initial_dt,
                input.model_sampling_tol,
                input.t_final,
                false,
                true
            );
            inc_e_options.singular_value_tol = input.model_singular_value_tol;
            inc_e_options.max_time_intervals = 1;
            generator_X = new CAROM::IncrementalSVDBasisGenerator(
                inc_x_options,
                basename + "/" + ROMBasisName::X + std::to_string(window));

            generator_V = new CAROM::IncrementalSVDBasisGenerator(
                inc_x_options,
                basename + "/" + ROMBasisName::V + std::to_string(window));

            generator_E = new CAROM::IncrementalSVDBasisGenerator(
                inc_e_options,
                basename + "/" + ROMBasisName::E + std::to_string(window));

            if (sampleF)
            {
                generator_Fv = new CAROM::IncrementalSVDBasisGenerator(
                    inc_x_options,
                    basename + "/" + ROMBasisName::Fv + std::to_string(window));

                generator_Fe = new CAROM::IncrementalSVDBasisGenerator(
                    inc_e_options,
                    basename + "/" + ROMBasisName::Fe + std::to_string(window));
            }
        }

        SetStateVariables(S_init);

        dXdt = 0.0;
        dVdt = 0.0;
        dEdt = 0.0;

        X0 = 0.0;
        V0 = 0.0;
        E0 = 0.0;

        if (offsetInit)
        {
            //std::string path_init = (parameterID >= 0) ? basename + "/ROMoffset/param" + std::to_string(parameterID) + "_init" : basename + "/ROMoffset/init"; // TODO: Tony PR77
            std::string path_init = basename + "/ROMoffset/init";
            initX = new CAROM::Vector(tH1size, true);
            initV = new CAROM::Vector(tH1size, true);
            initE = new CAROM::Vector(tL2size, true);
            Xdiff.SetSize(tH1size);
            Ediff.SetSize(tL2size);

            if (input.offsetType == useInitialState && input.window > 0)
            {
                // Read the initial state in the offline phase
                initX->read(path_init + "X0");
                initV->read(path_init + "V0");
                initE->read(path_init + "E0");
            }
            else
            {
                // Compute (and save unless using previous mode) offsets for the current window in the offline phase
                for (int i=0; i<tH1size; ++i)
                {
                    (*initX)(i) = X[i];
                }

                for (int i=0; i<tH1size; ++i)
                {
                    (*initV)(i) = V[i];
                }

                for (int i=0; i<tL2size; ++i)
                {
                    (*initE)(i) = E[i];
                }

                if (input.offsetType == saveLoadOffset || input.offsetType == useInitialState)
                {
                    initX->write(path_init + "X" + std::to_string(window));
                    initV->write(path_init + "V" + std::to_string(window));
                    initE->write(path_init + "E" + std::to_string(window));
                }
            }
        }
    }

    void SampleSolution(const double t, const double dt, Vector const& S);

    void Finalize(const double t, const double dt, Vector const& S, Array<int> &cutoff);

    int MaxNumSamples()
    {
        return std::max(std::max(generator_X->getNumSamples(), generator_V->getNumSamples()), generator_E->getNumSamples());
    }

private:
    const int H1size;
    const int L2size;
    const int tH1size;
    const int tL2size;

    const int rank;
    double energyFraction;
    double energyFraction_X;

    const int parameterID;
    const bool writeSnapshots;
    std::vector<double> tSnapX, tSnapV, tSnapE, tSnapFv, tSnapFe;

    std::string basename = "run";

    CAROM::SVDBasisGenerator *generator_X, *generator_V, *generator_E, *generator_Fv, *generator_Fe;

    Vector X, X0, Xdiff, Ediff, dXdt, V, V0, dVdt, E, E0, dEdt;

    const bool offsetInit;
    CAROM::Vector *initX = 0;
    CAROM::Vector *initV = 0;
    CAROM::Vector *initE = 0;

    ParGridFunction gfH1, gfL2;

    const bool sampleF;

    const bool Voffset;
    const bool useXV;
    const bool useVX;

    hydrodynamics::LagrangianHydroOperator *lhoper;

    void SetStateVariables(Vector const& S)
    {
        X0 = X;
        V0 = V;
        E0 = E;

        for (int i=0; i<H1size; ++i)
        {
            gfH1[i] = S[i];
        }

        gfH1.GetTrueDofs(X);

        for (int i=0; i<H1size; ++i)
        {
            gfH1[i] = S[H1size + i];
        }

        gfH1.GetTrueDofs(V);

        for (int i=0; i<L2size; ++i)
        {
            gfL2[i] = S[(2*H1size) + i];
        }

        gfL2.GetTrueDofs(E);
    }

    void SetStateVariableRates(const double dt)
    {
        for (int i=0; i<tH1size; ++i)
        {
            dXdt[i] = (X[i] - X0[i]) / dt;
            dVdt[i] = (V[i] - V0[i]) / dt;
        }

        for (int i=0; i<tL2size; ++i)
        {
            dEdt[i] = (E[i] - E0[i]) / dt;
        }
    }

    std::string BasisFileName(const std::string basename, VariableName v, const int window, const int parameter)
    {
        std::string fileName, path;

        const std::string prefix = (parameter >= 0) ? "var" : "basis";

        switch (v)
        {
        case VariableName::V:
            fileName = "V" + std::to_string(window);
            break;
        case VariableName::E:
            fileName = "E" + std::to_string(window);
            break;
        case VariableName::Fv:
            fileName = "Fv" + std::to_string(window);
            break;
        case VariableName::Fe:
            fileName = "Fe" + std::to_string(window);
            break;
        default:
            fileName = "X" + std::to_string(window);
        }

        path = (parameter >= 0) ? basename + "/param" + std::to_string(parameter) + "_" : basename + "/";
        return path + prefix + fileName;
    }
};

class ROM_Basis
{
public:
    ROM_Basis(ROM_Options const& input, Vector const& S, MPI_Comm comm_, const double sFactorX, const double sFactorV);

    ~ROM_Basis()
    {
        delete rX;
        delete rV;
        delete rE;
        delete basisX;
        if (!useXV && !useVX && !mergeXV) delete basisV;
        delete basisE;
        delete basisFv;
        delete basisFe;
        delete fH1;
        delete fL2;
        delete spX;
        delete spV;
        delete spE;
        delete sX;
        delete sV;
        delete sE;
        delete BXsp;
        delete BVsp;
        delete BEsp;
        delete BsinvX;
        delete BsinvV;
        delete BsinvE;
        delete BX0;
    }

    void ReadSolutionBases(const int window);

    void ProjectFOMtoROM(Vector const& f, Vector & r,
                         const bool timeDerivative=false);
    void LiftROMtoFOM(Vector const& r, Vector & f);
    int TotalSize() const {
        return rdimx + rdimv + rdime;
    }

    ParMesh *GetSampleMesh() {
        return sample_pmesh;
    }

    int SolutionSize() const;
    int SolutionSizeSP() const;
    int SolutionSizeFOM() const;

    int SolutionSizeH1SP() const {
        return size_H1_sp;
    }

    int SolutionSizeL2SP() const {
        return size_L2_sp;
    }

    int SolutionSizeH1FOM() const {
        return H1size;
    }

    void LiftToSampleMesh(const Vector &x, Vector &xsp) const;
    void RestrictFromSampleMesh(const Vector &xsp, Vector &x,
                                const bool timeDerivative=false,
                                const bool rhs_without_mass_matrix=false,
                                const DenseMatrix *invMvROM=NULL,
                                const DenseMatrix *invMeROM=NULL) const;

    void RestrictFromSampleMesh_V(const Vector &xsp, Vector &x) const;
    void RestrictFromSampleMesh_E(const Vector &xsp, Vector &x) const;

    void ProjectFromSampleMesh(const Vector &usp, Vector &u,
                               const bool timeDerivative) const;

    void HyperreduceRHS_V(Vector &v) const;
    void HyperreduceRHS_E(Vector &e) const;

    void Set_dxdt_Reduced(const Vector &x, Vector &y) const;

    int GetRank() const {
        return rank;
    }

    int GetDimX() const {
        return rdimx;
    }

    int GetDimV() const {
        return rdimv;
    }

    int GetDimE() const {
        return rdime;
    }

    void ApplyEssentialBCtoInitXsp(Array<int> const& ess_tdofs);

    void GetBasisVectorV(const bool sp, const int id, Vector &v) const;
    void GetBasisVectorE(const bool sp, const int id, Vector &v) const;

    CAROM::Matrix *GetBVsp() {
        return BVsp;
    }

    CAROM::Matrix *GetBEsp() {
        return BEsp;
    }

    void ComputeReducedRHS();

    MPI_Comm comm;

private:
    const bool hyperreduce;
    const bool offsetInit;
    const bool RHSbasis;
    const bool useGramSchmidt;
    int rdimx, rdimv, rdime, rdimfv, rdimfe;
    int nprocs, rank, rowOffsetH1, rowOffsetL2;

    const bool useXV;  // If true, use V basis for X-X0.
    const bool useVX;  // If true, use X-X0 for V.
    const bool mergeXV;  // If true, merge bases for X-X0 and V.

    const int H1size;
    const int L2size;
    const int tH1size;
    const int tL2size;

    CAROM::Matrix* basisX = 0;
    CAROM::Matrix* basisV = 0;
    CAROM::Matrix* basisE = 0;
    CAROM::Matrix* basisFv = 0;
    CAROM::Matrix* basisFe = 0;

    std::string basename = "run";

    CAROM::Vector *fH1, *fL2;

    Vector mfH1, mfL2;

    ParGridFunction gfH1, gfL2;

    CAROM::Vector *rX = 0;
    CAROM::Vector *rV = 0;
    CAROM::Vector *rE = 0;

    CAROM::Vector *rX2 = 0;
    CAROM::Vector *rV2 = 0;
    CAROM::Vector *rE2 = 0;

    // For hyperreduction
    std::vector<int> s2sp_X, s2sp_V, s2sp_E;
    ParMesh* sample_pmesh = 0;
    std::vector<int> st2sp;  // mapping from stencil dofs in original mesh (st) to stencil dofs in sample mesh (s+)
    std::vector<int> s2sp_H1;  // mapping from sample dofs in original mesh (s) to stencil dofs in sample mesh (s+)
    std::vector<int> s2sp_L2;  // mapping from sample dofs in original mesh (s) to stencil dofs in sample mesh (s+)

    CAROM::Matrix *BXsp = NULL;
    CAROM::Matrix *BVsp = NULL;
    CAROM::Matrix *BEsp = NULL;
    CAROM::Matrix *BFvsp = NULL;
    CAROM::Matrix *BFesp = NULL;

    int size_H1_sp = 0;
    int size_L2_sp = 0;

    CAROM::Vector *spX = NULL;
    CAROM::Vector *spV = NULL;
    CAROM::Vector *spE = NULL;

    CAROM::Vector *sX = NULL;
    CAROM::Vector *sV = NULL;
    CAROM::Vector *sE = NULL;

    CAROM::Matrix *BsinvX = NULL;
    CAROM::Matrix *BsinvV = NULL;
    CAROM::Matrix *BsinvE = NULL;

    CAROM::Vector *initX = 0;
    CAROM::Vector *initV = 0;
    CAROM::Vector *initE = 0;
    CAROM::Vector *initXsp = 0;
    CAROM::Vector *initVsp = 0;
    CAROM::Vector *initEsp = 0;
    CAROM::Vector *BX0 = NULL;

    int numSamplesX = 0;
    int numSamplesV = 0;
    int numSamplesE = 0;

    const bool Voffset;

    const bool RK2AvgFormulation;
    CAROM::Matrix *BXXinv = NULL;
    CAROM::Matrix *BVVinv = NULL;
    CAROM::Matrix *BEEinv = NULL;

    double energyFraction_X;

    void SetupHyperreduction(ParFiniteElementSpace *H1FESpace, ParFiniteElementSpace *L2FESpace, Array<int>& nH1, const int window);
};

class ROM_Operator : public TimeDependentOperator
{
public:
    ROM_Operator(ROM_Options const& input, ROM_Basis *b, Coefficient& rho_coeff,
                 FunctionCoefficient& mat_coeff, const int order_e, const int source,
                 const bool visc, const double cfl, const bool p_assembly, const double cg_tol,
                 const int cg_max_iter, const double ftz_tol,
                 H1_FECollection *H1fec = NULL, FiniteElementCollection *L2fec = NULL);

    virtual void Mult(const Vector &x, Vector &y) const;

    void UpdateSampleMeshNodes(Vector const& romSol);
    double GetTimeStepEstimateSP() const {
        if (!hyperreduce) return 0.0;

        if (rank == 0)
        {
            operSP->ResetTimeStepEstimate();
            dt_est_SP = operSP->GetTimeStepEstimate(fx);
        }

        MPI_Bcast(&dt_est_SP, 1, MPI_DOUBLE, 0, basis->comm);

        return dt_est_SP;
    }

    void StepRK2Avg(Vector &S, double &t, double &dt) const;

    void InducedGramSchmidtInitialize(Vector &S);
    void InducedGramSchmidtFinalize(Vector &S);

    ~ROM_Operator()
    {
        delete mat_gf_coeff;
        delete mat_gf;
        delete L2FESpaceSP;
        delete H1FESpaceSP;
        delete mat_fes;
        delete mat_fec;
        delete spmesh;
    }

private:
    hydrodynamics::LagrangianHydroOperator *operFOM = NULL;
    hydrodynamics::LagrangianHydroOperator *operSP = NULL;

    Array<int> ess_tdofs;

    ROM_Basis *basis;

    mutable Vector fx, fy;

    const bool hyperreduce;

    int Vsize_l2sp, Vsize_h1sp;
    ParFiniteElementSpace *L2FESpaceSP = 0;
    ParFiniteElementSpace *H1FESpaceSP = 0;
    ParMesh *spmesh = 0;

    ParFiniteElementSpace *mat_fes = 0;
    ParGridFunction *mat_gf = 0;
    GridFunctionCoefficient *mat_gf_coeff = 0;
    L2_FECollection *mat_fec = 0;

    ParGridFunction *xsp_gf = 0;

    const int rank;

    mutable double dt_est_SP = 0.0;

    bool useReducedMv = false;  // TODO: remove this?
    bool useReducedMe = false;  // TODO: remove this?

    DenseMatrix invMvROM, invMeROM;

    void ComputeReducedMv();
    void ComputeReducedMe();

    const bool useGramSchmidt;
    DenseMatrix CoordinateBVsp, CoordinateBEsp;
    void InducedInnerProduct(const int id1, const int id2, const int var, const int dim, double& ip);
    void InducedGramSchmidt(const int var, Vector &S);
    void UndoInducedGramSchmidt(const int var, Vector &S);
};

#endif // MFEM_LAGHOS_ROM<|MERGE_RESOLUTION|>--- conflicted
+++ resolved
@@ -114,16 +114,10 @@
     {
         const int window = input.window;
 
-<<<<<<< HEAD
         if (sampleF)
         {
             MFEM_VERIFY(offsetInit, "");
         }
-=======
-        // TODO: read the following parameters from input?
-        double model_linearity_tol = 1.e-7;
-        double model_sampling_tol = 1.e-7;
->>>>>>> 24723108
 
         const int max_model_dim_est = int(input.t_final/input.initial_dt + 0.5) + 100;  // Note that this is a rough estimate which may be exceeded, resulting in multiple libROM basis time intervals.
         const int max_model_dim = (input.max_dim > 0) ? input.max_dim : max_model_dim_est;
