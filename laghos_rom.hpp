--- conflicted
+++ resolved
@@ -97,21 +97,6 @@
 
         if (input.staticSVD)
         {
-<<<<<<< HEAD
-            generator_X = new CAROM::StaticSVDBasisGenerator(tH1size, max_model_dim,
-                    BasisFileName(basename, VariableName::X, window, parameterID));
-            generator_V = new CAROM::StaticSVDBasisGenerator(tH1size, max_model_dim,
-                    BasisFileName(basename, VariableName::V, window, parameterID));
-            generator_E = new CAROM::StaticSVDBasisGenerator(tL2size, max_model_dim,
-                    BasisFileName(basename, VariableName::E, window, parameterID));
-
-            if (sampleF)
-            {
-                generator_Fv = new CAROM::StaticSVDBasisGenerator(tH1size, max_model_dim,
-                        BasisFileName(basename, VariableName::Fv, window, parameterID));
-                generator_Fe = new CAROM::StaticSVDBasisGenerator(tL2size, max_model_dim,
-                        BasisFileName(basename, VariableName::Fe, window, parameterID));
-=======
             CAROM::StaticSVDOptions static_x_options(
                 tH1size,
                 max_model_dim
@@ -122,85 +107,26 @@
             );
             generator_X = new CAROM::StaticSVDBasisGenerator(
                 static_x_options,
-                BasisFileName(VariableName::X, window, parameterID));
+                BasisFileName(basename, VariableName::X, window, parameterID));
             generator_V = new CAROM::StaticSVDBasisGenerator(
                 static_x_options,
-                BasisFileName(VariableName::V, window, parameterID));
+                BasisFileName(basename, VariableName::V, window, parameterID));
             generator_E = new CAROM::StaticSVDBasisGenerator(
                 static_e_options,
-                BasisFileName(VariableName::E, window, parameterID));
+                BasisFileName(basename, VariableName::E, window, parameterID));
 
             if (sampleF)
             {
                 generator_Fv = new CAROM::StaticSVDBasisGenerator(
                     static_x_options,
-                    BasisFileName(VariableName::Fv, window, parameterID));
+                    BasisFileName(basename, VariableName::Fv, window, parameterID));
                 generator_Fe = new CAROM::StaticSVDBasisGenerator(
                     static_e_options,
-                    BasisFileName(VariableName::Fe, window, parameterID));
->>>>>>> 43588998
+                    BasisFileName(basename, VariableName::Fe, window, parameterID));
             }
         }
         else
         {
-<<<<<<< HEAD
-            generator_X = new CAROM::IncrementalSVDBasisGenerator(tH1size,
-                    model_linearity_tol,
-                    false,
-                    true,
-                    max_model_dim,
-                    input.initial_dt,
-                    max_model_dim,
-                    model_sampling_tol,
-                    input.t_final,
-                    basename + "/" + ROMBasisName::X + std::to_string(window));
-
-            generator_V = new CAROM::IncrementalSVDBasisGenerator(tH1size,
-                    model_linearity_tol,
-                    false,
-                    true,
-                    max_model_dim,
-                    input.initial_dt,
-                    max_model_dim,
-                    model_sampling_tol,
-                    input.t_final,
-                    basename + "/" + ROMBasisName::V + std::to_string(window));
-
-            generator_E = new CAROM::IncrementalSVDBasisGenerator(tL2size,
-                    model_linearity_tol,
-                    false,
-                    true,
-                    max_model_dim,
-                    input.initial_dt,
-                    max_model_dim,
-                    model_sampling_tol,
-                    input.t_final,
-                    basename + "/" + ROMBasisName::E + std::to_string(window));
-
-            if (sampleF)
-            {
-                generator_Fv = new CAROM::IncrementalSVDBasisGenerator(tH1size,
-                        model_linearity_tol,
-                        false,
-                        true,
-                        max_model_dim,
-                        input.initial_dt,
-                        max_model_dim,
-                        model_sampling_tol,
-                        input.t_final,
-                        basename + "/" + ROMBasisName::Fv + std::to_string(window));
-
-                generator_Fe = new CAROM::IncrementalSVDBasisGenerator(tL2size,
-                        model_linearity_tol,
-                        false,
-                        true,
-                        max_model_dim,
-                        input.initial_dt,
-                        max_model_dim,
-                        model_sampling_tol,
-                        input.t_final,
-                        basename + "/" + ROMBasisName::Fe + std::to_string(window));
-=======
             CAROM::IncrementalSVDOptions inc_x_options(
                 tH1size,
                 max_model_dim,
@@ -225,26 +151,25 @@
             );
             generator_X = new CAROM::IncrementalSVDBasisGenerator(
                 inc_x_options,
-                ROMBasisName::X + std::to_string(window));
+                basename + "/" + ROMBasisName::X + std::to_string(window));
 
             generator_V = new CAROM::IncrementalSVDBasisGenerator(
                 inc_x_options,
-                ROMBasisName::V + std::to_string(window));
+                basename + "/" + ROMBasisName::V + std::to_string(window));
 
             generator_E = new CAROM::IncrementalSVDBasisGenerator(
                 inc_e_options,
-                ROMBasisName::E + std::to_string(window));
+                basename + "/" + ROMBasisName::E + std::to_string(window));
 
             if (sampleF)
             {
                 generator_Fv = new CAROM::IncrementalSVDBasisGenerator(
                     inc_x_options,
-                    ROMBasisName::Fv + std::to_string(window));
+                    basename + "/" + ROMBasisName::Fv + std::to_string(window));
 
                 generator_Fe = new CAROM::IncrementalSVDBasisGenerator(
                     inc_e_options,
-                    ROMBasisName::Fe + std::to_string(window));
->>>>>>> 43588998
+                    basename + "/" + ROMBasisName::Fe + std::to_string(window));
             }
         }
 
