--- conflicted
+++ resolved
@@ -87,15 +87,12 @@
     bool GramSchmidt = false; // whether to use Gram-Schmidt with respect to mass matrices
     bool RK2AvgSolver = false; // true if RK2Avg solver is used for time integration
     bool paramOffset = false; // used for determining offset options in the online stage, depending on parametric ROM or non-parametric
-<<<<<<< HEAD
     offsetStyle offsetType = saveLoadOffset; // types of offset in time windows
-=======
 
     bool mergeXV = false; // If true, merge bases for V and X-X0 by using SVDBasisGenerator on normalized basis vectors for V and X-X0.
 
     bool useXV = false; // If true, use V basis for X-X0.
     bool useVX = false; // If true, use X-X0 basis for V.
->>>>>>> 4fd1e010
 };
 
 class ROM_Sampler
@@ -106,14 +103,9 @@
           H1size(input.H1FESpace->GetVSize()), L2size(input.L2FESpace->GetVSize()),
           X(tH1size), dXdt(tH1size), V(tH1size), dVdt(tH1size), E(tL2size), dEdt(tL2size),
           gfH1(input.H1FESpace), gfL2(input.L2FESpace), offsetInit(input.useOffset), energyFraction(input.energyFraction),
-<<<<<<< HEAD
-          sampleF(input.RHSbasis), lhoper(input.FOMoper), writeSnapshots(input.parameterID >= 0),
-          parameterID(input.parameterID), basename(*input.basename)
-=======
           energyFraction_X(input.energyFraction_X), sampleF(input.RHSbasis), lhoper(input.FOMoper), writeSnapshots(input.parameterID >= 0),
           parameterID(input.parameterID), basename(*input.basename), Voffset(!input.useXV && !input.useVX && !input.mergeXV),
           useXV(input.useXV), useVX(input.useVX)
->>>>>>> 4fd1e010
     {
         const int window = input.window;
 
