--- conflicted
+++ resolved
@@ -350,78 +350,7 @@
    }
 }
 
-<<<<<<< HEAD
-double ComputeVolumeIntegral(const int DIM, const int NE,const int NQ,
-                             const int Q1D,const int VDIM,const double ln_norm,
-                             const mfem::Vector& mass, const mfem::Vector& f)
-{
-   auto f_vals = mfem::Reshape(f.Read(),VDIM,NQ, NE);
-   mfem::Vector integrand(NE*NQ);
-   auto I = Reshape(integrand.Write(), NQ, NE);
-
-   if (DIM == 1)
-   {
-      for (int e=0; e < NE; ++e)
-      {
-         for (int q = 0; q < NQ; ++q)
-         {
-            double vmag = 0;
-            for (int k = 0; k < VDIM; k++)
-            {
-               vmag += pow(f_vals(k,q,e),ln_norm);
-            }
-            I(q,e) = vmag;
-         }
-      }
-   }
-   else if (DIM == 2)
-   {
-      MFEM_FORALL_2D(e, NE, Q1D, Q1D, 1,
-      {
-         MFEM_FOREACH_THREAD(qy,y,Q1D)
-         {
-            MFEM_FOREACH_THREAD(qx,x,Q1D)
-            {
-               const int q = qx + qy * Q1D;
-               double vmag = 0;
-               for (int k = 0; k < VDIM; k++)
-               {
-                  vmag += pow(f_vals(k,q,e),ln_norm);
-               }
-               I(q,e) = vmag;
-            }
-         }
-      });
-   }
-   else if (DIM == 3)
-   {
-      MFEM_FORALL_3D(e, NE, Q1D, Q1D, Q1D,
-      {
-         MFEM_FOREACH_THREAD(qz,z,Q1D)
-         {
-            MFEM_FOREACH_THREAD(qy,y,Q1D)
-            {
-               MFEM_FOREACH_THREAD(qx,x,Q1D)
-               {
-                  const int q = qx + (qy + qz * Q1D) * Q1D;
-                  double vmag = 0;
-                  for (int k = 0; k < VDIM; k++)
-                  {
-                     vmag += pow(f_vals(k,q,e),ln_norm);
-                  }
-                  I(q,e) = vmag;
-               }
-            }
-         }
-      });
-
-   }
-   const double integral = integrand * mass;
-   return integral;
-}
-
-=======
->>>>>>> 28374e2b
+
 double LagrangianHydroOperator::InternalEnergy(const ParGridFunction &gf) const
 {
    double glob_ie = 0.0;
