// Copyright (c) 2017, Lawrence Livermore National Security, LLC. Produced at
// the Lawrence Livermore National Laboratory. LLNL-CODE-734707. All Rights
// reserved. See files LICENSE and NOTICE for details.
//
// This file is part of CEED, a collection of benchmarks, miniapps, software
// libraries and APIs for efficient high-order finite element and spectral
// element discretizations for exascale applications. For more information and
// source code availability see http://github.com/ceed.
//
// The CEED research is supported by the Exascale Computing Project 17-SC-20-SC,
// a collaborative effort of two U.S. Department of Energy organizations (Office
// of Science and the National Nuclear Security Administration) responsible for
// the planning and preparation of a capable exascale ecosystem, including
// software, applications, hardware, advanced system engineering and early
// testbed platforms, in support of the nation's exascale computing imperative.

#include <iostream>
#include <unordered_map>
#include "laghos_solver.hpp"
#include "general/forall.hpp"
#include "linalg/kernels.hpp"

#ifdef MFEM_USE_MPI

namespace mfem
{

namespace hydrodynamics
{

void VisualizeField(socketstream &sock, const char *vishost, int visport,
                    ParGridFunction &gf, const char *title,
                    int x, int y, int w, int h, bool vec)
{
   gf.HostRead();
   ParMesh &pmesh = *gf.ParFESpace()->GetParMesh();
   MPI_Comm comm = pmesh.GetComm();

   int num_procs, myid;
   MPI_Comm_size(comm, &num_procs);
   MPI_Comm_rank(comm, &myid);

   bool newly_opened = false;
   int connection_failed;

   do
   {
      if (myid == 0)
      {
         if (!sock.is_open() || !sock)
         {
            sock.open(vishost, visport);
            sock.precision(8);
            newly_opened = true;
         }
         sock << "solution\n";
      }

      pmesh.PrintAsOne(sock);
      gf.SaveAsOne(sock);

      if (myid == 0 && newly_opened)
      {
         const char* keys = (gf.FESpace()->GetMesh()->Dimension() == 2)
                            ? "mAcRjl" : "mmaaAcl";

         sock << "window_title '" << title << "'\n"
              << "window_geometry "
              << x << " " << y << " " << w << " " << h << "\n"
              << "keys " << keys;
         if ( vec ) { sock << "vvv"; }
         sock << std::endl;
      }

      if (myid == 0)
      {
         connection_failed = !sock && !newly_opened;
      }
      MPI_Bcast(&connection_failed, 1, MPI_INT, 0, comm);
   }
   while (connection_failed);
}

LagrangianHydroOperator::LagrangianHydroOperator(const int size,
                                                 ParFiniteElementSpace &h1,
                                                 ParFiniteElementSpace &l2,
                                                 const Array<int> &ess_tdofs,
                                                 Coefficient &rho0_coeff,
                                                 ParGridFunction &rho0_gf,
                                                 ParGridFunction &gamma_gf,
                                                 const int source,
                                                 const double cfl,
                                                 const bool visc,
                                                 const bool vort,
                                                 const bool p_assembly,
                                                 const bool amr,
                                                 const double cgt,
                                                 const int cgiter,
                                                 double ftz,
                                                 const int oq) :
   TimeDependentOperator(size),
   H1(h1),
   L2(l2),
   H1c(H1.GetParMesh(), H1.FEColl(), 1),
   pmesh(H1.GetParMesh()),
   H1Vsize(H1.GetVSize()),
   H1TVSize(H1.TrueVSize()),
   H1GTVSize(H1.GlobalTrueVSize()),
   L2Vsize(L2.GetVSize()),
   L2TVSize(L2.TrueVSize()),
   L2GTVSize(L2.GlobalTrueVSize()),
   block_offsets(4),
   x_gf(&H1),
   ess_tdofs(ess_tdofs),
   NE(pmesh->GetNE()),
   dim(pmesh->Dimension()),
   l2dofs_cnt(L2.GetFE(0)->GetDof()),
   h1dofs_cnt(H1.GetFE(0)->GetDof()),
   source_type(source),
   cfl(cfl),
   use_viscosity(visc),
   use_vorticity(vort),
   p_assembly(p_assembly),
   amr(amr),
   cg_rel_tol(cgt),
   cg_max_iter(cgiter),
   ftz_tol(ftz),
   gamma_gf(gamma_gf),
   rho0_gf(rho0_gf),
   x0_gf(&H1),
   rho0_coeff(rho0_coeff),
   rho0_gf_coeff(&rho0_gf),
   Mv(&H1),
   Mv_spmat_copy(),
   Me(l2dofs_cnt, l2dofs_cnt, NE),
   Me_inv(l2dofs_cnt, l2dofs_cnt, NE),
   ir(IntRules.Get(pmesh->GetElementBaseGeometry(0),
                   (oq > 0) ? oq : 3 * H1.GetOrder(0) + L2.GetOrder(0) - 1)),
   Q1D(int(floor(0.7 + pow(ir.GetNPoints(), 1.0 / dim)))),
   qdata(dim, NE, ir.GetNPoints()),
   qdata_is_current(false),
   forcemat_is_assembled(false),
   Force(&L2, &H1),
   ForcePA(nullptr),
   VMassPA(nullptr),
   EMassPA(nullptr),
   VMassPA_Jprec(nullptr),
   CG_VMass(H1.GetParMesh()->GetComm()),
   CG_EMass(L2.GetParMesh()->GetComm()),
   timer(p_assembly ? L2TVSize : 1),
   qupdate(nullptr),
   X(H1c.GetTrueVSize()),
   B(H1c.GetTrueVSize()),
   one(L2Vsize),
   rhs(H1Vsize),
   e_rhs(L2Vsize),
   rhs_c_gf(&H1c),
   dvc_gf(&H1c)
{
   x0_gf = *pmesh->GetNodes();

   block_offsets[0] = 0;
   block_offsets[1] = block_offsets[0] + H1Vsize;
   block_offsets[2] = block_offsets[1] + H1Vsize;
   block_offsets[3] = block_offsets[2] + L2Vsize;
   one.UseDevice(true);
   one = 1.0;

   if (p_assembly)
   {
      qupdate = new QUpdate(dim, NE, Q1D, visc, vort, cfl,
                            &timer, gamma_gf, ir, H1, L2);
      ForcePA = new ForcePAOperator(qdata, H1, L2, ir);
      VMassPA = new MassPAOperator(H1c, ir, rho0_coeff);
      EMassPA = new MassPAOperator(L2, ir, rho0_coeff);
      // Inside the above constructors for mass, there is reordering of the mesh
      // nodes which is performed on the host. Since the mesh nodes are a
      // subvector, so we need to sync with the rest of the base vector (which
      // is assumed to be in the memory space used by the mfem::Device).
      H1.GetParMesh()->GetNodes()->ReadWrite();
      // Attributes 1/2/3 correspond to fixed-x/y/z boundaries, i.e.,
      // we must enforce v_x/y/z = 0 for the velocity components.
      const int bdr_attr_max = H1.GetMesh()->bdr_attributes.Max();
      Array<int> ess_bdr(bdr_attr_max);
      for (int c = 0; c < dim; c++)
      {
         ess_bdr = 0;
         ess_bdr[c] = 1;
         H1c.GetEssentialTrueDofs(ess_bdr, c_tdofs[c]);
         c_tdofs[c].Read();
      }
      X.UseDevice(true);
      B.UseDevice(true);
      rhs.UseDevice(true);
      e_rhs.UseDevice(true);
   }
   else
   {
      // Standard local assembly and inversion for energy mass matrices.
      // 'Me' is used in the computation of the internal energy
      // which is used twice: once at the start and once at the end of the run.
      MassIntegrator mi(rho0_coeff, &ir);
      for (int e = 0; e < NE; e++)
      {
         DenseMatrixInverse inv(&Me(e));
         const FiniteElement &fe = *L2.GetFE(e);
         ElementTransformation &Tr = *L2.GetElementTransformation(e);
         mi.AssembleElementMatrix(fe, Tr, Me(e));
         inv.Factor();
         inv.GetInverseMatrix(Me_inv(e));
      }
      // Standard assembly for the velocity mass matrix.
      VectorMassIntegrator *vmi = new VectorMassIntegrator(rho0_coeff, &ir);
      Mv.AddDomainIntegrator(vmi);
      Mv.Assemble();
      Mv_spmat_copy = Mv.SpMat();
   }

   // Values of rho0DetJ0 and Jac0inv at all quadrature points.
   // Initial local mesh size (assumes all mesh elements are the same).
   int Ne, ne = NE;
   double Volume, vol = 0.0;
   if (dim > 1 && p_assembly)
   {
      Rho0DetJ0Vol(dim, NE, ir, pmesh, L2, rho0_gf, qdata, vol);
   }
   else
   {
      const int NQ = ir.GetNPoints();
      Vector rho_vals(NQ);
      for (int e = 0; e < NE; e++)
      {
         rho0_gf.GetValues(e, ir, rho_vals);
         ElementTransformation &Tr = *H1.GetElementTransformation(e);
         for (int q = 0; q < NQ; q++)
         {
            const IntegrationPoint &ip = ir.IntPoint(q);
            Tr.SetIntPoint(&ip);
            DenseMatrixInverse Jinv(Tr.Jacobian());
            Jinv.GetInverseMatrix(qdata.Jac0inv(e*NQ + q));
            const double rho0DetJ0 = Tr.Weight() * rho_vals(q);
            qdata.rho0DetJ0w(e*NQ + q) = rho0DetJ0 * ir.IntPoint(q).weight;
         }
      }
      for (int e = 0; e < NE; e++) { vol += pmesh->GetElementVolume(e); }
   }
   MPI_Allreduce(&vol, &Volume, 1, MPI_DOUBLE, MPI_SUM, pmesh->GetComm());
   MPI_Allreduce(&ne, &Ne, 1, MPI_INT, MPI_SUM, pmesh->GetComm());
   switch (pmesh->GetElementBaseGeometry(0))
   {
      case Geometry::SEGMENT: qdata.h0 = Volume / Ne; break;
      case Geometry::SQUARE: qdata.h0 = sqrt(Volume / Ne); break;
      case Geometry::TRIANGLE: qdata.h0 = sqrt(2.0 * Volume / Ne); break;
      case Geometry::CUBE: qdata.h0 = pow(Volume / Ne, 1./3.); break;
      case Geometry::TETRAHEDRON: qdata.h0 = pow(6.0 * Volume / Ne, 1./3.); break;
      default: MFEM_ABORT("Unknown zone type!");
   }
   qdata.h0 /= (double) H1.GetOrder(0);

   if (p_assembly)
   {
      // Setup the preconditioner of the velocity mass operator.
      // BC are handled by the VMassPA, so ess_tdofs here can be empty.
      Array<int> empty_tdofs;
      VMassPA_Jprec = new OperatorJacobiSmoother(VMassPA->GetBF(), empty_tdofs);
      CG_VMass.SetPreconditioner(*VMassPA_Jprec);

      CG_VMass.SetOperator(*VMassPA);
      CG_VMass.SetRelTol(cg_rel_tol);
      CG_VMass.SetAbsTol(0.0);
      CG_VMass.SetMaxIter(cg_max_iter);
      CG_VMass.SetPrintLevel(-1);

      CG_EMass.SetOperator(*EMassPA);
      CG_EMass.iterative_mode = false;
      CG_EMass.SetRelTol(cg_rel_tol);
      CG_EMass.SetAbsTol(0.0);
      CG_EMass.SetMaxIter(cg_max_iter);
      CG_EMass.SetPrintLevel(-1);
   }
   else
   {
      ForceIntegrator *fi = new ForceIntegrator(qdata);
      fi->SetIntRule(&ir);
      Force.AddDomainIntegrator(fi);
      // Make a dummy assembly to figure out the sparsity.
      Force.Assemble(0);
      Force.Finalize(0);
   }
}

LagrangianHydroOperator::~LagrangianHydroOperator()
{
   delete qupdate;
   if (p_assembly)
   {
      delete EMassPA;
      delete VMassPA;
      delete VMassPA_Jprec;
      delete ForcePA;
   }
}

void LagrangianHydroOperator::AMRUpdate(const Vector &S, const bool quick)
{
   width = height = S.Size();
   H1c.Update();
   pmesh = H1.GetParMesh();
   H1Vsize = H1.GetVSize();
   H1TVSize = H1.TrueVSize();
   H1GTVSize = H1.GlobalTrueVSize();
   L2Vsize = L2.GetVSize();
   L2TVSize = L2.TrueVSize();
   L2GTVSize = L2.GlobalTrueVSize();
   block_offsets[0] = 0;
   block_offsets[1] = block_offsets[0] + H1Vsize;
   block_offsets[2] = block_offsets[1] + H1Vsize;
   block_offsets[3] = block_offsets[2] + L2Vsize;
   NE = pmesh->GetNE();
   l2dofs_cnt = (L2.GetFE(0)->GetDof());
   h1dofs_cnt = (H1.GetFE(0)->GetDof());
   rho0_gf.Update();
   x0_gf.Update();
   qdata.Resize(dim, NE, ir.GetNPoints());
   qdata_is_current = false;
   forcemat_is_assembled = false;
   delete ForcePA; ForcePA = nullptr;
   delete VMassPA; VMassPA = nullptr;
   delete EMassPA; EMassPA = nullptr;
   delete VMassPA_Jprec; VMassPA_Jprec = nullptr;
   delete qupdate; qupdate = nullptr;
   one.SetSize(L2Vsize);
   one = 1.0;
   rhs.SetSize(H1Vsize);
   e_rhs.SetSize(L2Vsize);

   if (quick) { return; }

   // go back to initial mesh configuration temporarily
   int own_nodes = 0;
   GridFunction *x_gf = &x0_gf;
   pmesh->SwapNodes(x_gf, own_nodes);

   if (p_assembly)
   {
      gamma_gf.Update();
      pmesh->DeleteGeometricFactors();
      qupdate = new QUpdate(dim, NE, Q1D, use_viscosity, use_vorticity, cfl,
                            &timer, gamma_gf, ir, H1, L2);
      ForcePA = new ForcePAOperator(qdata, H1, L2, ir);
      VMassPA = new MassPAOperator(H1c, ir, rho0_coeff);
      EMassPA = new MassPAOperator(L2, ir, rho0_coeff);
      // Inside the above constructors for mass, there is reordering of the mesh
      // nodes which is performed on the host. Since the mesh nodes are a
      // subvector, so we need to sync with the rest of the base vector (which
      // is assumed to be in the memory space used by the mfem::Device).
      H1.GetParMesh()->GetNodes()->ReadWrite();
      // Attributes 1/2/3 correspond to fixed-x/y/z boundaries, i.e.,
      // we must enforce v_x/y/z = 0 for the velocity components.
      const int bdr_attr_max = H1.GetMesh()->bdr_attributes.Max();
      Array<int> ess_bdr(bdr_attr_max);
      for (int c = 0; c < dim; c++)
      {
         ess_bdr = 0;
         ess_bdr[c] = 1;
         H1c.GetEssentialTrueDofs(ess_bdr, c_tdofs[c]);
         c_tdofs[c].Read();
      }
      X.SetSize(H1c.GetTrueVSize());
      B.SetSize(H1c.GetTrueVSize());
      X.UseDevice(true);
      B.UseDevice(true);
      rhs.UseDevice(true);
      e_rhs.UseDevice(true);

      // Setup the preconditioner of the velocity mass operator.
      // BC are handled by the VMassPA, so ess_tdofs here can be empty.
      Array<int> ess_tdofs;
      VMassPA_Jprec = new OperatorJacobiSmoother(VMassPA->GetBF(), ess_tdofs);
      CG_VMass.SetPreconditioner(*VMassPA_Jprec);

      CG_VMass.SetOperator(*VMassPA);
      CG_VMass.SetRelTol(cg_rel_tol);
      CG_VMass.SetAbsTol(0.0);
      CG_VMass.SetMaxIter(cg_max_iter);
      CG_VMass.SetPrintLevel(-1);

      CG_EMass.SetOperator(*EMassPA);
      CG_EMass.iterative_mode = false;
      CG_EMass.SetRelTol(cg_rel_tol);
      CG_EMass.SetAbsTol(0.0);
      CG_EMass.SetMaxIter(cg_max_iter);
      CG_EMass.SetPrintLevel(-1);
   }
   else
   {
      Force.Update();
      Force.Assemble(0);
      Force.Finalize(0);
      Mv.Update();
      Mv.Assemble();
      Mv_spmat_copy = Mv.SpMat();
      Me.SetSize(l2dofs_cnt, l2dofs_cnt, NE);
      Me_inv.SetSize(l2dofs_cnt, l2dofs_cnt, NE);
      MassIntegrator mi(rho0_coeff, &ir);
      for (int e = 0; e < NE; e++)
      {
         DenseMatrixInverse inv(&Me(e));
         const FiniteElement &fe = *L2.GetFE(e);
         ElementTransformation &Tr = *L2.GetElementTransformation(e);
         mi.AssembleElementMatrix(fe, Tr, Me(e));
         inv.Factor();
         inv.GetInverseMatrix(Me_inv(e));
      }
   }
   // update 'rho0DetJ0' and 'Jac0inv' at all quadrature points
   // TODO: remove code duplication
   int Ne, ne = NE;
   double Volume, vol = 0.0;
   if (dim > 1 && p_assembly)
   {
      Rho0DetJ0Vol(dim, NE, ir, pmesh, L2, rho0_gf, qdata, vol);
   }
   else
   {
      const int NQ = ir.GetNPoints();
      Vector rho_vals(NQ);
      for (int e = 0; e < NE; e++)
      {
         rho0_gf.GetValues(e, ir, rho_vals);
         ElementTransformation *T = H1.GetElementTransformation(e);
         for (int q = 0; q < NQ; q++)
         {
            const IntegrationPoint &ip = ir.IntPoint(q);
            T->SetIntPoint(&ip);
            DenseMatrixInverse Jinv(T->Jacobian());
            Jinv.GetInverseMatrix(qdata.Jac0inv(e*NQ + q));
            const double rho0DetJ0 = T->Weight() * rho_vals(q);
            qdata.rho0DetJ0w(e*NQ + q) = rho0DetJ0 * ir.IntPoint(q).weight;
         }
      }
      for (int e = 0; e < NE; e++) { vol += pmesh->GetElementVolume(e); }
   }
   MPI_Allreduce(&vol, &Volume, 1, MPI_DOUBLE, MPI_SUM, pmesh->GetComm());
   MPI_Allreduce(&ne, &Ne, 1, MPI_INT, MPI_SUM, pmesh->GetComm());
   switch (pmesh->GetElementBaseGeometry(0))
   {
      case Geometry::SEGMENT: qdata.h0 = Volume / Ne; break;
      case Geometry::SQUARE: qdata.h0 = sqrt(Volume / Ne); break;
      case Geometry::TRIANGLE: qdata.h0 = sqrt(2.0 * Volume / Ne); break;
      case Geometry::CUBE: qdata.h0 = pow(Volume / Ne, 1./3.); break;
      case Geometry::TETRAHEDRON: qdata.h0 = pow(6.0 * Volume / Ne, 1./3.); break;
      default: MFEM_ABORT("Unknown zone type!");
   }
   qdata.h0 /= (double) H1.GetOrder(0);

   // swap back to deformed mesh configuration
   pmesh->SwapNodes(x_gf, own_nodes);
}

void LagrangianHydroOperator::Mult(const Vector &S, Vector &dS_dt) const
{
   // Make sure that the mesh positions correspond to the ones in S. This is
   // needed only because some mfem time integrators don't update the solution
   // vector at every intermediate stage (hence they don't change the mesh).
   UpdateMesh(S);
   // The monolithic BlockVector stores the unknown fields as follows:
   // (Position, Velocity, Specific Internal Energy).
   Vector* sptr = const_cast<Vector*>(&S);
   ParGridFunction v;
   const int VsizeH1 = H1.GetVSize();
   v.MakeRef(&H1, *sptr, VsizeH1);
   // Set dx_dt = v (explicit).
   ParGridFunction dx;
   dx.MakeRef(&H1, dS_dt, 0);
   dx = v;
   SolveVelocity(S, dS_dt);
   SolveEnergy(S, v, dS_dt);
   qdata_is_current = false;
}

void LagrangianHydroOperator::SolveVelocity(const Vector &S,
                                            Vector &dS_dt) const
{
   UpdateQuadratureData(S);
   AssembleForceMatrix();
   // The monolithic BlockVector stores the unknown fields as follows:
   // (Position, Velocity, Specific Internal Energy).
   ParGridFunction dv;
   dv.MakeRef(&H1, dS_dt, H1Vsize);
   dv = 0.0;

   ParGridFunction accel_src_gf;
   if (source_type == 2)
   {
      accel_src_gf.SetSpace(&H1);
      RTCoefficient accel_coeff(dim);
      accel_src_gf.ProjectCoefficient(accel_coeff);
      accel_src_gf.Read();
   }

   if (p_assembly)
   {
      timer.sw_force.Start();
      ForcePA->Mult(one, rhs);
      timer.sw_force.Stop();
      rhs.Neg();

      // Partial assembly solve for each velocity component
      const int size = H1c.GetVSize();
      const Operator *Pconf = H1c.GetProlongationMatrix();
      for (int c = 0; c < dim; c++)
      {
         dvc_gf.MakeRef(&H1c, dS_dt, H1Vsize + c*size);
         rhs_c_gf.MakeRef(&H1c, rhs, c*size);

         if (Pconf) { Pconf->MultTranspose(rhs_c_gf, B); }
         else { B = rhs_c_gf; }

         if (source_type == 2)
         {
            ParGridFunction accel_comp;
            accel_comp.MakeRef(&H1c, accel_src_gf, c*size);
            Vector AC;
            accel_comp.GetTrueDofs(AC);
            Vector BA(AC.Size());
            VMassPA->MultFull(AC, BA);
            B += BA;
         }

         H1c.GetRestrictionMatrix()->Mult(dvc_gf, X);
         VMassPA->SetEssentialTrueDofs(c_tdofs[c]);
         VMassPA->EliminateRHS(B);
         timer.sw_cgH1.Start();
         CG_VMass.Mult(B, X);
         timer.sw_cgH1.Stop();
         timer.H1iter += CG_VMass.GetNumIterations();
         if (Pconf) { Pconf->Mult(X, dvc_gf); }
         else { dvc_gf = X; }
         // We need to sync the subvector 'dvc_gf' with its base vector
         // because it may have been moved to a different memory space.
         dvc_gf.GetMemory().SyncAlias(dS_dt.GetMemory(), dvc_gf.Size());
      }
   }
   else
   {
      timer.sw_force.Start();
      Force.Mult(one, rhs);
      timer.sw_force.Stop();
      rhs.Neg();

      if (source_type == 2)
      {
         Vector rhs_accel(rhs.Size());
         Mv_spmat_copy.Mult(accel_src_gf, rhs_accel);
         rhs += rhs_accel;
      }

      HypreParMatrix A;
      Mv.FormLinearSystem(ess_tdofs, dv, rhs, A, X, B);

      CGSolver cg(H1.GetParMesh()->GetComm());
      HypreSmoother prec;
      prec.SetType(HypreSmoother::Jacobi, 1);
      cg.SetPreconditioner(prec);
      cg.SetOperator(A);
      cg.SetRelTol(cg_rel_tol);
      cg.SetAbsTol(0.0);
      cg.SetMaxIter(cg_max_iter);
      cg.SetPrintLevel(-1);
      timer.sw_cgH1.Start();
      cg.Mult(B, X);
      timer.sw_cgH1.Stop();
      timer.H1iter += cg.GetNumIterations();
      Mv.RecoverFEMSolution(X, rhs, dv);
   }
}

void LagrangianHydroOperator::SolveEnergy(const Vector &S, const Vector &v,
                                          Vector &dS_dt) const
{
   UpdateQuadratureData(S);
   AssembleForceMatrix();

   // The monolithic BlockVector stores the unknown fields as follows:
   // (Position, Velocity, Specific Internal Energy).
   ParGridFunction de;
   de.MakeRef(&L2, dS_dt, H1Vsize*2);
   de = 0.0;

   // Solve for energy, assemble the energy source if such exists.
   LinearForm *e_source = nullptr;
   if (source_type == 1) // 2D Taylor-Green.
   {
      // Needed since the Assemble() defaults to PA.
      L2.GetMesh()->DeleteGeometricFactors();
      e_source = new LinearForm(&L2);
      TaylorCoefficient coeff;
      DomainLFIntegrator *d = new DomainLFIntegrator(coeff, &ir);
      e_source->AddDomainIntegrator(d);
      e_source->Assemble();
   }

   Array<int> l2dofs;
   if (p_assembly)
   {
      timer.sw_force.Start();
      ForcePA->MultTranspose(v, e_rhs);
      timer.sw_force.Stop();
      if (e_source) { e_rhs += *e_source; }
      timer.sw_cgL2.Start();
      CG_EMass.Mult(e_rhs, de);
      timer.sw_cgL2.Stop();
      const HYPRE_Int cg_num_iter = CG_EMass.GetNumIterations();
      timer.L2iter += (cg_num_iter==0) ? 1 : cg_num_iter;
      // Move the memory location of the subvector 'de' to the memory
      // location of the base vector 'dS_dt'.
      de.GetMemory().SyncAlias(dS_dt.GetMemory(), de.Size());
   }
   else // not p_assembly
   {
      timer.sw_force.Start();
      Force.MultTranspose(v, e_rhs);
      timer.sw_force.Stop();
      if (e_source) { e_rhs += *e_source; }
      Vector loc_rhs(l2dofs_cnt), loc_de(l2dofs_cnt);
      for (int e = 0; e < NE; e++)
      {
         L2.GetElementDofs(e, l2dofs);
         e_rhs.GetSubVector(l2dofs, loc_rhs);
         timer.sw_cgL2.Start();
         Me_inv(e).Mult(loc_rhs, loc_de);
         timer.sw_cgL2.Stop();
         timer.L2iter += 1;
         de.SetSubVector(l2dofs, loc_de);
      }
   }
   delete e_source;
}

void LagrangianHydroOperator::UpdateMesh(const Vector &S) const
{
   Vector* sptr = const_cast<Vector*>(&S);
   x_gf.MakeRef(&H1, *sptr, 0);
   H1.GetParMesh()->NewNodes(x_gf, false);
}

double LagrangianHydroOperator::GetTimeStepEstimate(const Vector &S) const
{
   UpdateMesh(S);
   UpdateQuadratureData(S);
   double glob_dt_est;
   const MPI_Comm comm = H1.GetParMesh()->GetComm();
   MPI_Allreduce(&qdata.dt_est, &glob_dt_est, 1, MPI_DOUBLE, MPI_MIN, comm);
   return glob_dt_est;
}

void LagrangianHydroOperator::ResetTimeStepEstimate() const
{
   qdata.dt_est = std::numeric_limits<double>::infinity();
}

void LagrangianHydroOperator::ComputeDensity(ParGridFunction &rho) const
{
   rho.SetSpace(&L2);
   DenseMatrix Mrho(l2dofs_cnt);
   Vector rhs(l2dofs_cnt), rho_z(l2dofs_cnt);
   Array<int> dofs(l2dofs_cnt);
   DenseMatrixInverse inv(&Mrho);
   MassIntegrator mi(&ir);
   DensityIntegrator di(qdata);
   di.SetIntRule(&ir);
   for (int e = 0; e < NE; e++)
   {
      const FiniteElement &fe = *L2.GetFE(e);
      ElementTransformation &eltr = *L2.GetElementTransformation(e);
      di.AssembleRHSElementVect(fe, eltr, rhs);
      mi.AssembleElementMatrix(fe, eltr, Mrho);
      inv.Factor();
      inv.Mult(rhs, rho_z);
      L2.GetElementDofs(e, dofs);
      rho.SetSubVector(dofs, rho_z);
   }
}

<<<<<<< HEAD
=======
double ComputeVolumeIntegral(const ParFiniteElementSpace &pfes,
                             const int DIM, const int NE, const int NQ,
                             const int Q1D, const int VDIM, const double norm,
                             const Vector& mass, const Vector& f)
{
   MFEM_VERIFY(pfes.GetNE() > 0, "Empty local mesh should have been handled!");
   MFEM_VERIFY(DIM==1 || DIM==2 || DIM==3, "Unsuported dimension!");
   const bool use_tensors = UsesTensorBasis(pfes);
   const int QX = use_tensors ? Q1D : NQ,
             QY = use_tensors ? Q1D :  1,
             QZ = use_tensors ? Q1D :  1;

   auto f_vals = mfem::Reshape(f.Read(), VDIM, NQ, NE);
   Vector integrand(NE*NQ);
   auto I = Reshape(integrand.Write(), NQ, NE);

   if (DIM == 1)
   {
      MFEM_FORALL(e, NE,
      {
         for (int q = 0; q < NQ; ++q)
         {
            double vmag = 0;
            for (int k = 0; k < VDIM; k++)
            {
               vmag += pow(f_vals(k,q,e), norm);
            }
            I(q,e) = vmag;
         }
      });
   }
   else if (DIM == 2)
   {
      MFEM_FORALL_2D(e, NE, QX, QY, 1,
      {
         MFEM_FOREACH_THREAD(qy,y,QY)
         {
            MFEM_FOREACH_THREAD(qx,x,QX)
            {
               const int q = qx + qy * QX;
               double vmag = 0.0;
               for (int k = 0; k < VDIM; k++)
               {
                  vmag += pow(f_vals(k, q, e), norm);
               }
               I(q, e) = vmag;
            }
         }
      });
   }
   else if (DIM == 3)
   {
      MFEM_FORALL_3D(e, NE, QX, QY, QZ,
      {
         MFEM_FOREACH_THREAD(qz,z,QZ)
         {
            MFEM_FOREACH_THREAD(qy,y,QY)
            {
               MFEM_FOREACH_THREAD(qx,x,QX)
               {
                  const int q = qx + (qy + qz * QY) * QX;
                  double vmag = 0;
                  for (int k = 0; k < VDIM; k++)
                  {
                     vmag += pow(f_vals(k, q, e), norm);
                  }
                  I(q, e) = vmag;
               }
            }
         }
      });
   }
   return integrand * mass;

}
>>>>>>> 2a5de392
double LagrangianHydroOperator::InternalEnergy(const ParGridFunction &gf) const
{
   double glob_ie = 0.0, internal_energy = 0.0;

<<<<<<< HEAD
   const double internal_energy =
      ComputeVolumeIntegral(dim, NE, NQ, Q1D, 1, 1.0, qdata.rho0DetJ0w,eintQ);
=======
   if (L2.GetNE() > 0) // UsesTensorBasis does not handle empty local mesh
   {
      auto L2ordering =
         UsesTensorBasis(L2) ?
         ElementDofOrdering::LEXICOGRAPHIC : ElementDofOrdering::NATIVE;
      // get the restriction and interpolator objects
      auto L2qi = L2.GetQuadratureInterpolator(ir);
      L2qi->SetOutputLayout(QVectorLayout::byVDIM);
      auto L2r = L2.GetElementRestriction(L2ordering);
      const int NQ = ir.GetNPoints();
      const int ND = L2.GetFE(0)->GetDof();
      Vector e_vec(NE*ND), q_val(NE*NQ);
      // Get internal energy at the quadrature points
      L2r->Mult(gf, e_vec);
      L2qi->Values(e_vec, q_val);
      internal_energy =
         ComputeVolumeIntegral(L2, dim, NE, NQ, Q1D,  1, 1.0, qdata.rho0DetJ0w, q_val);
   }
>>>>>>> 2a5de392

   MPI_Allreduce(&internal_energy, &glob_ie, 1, MPI_DOUBLE, MPI_SUM,
                 L2.GetParMesh()->GetComm());

   return glob_ie;
}

double LagrangianHydroOperator::KineticEnergy(const ParGridFunction &v) const
{
   double glob_ke = 0.0, kinetic_energy = 0.0;

<<<<<<< HEAD
   // get the restriction and interpolator objects
   const QuadratureInterpolator* h1_interpolator = H1.GetQuadratureInterpolator(
                                                      ir);
   h1_interpolator->SetOutputLayout(QVectorLayout::byVDIM);
   auto H1r = H1.GetElementRestriction(ElementDofOrdering::LEXICOGRAPHIC);
   const int NQ = ir.GetNPoints();
   const int ND = H1.GetFE(0)->GetDof();
   Vector e_vector(dim*NE*ND), ekinQ(dim*NE*NQ);

   // Get internal energy at the quadrature points
   H1r->Mult(v, e_vector);
   h1_interpolator->Values(e_vector, ekinQ);

   // Get the IE, initial weighted mass
   double kinetic_energy = ComputeVolumeIntegral(dim,NE,NQ,Q1D,dim,2.0,
                                                 qdata.rho0DetJ0w,ekinQ);
=======
   if (H1.GetNE() > 0) // UsesTensorBasis does not handle empty local mesh
   {
      auto H1ordering =
         UsesTensorBasis(H1) ?
         ElementDofOrdering::LEXICOGRAPHIC : ElementDofOrdering::NATIVE;
      // get the restriction and interpolator objects
      auto h1_interpolator = H1.GetQuadratureInterpolator(ir);
      h1_interpolator->SetOutputLayout(QVectorLayout::byVDIM);
      auto H1r = H1.GetElementRestriction(H1ordering);
      const int NQ = ir.GetNPoints();
      const int ND = H1.GetFE(0)->GetDof();
      Vector e_vec(dim*NE*ND), q_val(dim*NE*NQ);
      // Get internal energy at the quadrature points
      H1r->Mult(v, e_vec);
      h1_interpolator->Values(e_vec, q_val);
      // Get the IE, initial weighted mass
      kinetic_energy =
         ComputeVolumeIntegral(H1, dim, NE, NQ, Q1D, dim, 2.0, qdata.rho0DetJ0w, q_val);
   }
>>>>>>> 2a5de392

   MPI_Allreduce(&kinetic_energy, &glob_ke, 1, MPI_DOUBLE, MPI_SUM,
                 H1.GetParMesh()->GetComm());

   return 0.5*glob_ke;
}

void LagrangianHydroOperator::PrintTimingData(bool IamRoot, int steps,
                                              const bool fom) const
{
   const MPI_Comm com = H1.GetComm();
   double my_rt[5], T[5];
   my_rt[0] = timer.sw_cgH1.RealTime();
   my_rt[1] = timer.sw_cgL2.RealTime();
   my_rt[2] = timer.sw_force.RealTime();
   my_rt[3] = timer.sw_qdata.RealTime();
   my_rt[4] = my_rt[0] + my_rt[2] + my_rt[3];
   MPI_Reduce(my_rt, T, 5, MPI_DOUBLE, MPI_MAX, 0, com);

   HYPRE_Int mydata[3], alldata[3];
   mydata[0] = timer.L2dof * timer.L2iter;
   mydata[1] = timer.quad_tstep;
   mydata[2] = NE;
   MPI_Reduce(mydata, alldata, 3, HYPRE_MPI_INT, MPI_SUM, 0, com);

   if (IamRoot)
   {
      // FOM = (FOM1 * T1 + FOM2 * T2 + FOM3 * T3) / (T1 + T2 + T3)
      const HYPRE_Int H1iter = p_assembly ? (timer.H1iter/dim) : timer.H1iter;
      const double FOM1 = 1e-6 * H1GTVSize * H1iter / T[0];
      const double FOM2 = 1e-6 * steps * (H1GTVSize + L2GTVSize) / T[2];
      const double FOM3 = 1e-6 * alldata[1] * ir.GetNPoints() / T[3];
      const double FOM = (FOM1 * T[0] + FOM2 * T[2] + FOM3 * T[3]) / T[4];
      const double FOM0 = 1e-6 * steps * (H1GTVSize + L2GTVSize) / T[4];
      std::cout << std::endl;
      std::cout << "CG (H1) total time: " << T[0] << std::endl;
      std::cout << "CG (H1) rate (megadofs x cg_iterations / second): "
                << FOM1 << std::endl;
      std::cout << std::endl;
      std::cout << "CG (L2) total time: " << T[1] << std::endl;
      std::cout << "CG (L2) rate (megadofs x cg_iterations / second): "
                << 1e-6 * alldata[0] / T[1] << std::endl;
      std::cout << std::endl;
      std::cout << "Forces total time: " << T[2] << std::endl;
      std::cout << "Forces rate (megadofs x timesteps / second): "
                << FOM2 << std::endl;
      std::cout << std::endl;
      std::cout << "UpdateQuadData total time: " << T[3] << std::endl;
      std::cout << "UpdateQuadData rate (megaquads x timesteps / second): "
                << FOM3 << std::endl;
      std::cout << std::endl;
      std::cout << "Major kernels total time (seconds): " << T[4] << std::endl;
      std::cout << "Major kernels total rate (megadofs x time steps / second): "
                << FOM << std::endl;
      if (!fom) { return; }
      const int QPT = ir.GetNPoints();
      const HYPRE_Int GNZones = alldata[2];
      const long ndofs = 2*H1GTVSize + L2GTVSize + QPT*GNZones;
      std::cout << std::endl;
      std::cout << "| Ranks " << "| Zones   "
                << "| H1 dofs " << "| L2 dofs "
                << "| QP "      << "| N dofs   "
                << "| FOM0   "
                << "| FOM1   " << "| T1   "
                << "| FOM2   " << "| T2   "
                << "| FOM3   " << "| T3   "
                << "| FOM    " << "| TT   "
                << "|" << std::endl;
      std::cout << std::setprecision(3);
      std::cout << "| " << std::setw(6) << H1.GetNRanks()
                << "| " << std::setw(8) << GNZones
                << "| " << std::setw(8) << H1GTVSize
                << "| " << std::setw(8) << L2GTVSize
                << "| " << std::setw(3) << QPT
                << "| " << std::setw(9) << ndofs
                << "| " << std::setw(7) << FOM0
                << "| " << std::setw(7) << FOM1
                << "| " << std::setw(5) << T[0]
                << "| " << std::setw(7) << FOM2
                << "| " << std::setw(5) << T[2]
                << "| " << std::setw(7) << FOM3
                << "| " << std::setw(5) << T[3]
                << "| " << std::setw(7) << FOM
                << "| " << std::setw(5) << T[4]
                << "| " << std::endl;
   }
}

// Smooth transition between 0 and 1 for x in [-eps, eps].
MFEM_HOST_DEVICE inline double smooth_step_01(double x, double eps)
{
   const double y = (x + eps) / (2.0 * eps);
   if (y < 0.0) { return 0.0; }
   if (y > 1.0) { return 1.0; }
   return (3.0 - 2.0 * y) * y * y;
}

void LagrangianHydroOperator::UpdateQuadratureData(const Vector &S) const
{
   if (qdata_is_current) { return; }

   qdata_is_current = true;
   forcemat_is_assembled = false;

   zone_max_visc.SetSize(NE);
   zone_max_visc = 0.0;

   zone_vgrad.SetSize(NE);
   zone_vgrad = 0.0;

   if (dim > 1 && p_assembly)
   {
      qupdate->UpdateQuadratureData(S, qdata, zone_max_visc, zone_vgrad);
      return;
   }

   // This code is only for the 1D/FA mode
   timer.sw_qdata.Start();
   qdata.rho0DetJ0w.HostRead();
   const int nqp = ir.GetNPoints();
   ParGridFunction x, v, e;
   Vector* sptr = const_cast<Vector*>(&S);
   x.MakeRef(&H1, *sptr, 0);
   v.MakeRef(&H1, *sptr, H1.GetVSize());
   e.MakeRef(&L2, *sptr, 2*H1.GetVSize());
   Vector e_vals;
   DenseMatrix Jpi(dim), sgrad_v(dim), Jinv(dim), stress(dim), stressJiT(dim);

   // Batched computations are needed, because hydrodynamic codes usually
   // involve expensive computations of material properties. Although this
   // miniapp uses simple EOS equations, we still want to represent the batched
   // cycle structure.
   int nzones_batch = 3;
   const int nbatches =  NE / nzones_batch + 1; // +1 for the remainder.
   int nqp_batch = nqp * nzones_batch;
   double *gamma_b = new double[nqp_batch],
   *rho_b = new double[nqp_batch],
   *e_b   = new double[nqp_batch],
   *p_b   = new double[nqp_batch],
   *cs_b  = new double[nqp_batch];
   // Jacobians of reference->physical transformations for all quadrature points
   // in the batch.
   DenseTensor *Jpr_b = new DenseTensor[nzones_batch];
   for (int b = 0; b < nbatches; b++)
   {
      int z_id = b * nzones_batch; // Global index over zones.
      // The last batch might not be full.
      if (z_id == NE) { break; }
      else if (z_id + nzones_batch > NE)
      {
         nzones_batch = NE - z_id;
         nqp_batch    = nqp * nzones_batch;
      }

      double min_detJ = std::numeric_limits<double>::infinity();
      for (int z = 0; z < nzones_batch; z++)
      {
         ElementTransformation *T = H1.GetElementTransformation(z_id);
         Jpr_b[z].SetSize(dim, dim, nqp);
         e.GetValues(z_id, ir, e_vals);
         for (int q = 0; q < nqp; q++)
         {
            const IntegrationPoint &ip = ir.IntPoint(q);
            T->SetIntPoint(&ip);
            Jpr_b[z](q) = T->Jacobian();
            const double detJ = Jpr_b[z](q).Det();
            min_detJ = fmin(min_detJ, detJ);
            const int idx = z * nqp + q;
            // Assuming piecewise constant gamma that moves with the mesh.
            gamma_b[idx] = gamma_gf(z_id);
            rho_b[idx] = qdata.rho0DetJ0w(z_id*nqp + q) / detJ / ip.weight;
            e_b[idx] = fmax(0.0, e_vals(q));
         }
         ++z_id;
      }

      // Batched computation of material properties.
      ComputeMaterialProperties(nqp_batch, gamma_b, rho_b, e_b, p_b, cs_b);

      z_id -= nzones_batch;
      for (int z = 0; z < nzones_batch; z++)
      {
         ElementTransformation *T = H1.GetElementTransformation(z_id);
         for (int q = 0; q < nqp; q++)
         {
            const IntegrationPoint &ip = ir.IntPoint(q);
            T->SetIntPoint(&ip);
            // Note that the Jacobian was already computed above. We've chosen
            // not to store the Jacobians for all batched quadrature points.
            const DenseMatrix &Jpr = Jpr_b[z](q);
            CalcInverse(Jpr, Jinv);
            const double detJ = Jpr.Det(), rho = rho_b[z*nqp + q],
                         p = p_b[z*nqp + q], sound_speed = cs_b[z*nqp + q];
            stress = 0.0;
            for (int d = 0; d < dim; d++) { stress(d, d) = -p; }
            double visc_coeff = 0.0, det_v_grad = 0.0;
            if (use_viscosity)
            {
               // Compression-based length scale at the point. The first
               // eigenvector of the symmetric velocity gradient gives the
               // direction of maximal compression. This is used to define the
               // relative change of the initial length scale.
               v.GetVectorGradient(*T, sgrad_v);

               double vorticity_coeff = 1.0;
               if (use_vorticity)
               {
                  const double grad_norm = sgrad_v.FNorm();
                  const double div_v = fabs(sgrad_v.Trace());
                  vorticity_coeff = (grad_norm > 0.0) ? div_v / grad_norm : 1.0;
               }

               sgrad_v.Symmetrize();
               det_v_grad = sgrad_v.Det();
               double eig_val_data[3], eig_vec_data[9];
               if (dim==1)
               {
                  eig_val_data[0] = sgrad_v(0, 0);
                  eig_vec_data[0] = 1.;
               }
               else { sgrad_v.CalcEigenvalues(eig_val_data, eig_vec_data); }
               Vector compr_dir(eig_vec_data, dim);
               // Computes the initial->physical transformation Jacobian.
               mfem::Mult(Jpr, qdata.Jac0inv(z_id*nqp + q), Jpi);
               Vector ph_dir(dim); Jpi.Mult(compr_dir, ph_dir);
               // Change of the initial mesh size in the compression direction.
               const double h = qdata.h0 * ph_dir.Norml2() /
                                compr_dir.Norml2();
               // Measure of maximal compression.
               const double mu = eig_val_data[0];
               visc_coeff = 2.0 * rho * h * h * fabs(mu);
               // The following represents a "smooth" version of the statement
               // "if (mu < 0) visc_coeff += 0.5 rho h sound_speed".  Note that
               // eps must be scaled appropriately if a different unit system is
               // being used.
               const double eps = 1e-12;
               visc_coeff += 0.5 * rho * h * sound_speed * vorticity_coeff *
                             (1.0 - smooth_step_01(mu - 2.0 * eps, eps));
               stress.Add(visc_coeff, sgrad_v);
            }
            // Time step estimate at the point. Here the more relevant length
            // scale is related to the actual mesh deformation; we use the min
            // singular value of the ref->physical Jacobian. In addition, the
            // time step estimate should be aware of the presence of shocks.
            const double h_min =
               Jpr.CalcSingularvalue(dim-1) / (double) H1.GetOrder(0);
            const double inv_dt = sound_speed / h_min +
                                  2.5 * visc_coeff / rho / h_min / h_min;
            if (min_detJ < 0.0)
            {
               // This will force repetition of the step with smaller dt.
               qdata.dt_est = 0.0;
            }
            else
            {
               if (inv_dt>0.0)
               {
                  qdata.dt_est = fmin(qdata.dt_est, cfl*(1.0/inv_dt));
               }
            }
            // Quadrature data for partial assembly of the force operator.
            MultABt(stress, Jinv, stressJiT);
            stressJiT *= ir.IntPoint(q).weight * detJ;
            for (int vd = 0 ; vd < dim; vd++)
            {
               for (int gd = 0; gd < dim; gd++)
               {
                  qdata.stressJinvT(vd)(z_id*nqp + q, gd) =
                     stressJiT(vd, gd);
               }
            }
            // Track maximum artificial viscosity per zone
            zone_max_visc(z_id) = std::max(visc_coeff, zone_max_visc(z_id));
            zone_vgrad(z_id) = std::max(std::abs(det_v_grad), zone_vgrad(z_id));
         }
         ++z_id;
      }
   }
   delete [] gamma_b;
   delete [] rho_b;
   delete [] e_b;
   delete [] p_b;
   delete [] cs_b;
   delete [] Jpr_b;
   timer.sw_qdata.Stop();
   timer.quad_tstep += NE;
}

/// Trace of a square matrix
template<int H, int W, typename T>
MFEM_HOST_DEVICE inline
double Trace(const T * __restrict__ data)
{
   double t = 0.0;
   for (int i = 0; i < W; i++) { t += data[i+i*H]; }
   return t;
}

template<int H, int W, typename T>
MFEM_HOST_DEVICE static inline
void SFNorm(double &scale_factor, double &scaled_fnorm2,
            const T * __restrict__ data)
{
   int i;
   constexpr int hw = H * W;
   T max_norm = 0.0, entry, fnorm2;

   for (i = 0; i < hw; i++)
   {
      entry = fabs(data[i]);
      if (entry > max_norm)
      {
         max_norm = entry;
      }
   }

   if (max_norm == 0.0)
   {
      scale_factor = scaled_fnorm2 = 0.0;
      return;
   }

   fnorm2 = 0.0;
   for (i = 0; i < hw; i++)
   {
      entry = data[i] / max_norm;
      fnorm2 += entry * entry;
   }

   scale_factor = max_norm;
   scaled_fnorm2 = fnorm2;
}

/// Compute the Frobenius norm of the matrix
template<int H, int W, typename T>
MFEM_HOST_DEVICE inline
double FNorm(const T * __restrict__ data)
{
   double s, n2;
   SFNorm<H,W>(s, n2, data);
   return s*sqrt(n2);
}

template<int DIM> MFEM_HOST_DEVICE static inline
void QUpdateBody(const int NE, const int e,
                 const int NQ, const int q,
                 const bool use_viscosity,
                 const bool use_vorticity,
                 const double h0,
                 const double h1order,
                 const double cfl,
                 const double infinity,
                 double* __restrict__ Jinv,
                 double* __restrict__ stress,
                 double* __restrict__ sgrad_v,
                 double* __restrict__ eig_val_data,
                 double* __restrict__ eig_vec_data,
                 double* __restrict__ compr_dir,
                 double* __restrict__ Jpi,
                 double* __restrict__ ph_dir,
                 double* __restrict__ stressJiT,
                 const double* __restrict__ d_gamma,
                 const double* __restrict__ d_weights,
                 const double* __restrict__ d_Jacobians,
                 const double* __restrict__ d_rho0DetJ0w,
                 const double* __restrict__ d_e_quads,
                 const double* __restrict__ d_grad_v_ext,
                 const double* __restrict__ d_Jac0inv,
                 double *d_dt_est,
                 double *d_el_max_visc,
                 double *d_el_max_vgrad,
                 double *d_stressJinvT)
{
   constexpr int DIM2 = DIM*DIM;
   double min_detJ = infinity;

   const int eq = e * NQ + q;
   const double gamma = d_gamma[e];
   const double weight =  d_weights[q];
   const double inv_weight = 1. / weight;
   const double *J = d_Jacobians + DIM2*(NQ*e + q);
   const double detJ = kernels::Det<DIM>(J);
   min_detJ = fmin(min_detJ, detJ);
   kernels::CalcInverse<DIM>(J, Jinv);
   const double R = inv_weight * d_rho0DetJ0w[eq] / detJ;
   const double E = fmax(0.0, d_e_quads[eq]);
   const double P = (gamma - 1.0) * R * E;
   const double S = sqrt(gamma * (gamma - 1.0) * E);
   for (int k = 0; k < DIM2; k++) { stress[k] = 0.0; }
   for (int d = 0; d < DIM; d++) { stress[d*DIM+d] = -P; }
   double visc_coeff = 0.0, det_v_grad = 0.0;
   if (use_viscosity)
   {
      // Compression-based length scale at the point. The first
      // eigenvector of the symmetric velocity gradient gives the
      // direction of maximal compression. This is used to define the
      // relative change of the initial length scale.
      const double *dV = d_grad_v_ext + DIM2*(NQ*e + q);
      kernels::Mult(DIM, DIM, DIM, dV, Jinv, sgrad_v);

      double vorticity_coeff = 1.0;
      if (use_vorticity)
      {
         const double grad_norm = FNorm<DIM,DIM>(sgrad_v);
         const double div_v = fabs(Trace<DIM,DIM>(sgrad_v));
         vorticity_coeff = (grad_norm > 0.0) ? div_v / grad_norm : 1.0;
      }

      kernels::Symmetrize(DIM, sgrad_v);
      det_v_grad = kernels::Det<DIM>(sgrad_v);
      if (DIM == 1)
      {
         eig_val_data[0] = sgrad_v[0];
         eig_vec_data[0] = 1.;
      }
      else
      {
         kernels::CalcEigenvalues<DIM>(sgrad_v, eig_val_data, eig_vec_data);
      }
      for (int k=0; k<DIM; k++) { compr_dir[k] = eig_vec_data[k]; }
      // Computes the initial->physical transformation Jacobian.
      kernels::Mult(DIM, DIM, DIM, J, d_Jac0inv + eq*DIM*DIM, Jpi);
      kernels::Mult(DIM, DIM, Jpi, compr_dir, ph_dir);
      // Change of the initial mesh size in the compression direction.
      const double ph_dir_nl2 = kernels::Norml2(DIM, ph_dir);
      const double compr_dir_nl2 = kernels::Norml2(DIM, compr_dir);
      const double H = h0 * ph_dir_nl2 / compr_dir_nl2;
      // Measure of maximal compression.
      const double mu = eig_val_data[0];
      visc_coeff = 2.0 * R * H * H * fabs(mu);
      // The following represents a "smooth" version of the statement
      // "if (mu < 0) visc_coeff += 0.5 rho h sound_speed".  Note that
      // eps must be scaled appropriately if a different unit system is
      // being used.
      const double eps = 1e-12;
      visc_coeff += 0.5 * R * H  * S * vorticity_coeff *
                    (1.0 - smooth_step_01(mu-2.0*eps, eps));
      kernels::Add(DIM, DIM, visc_coeff, stress, sgrad_v, stress);
   }
   // Time step estimate at the point. Here the more relevant length
   // scale is related to the actual mesh deformation; we use the min
   // singular value of the ref->physical Jacobian. In addition, the
   // time step estimate should be aware of the presence of shocks.
   const double sv = kernels::CalcSingularvalue<DIM>(J, DIM - 1);
   const double h_min = sv / h1order;
   const double ih_min = 1. / h_min;
   const double irho_ih_min_sq = ih_min * ih_min / R ;
   const double idt = S * ih_min + 2.5 * visc_coeff * irho_ih_min_sq;
   if (min_detJ < 0.0)
   {
      // This will force repetition of the step with smaller dt.
      d_dt_est[eq] = 0.0;
   }
   else
   {
      if (idt > 0.0)
      {
         const double cfl_inv_dt = cfl / idt;
         d_dt_est[eq] = fmin(d_dt_est[eq], cfl_inv_dt);
      }
   }
   // Quadrature data for partial assembly of the force operator.
   kernels::MultABt(DIM, DIM, DIM, stress, Jinv, stressJiT);
   for (int k = 0; k < DIM2; k++) { stressJiT[k] *= weight * detJ; }
   for (int vd = 0 ; vd < DIM; vd++)
   {
      for (int gd = 0; gd < DIM; gd++)
      {
         const int offset = eq + NQ*NE*(gd + vd*DIM);
         d_stressJinvT[offset] = stressJiT[vd + gd*DIM];
      }
   }
   // Track maximum artificial viscosity per zone
   // /!\ Race condition, only used with the custom amr estimator
   d_el_max_visc[e] = fmax(visc_coeff, d_el_max_visc[e]);
   d_el_max_vgrad[e] = fmax(fabs(det_v_grad), d_el_max_vgrad[e]);
}

template<int DIM, int Q1D> static inline
void QKernel(const int NE, const int NQ,
             const bool use_viscosity,
             const bool use_vorticity,
             const double h0,
             const double h1order,
             const double cfl,
             const double infinity,
             const ParGridFunction &gamma_gf,
             const Array<double> &weights,
             const Vector &Jacobians,
             const Vector &rho0DetJ0w,
             const Vector &e_quads,
             const Vector &grad_v_ext,
             const DenseTensor &Jac0inv,
             Vector &dt_est,
             Vector &el_max_visc,
             Vector &el_max_vgrad,
             DenseTensor &stressJinvT)
{
   constexpr int DIM2 = DIM*DIM;
   const auto d_gamma = gamma_gf.Read();
   const auto d_weights = weights.Read();
   const auto d_Jacobians = Jacobians.Read();
   const auto d_rho0DetJ0w = rho0DetJ0w.Read();
   const auto d_e_quads = e_quads.Read();
   const auto d_grad_v_ext = grad_v_ext.Read();
   const auto d_Jac0inv = Read(Jac0inv.GetMemory(), Jac0inv.TotalSize());
   auto d_dt_est = dt_est.ReadWrite();
   auto d_max_visc = el_max_visc.ReadWrite();
   auto d_max_vgrad = el_max_vgrad.ReadWrite();
   auto d_stressJinvT = Write(stressJinvT.GetMemory(), stressJinvT.TotalSize());
   if (DIM == 2)
   {
      MFEM_FORALL_2D(e, NE, Q1D, Q1D, 1,
      {
         double Jinv[DIM2];
         double stress[DIM2];
         double sgrad_v[DIM2];
         double eig_val_data[3];
         double eig_vec_data[9];
         double compr_dir[DIM];
         double Jpi[DIM2];
         double ph_dir[DIM];
         double stressJiT[DIM2];
         MFEM_FOREACH_THREAD(qx,x,Q1D)
         {
            MFEM_FOREACH_THREAD(qy,y,Q1D)
            {
               QUpdateBody<DIM>(NE, e, NQ, qx + qy * Q1D,
                                use_viscosity, use_vorticity, h0, h1order, cfl, infinity,
                                Jinv, stress, sgrad_v, eig_val_data, eig_vec_data,
                                compr_dir, Jpi, ph_dir, stressJiT,
                                d_gamma, d_weights, d_Jacobians, d_rho0DetJ0w,
                                d_e_quads, d_grad_v_ext, d_Jac0inv,
                                d_dt_est, d_max_visc, d_max_vgrad, d_stressJinvT);
            }
         }
         MFEM_SYNC_THREAD;
      });
   }
   if (DIM == 3)
   {
      MFEM_FORALL_3D(e, NE, Q1D, Q1D, Q1D,
      {
         double Jinv[DIM2];
         double stress[DIM2];
         double sgrad_v[DIM2];
         double eig_val_data[3];
         double eig_vec_data[9];
         double compr_dir[DIM];
         double Jpi[DIM2];
         double ph_dir[DIM];
         double stressJiT[DIM2];
         MFEM_FOREACH_THREAD(qx,x,Q1D)
         {
            MFEM_FOREACH_THREAD(qy,y,Q1D)
            {
               MFEM_FOREACH_THREAD(qz,z,Q1D)
               {
                  QUpdateBody<DIM>(NE, e, NQ, qx + Q1D * (qy + qz * Q1D),
                                   use_viscosity, use_vorticity, h0, h1order, cfl, infinity,
                                   Jinv, stress, sgrad_v, eig_val_data, eig_vec_data,
                                   compr_dir, Jpi, ph_dir, stressJiT,
                                   d_gamma, d_weights, d_Jacobians, d_rho0DetJ0w,
                                   d_e_quads, d_grad_v_ext, d_Jac0inv,
                                   d_dt_est, d_max_visc, d_max_vgrad, d_stressJinvT);
               }
            }
         }
         MFEM_SYNC_THREAD;
      });
   }
}

void QUpdate::UpdateQuadratureData(const Vector &S,
                                   QuadratureData &qdata,
                                   Vector &zone_max_visc,
                                   Vector &zone_max_vgrad)
{
   timer->sw_qdata.Start();
   Vector* S_p = const_cast<Vector*>(&S);
   const int H1_size = H1.GetVSize();
   const double h1order = (double) H1.GetOrder(0);
   const double infinity = std::numeric_limits<double>::infinity();
   ParGridFunction x, v, e;
   x.MakeRef(&H1,*S_p, 0);
   H1R->Mult(x, e_vec);
   q1->SetOutputLayout(QVectorLayout::byVDIM);
   q1->Derivatives(e_vec, q_dx);
   v.MakeRef(&H1,*S_p, H1_size);
   H1R->Mult(v, e_vec);
   q1->Derivatives(e_vec, q_dv);
   e.MakeRef(&L2, *S_p, 2*H1_size);
   q2->SetOutputLayout(QVectorLayout::byVDIM);
   q2->Values(e, q_e);
   q_dt_est = qdata.dt_est;
   Vector &el_max_visc = zone_max_visc;
   Vector &el_max_vgrad = zone_max_vgrad;
   const int id = (dim << 4) | Q1D;
   typedef void (*fQKernel)(const int NE, const int NQ,
                            const bool use_viscosity,
                            const bool use_vorticity,
                            const double h0, const double h1order,
                            const double cfl, const double infinity,
                            const ParGridFunction &gamma_gf,
                            const Array<double> &weights,
                            const Vector &Jacobians, const Vector &rho0DetJ0w,
                            const Vector &e_quads, const Vector &grad_v_ext,
                            const DenseTensor &Jac0inv,
                            Vector &dt_est,
                            Vector &el_max_visc,
                            Vector &el_max_vgrad,
                            DenseTensor &stressJinvT);
   static std::unordered_map<int, fQKernel> qupdate =
   {
      {0x24,&QKernel<2,4>}, {0x26,&QKernel<2,6>}, {0x28,&QKernel<2,8>},
      {0x34,&QKernel<3,4>}, {0x36,&QKernel<3,6>}, {0x38,&QKernel<3,8>}
   };
   if (!qupdate[id])
   {
      mfem::out << "Unknown kernel 0x" << std::hex << id << std::endl;
      MFEM_ABORT("Unknown kernel");
   }
   qupdate[id](NE, NQ, use_viscosity, use_vorticity, qdata.h0, h1order,
               cfl, infinity, gamma_gf, ir.GetWeights(), q_dx,
               qdata.rho0DetJ0w, q_e, q_dv,
               qdata.Jac0inv,
               q_dt_est,
               el_max_visc, el_max_vgrad,
               qdata.stressJinvT);
   qdata.dt_est = q_dt_est.Min();
   timer->sw_qdata.Stop();
   timer->quad_tstep += NE;
}

void LagrangianHydroOperator::AssembleForceMatrix() const
{
   if (forcemat_is_assembled || p_assembly) { return; }
   Force = 0.0;
   timer.sw_force.Start();
   Force.Assemble();
   timer.sw_force.Stop();
   forcemat_is_assembled = true;
}

} // namespace hydrodynamics

void HydroODESolver::Init(TimeDependentOperator &tdop)
{
   ODESolver::Init(tdop);
   hydro_oper = dynamic_cast<hydrodynamics::LagrangianHydroOperator *>(f);
   MFEM_VERIFY(hydro_oper, "HydroSolvers expect LagrangianHydroOperator.");
}

void RK2AvgSolver::Init(TimeDependentOperator &tdop)
{
   HydroODESolver::Init(tdop);
   const Array<int> &block_offsets = hydro_oper->GetBlockOffsets();
   V.SetSize(block_offsets[1], mem_type);
   V.UseDevice(true);
   dS_dt.Update(block_offsets, mem_type);
   dS_dt = 0.0;
   S0.Update(block_offsets, mem_type);
}

void RK2AvgSolver::Step(Vector &S, double &t, double &dt)
{
   // The monolithic BlockVector stores the unknown fields as follows:
   // (Position, Velocity, Specific Internal Energy).
   S0.Vector::operator=(S);
   Vector &v0 = S0.GetBlock(1);
   Vector &dx_dt = dS_dt.GetBlock(0);
   Vector &dv_dt = dS_dt.GetBlock(1);

   // In each sub-step:
   // - Update the global state Vector S.
   // - Compute dv_dt using S.
   // - Update V using dv_dt.
   // - Compute de_dt and dx_dt using S and V.

   // -- 1.
   // S is S0.
   hydro_oper->UpdateMesh(S);
   hydro_oper->SolveVelocity(S, dS_dt);
   // V = v0 + 0.5 * dt * dv_dt;
   add(v0, 0.5 * dt, dv_dt, V);
   hydro_oper->SolveEnergy(S, V, dS_dt);
   dx_dt = V;

   // -- 2.
   // S = S0 + 0.5 * dt * dS_dt;
   add(S0, 0.5 * dt, dS_dt, S);
   hydro_oper->ResetQuadratureData();
   hydro_oper->UpdateMesh(S);
   hydro_oper->SolveVelocity(S, dS_dt);
   // V = v0 + 0.5 * dt * dv_dt;
   add(v0, 0.5 * dt, dv_dt, V);
   hydro_oper->SolveEnergy(S, V, dS_dt);
   dx_dt = V;

   // -- 3.
   // S = S0 + dt * dS_dt.
   add(S0, dt, dS_dt, S);
   hydro_oper->ResetQuadratureData();
   t += dt;
}

} // namespace mfem

#endif // MFEM_USE_MPI<|MERGE_RESOLUTION|>--- conflicted
+++ resolved
@@ -683,8 +683,6 @@
    }
 }
 
-<<<<<<< HEAD
-=======
 double ComputeVolumeIntegral(const ParFiniteElementSpace &pfes,
                              const int DIM, const int NE, const int NQ,
                              const int Q1D, const int VDIM, const double norm,
@@ -760,15 +758,10 @@
    return integrand * mass;
 
 }
->>>>>>> 2a5de392
 double LagrangianHydroOperator::InternalEnergy(const ParGridFunction &gf) const
 {
    double glob_ie = 0.0, internal_energy = 0.0;
 
-<<<<<<< HEAD
-   const double internal_energy =
-      ComputeVolumeIntegral(dim, NE, NQ, Q1D, 1, 1.0, qdata.rho0DetJ0w,eintQ);
-=======
    if (L2.GetNE() > 0) // UsesTensorBasis does not handle empty local mesh
    {
       auto L2ordering =
@@ -787,7 +780,6 @@
       internal_energy =
          ComputeVolumeIntegral(L2, dim, NE, NQ, Q1D,  1, 1.0, qdata.rho0DetJ0w, q_val);
    }
->>>>>>> 2a5de392
 
    MPI_Allreduce(&internal_energy, &glob_ie, 1, MPI_DOUBLE, MPI_SUM,
                  L2.GetParMesh()->GetComm());
@@ -799,24 +791,6 @@
 {
    double glob_ke = 0.0, kinetic_energy = 0.0;
 
-<<<<<<< HEAD
-   // get the restriction and interpolator objects
-   const QuadratureInterpolator* h1_interpolator = H1.GetQuadratureInterpolator(
-                                                      ir);
-   h1_interpolator->SetOutputLayout(QVectorLayout::byVDIM);
-   auto H1r = H1.GetElementRestriction(ElementDofOrdering::LEXICOGRAPHIC);
-   const int NQ = ir.GetNPoints();
-   const int ND = H1.GetFE(0)->GetDof();
-   Vector e_vector(dim*NE*ND), ekinQ(dim*NE*NQ);
-
-   // Get internal energy at the quadrature points
-   H1r->Mult(v, e_vector);
-   h1_interpolator->Values(e_vector, ekinQ);
-
-   // Get the IE, initial weighted mass
-   double kinetic_energy = ComputeVolumeIntegral(dim,NE,NQ,Q1D,dim,2.0,
-                                                 qdata.rho0DetJ0w,ekinQ);
-=======
    if (H1.GetNE() > 0) // UsesTensorBasis does not handle empty local mesh
    {
       auto H1ordering =
@@ -836,7 +810,6 @@
       kinetic_energy =
          ComputeVolumeIntegral(H1, dim, NE, NQ, Q1D, dim, 2.0, qdata.rho0DetJ0w, q_val);
    }
->>>>>>> 2a5de392
 
    MPI_Allreduce(&kinetic_energy, &glob_ke, 1, MPI_DOUBLE, MPI_SUM,
                  H1.GetParMesh()->GetComm());
