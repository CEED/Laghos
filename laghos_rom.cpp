#include "laghos_rom.hpp"
#include "laghos_utils.hpp"

#include "DEIM.h"
#include "SampleMesh.hpp"


using namespace std;

void ROM_Sampler::SampleSolution(const double t, const double dt, Vector const& S)
{
    SetStateVariables(S);
    SetStateVariableRates(dt);

    const bool sampleX = generator_X->isNextSample(t);

    Vector dSdt;
    if (sampleF)
    {
        dSdt.SetSize(S.Size());
        lhoper->Mult(S, dSdt);
    }

    if (sampleX)
    {
        if (rank == 0)
        {
            cout << "X taking sample at t " << t << endl;
        }

        bool addSample;

        if (offsetInit)
        {
            for (int i=0; i<tH1size; ++i)
            {
                Xdiff[i] = X[i] - (*initX)(i);
            }

            addSample = generator_X->takeSample(Xdiff.GetData(), t, dt);
            generator_X->computeNextSampleTime(Xdiff.GetData(), dXdt.GetData(), t);
        }
        else
        {
            addSample = generator_X->takeSample(X.GetData(), t, dt);
            generator_X->computeNextSampleTime(X.GetData(), dXdt.GetData(), t);
        }

        if (writeSnapshots && addSample)
        {
            tSnapX.push_back(t);
        }
    }

    const bool sampleV = generator_V->isNextSample(t);

    //TODO: use this, plus generator_Fv->computeNextSampleTime? So far, it seems sampleV == true on every step.
    //const bool sampleFv = generator_Fv->isNextSample(t);

    if (sampleV)
    {
        if (rank == 0)
        {
            cout << "V taking sample at t " << t << endl;
        }

        bool addSample, addSampleF;

        if (offsetInit && Voffset)
        {
            for (int i=0; i<tH1size; ++i)
            {
                Xdiff[i] = V[i] - (*initV)(i);
            }

            addSample = generator_V->takeSample(Xdiff.GetData(), t, dt);
            generator_V->computeNextSampleTime(Xdiff.GetData(), dVdt.GetData(), t);
<<<<<<< HEAD
=======

            if (sampleF)
            {
                MFEM_VERIFY(gfH1.Size() == H1size, "");
                for (int i=0; i<H1size; ++i)
                    gfH1[i] = dSdt[H1size + i];  // Fv

                gfH1.GetTrueDofs(Xdiff);
                addSampleF = generator_Fv->takeSample(Xdiff.GetData(), t, dt);

                if (writeSnapshots && addSampleF)
                {
                    tSnapFv.push_back(t);
                }
            }
>>>>>>> 9cfebdb8
        }
        else
        {
            addSample = generator_V->takeSample(V.GetData(), t, dt);
            generator_V->computeNextSampleTime(V.GetData(), dVdt.GetData(), t);
        }

        if (sampleF)
        {
            MFEM_VERIFY(gfH1.Size() == H1size, "");
            for (int i=0; i<H1size; ++i)
                gfH1[i] = dSdt[H1size + i];  // Fv

            gfH1.GetTrueDofs(Xdiff);
            addSampleF = generator_Fv->takeSample(Xdiff.GetData(), t, dt);

            if (writeSnapshots && addSampleF)
            {
                tSnapFv.push_back(t);
            }

            // Without this check, libROM may use multiple time intervals, and without appropriate implementation
            // the basis will be from just one interval, resulting in large errors and difficulty in debugging.
            MFEM_VERIFY(generator_Fv->getNumBasisTimeIntervals() <= 1, "Only 1 basis time interval allowed");
        }

        if (writeSnapshots && addSample)
        {
            tSnapV.push_back(t);
        }
    }

    const bool sampleE = generator_E->isNextSample(t);

    if (sampleE)
    {
        if (rank == 0)
        {
            cout << "E taking sample at t " << t << endl;
        }

        bool addSample, addSampleF;

        if (offsetInit)
        {
            for (int i=0; i<tL2size; ++i)
            {
                Ediff[i] = E[i] - (*initE)(i);
            }

            addSample = generator_E->takeSample(Ediff.GetData(), t, dt);
            generator_E->computeNextSampleTime(Ediff.GetData(), dEdt.GetData(), t);
<<<<<<< HEAD
=======

            if (sampleF)
            {
                MFEM_VERIFY(gfL2.Size() == L2size, "");
                for (int i=0; i<L2size; ++i)
                    gfL2[i] = dSdt[(2*H1size) + i];  // Fe

                gfL2.GetTrueDofs(Ediff);
                addSampleF = generator_Fe->takeSample(Ediff.GetData(), t, dt);

                if (writeSnapshots && addSampleF)
                {
                    tSnapFe.push_back(t);
                }
            }
>>>>>>> 9cfebdb8
        }
        else
        {
            addSample = generator_E->takeSample(E.GetData(), t, dt);
            generator_E->computeNextSampleTime(E.GetData(), dEdt.GetData(), t);
        }

        if (sampleF)
        {
            MFEM_VERIFY(gfL2.Size() == L2size, "");
            for (int i=0; i<L2size; ++i)
                gfL2[i] = dSdt[(2*H1size) + i];  // Fe

            gfL2.GetTrueDofs(Ediff);
            addSampleF = generator_Fe->takeSample(Ediff.GetData(), t, dt);

            if (writeSnapshots && addSampleF)
            {
                tSnapFe.push_back(t);
            }

            // Without this check, libROM may use multiple time intervals, and without appropriate implementation
            // the basis will be from just one interval, resulting in large errors and difficulty in debugging.
            MFEM_VERIFY(generator_Fe->getNumBasisTimeIntervals() <= 1, "Only 1 basis time interval allowed");
        }


        if (writeSnapshots && addSample)
        {
            tSnapE.push_back(t);
        }
    }
}

void printSnapshotTime(std::vector<double> const &tSnap, std::string const path, std::string const var)
{
    cout << var << " snapshot size: " << tSnap.size() << endl;
    std::ofstream outfile_tSnap(path + var);
    for (auto const& i: tSnap)
    {
        outfile_tSnap << i << endl;
    }
}

void ROM_Sampler::Finalize(const double t, const double dt, Vector const& S, Array<int> &cutoff)
{
    if (writeSnapshots)
    {
        generator_X->writeSnapshot();
        generator_V->writeSnapshot();
        generator_E->writeSnapshot();
        if (sampleF)
        {
            generator_Fv->writeSnapshot();
            generator_Fe->writeSnapshot();
        }

        // Without this check, libROM may use multiple time intervals, and without appropriate implementation
        // the basis will be from just one interval, resulting in large errors and difficulty in debugging.
        MFEM_VERIFY(generator_Fe->getNumBasisTimeIntervals() <= 1, "Only 1 basis time interval allowed");
    }
    else
    {
        generator_X->endSamples();
        generator_V->endSamples();
        generator_E->endSamples();
        if (sampleF)
        {
            generator_Fv->endSamples();
            generator_Fe->endSamples();
        }
    }

    if (rank == 0 && !writeSnapshots)
    {
        cout << "X basis summary output: ";
        BasisGeneratorFinalSummary(generator_X, energyFraction, cutoff[0]);
        PrintSingularValues(rank, basename, "X", generator_X);

        cout << "V basis summary output: ";
        BasisGeneratorFinalSummary(generator_V, energyFraction, cutoff[1]);
        PrintSingularValues(rank, basename, "V", generator_V);

        cout << "E basis summary output: ";
        BasisGeneratorFinalSummary(generator_E, energyFraction, cutoff[2]);
        PrintSingularValues(rank, basename, "E", generator_E);

        if (sampleF)
        {
            cout << "Fv basis summary output: ";
            BasisGeneratorFinalSummary(generator_Fv, energyFraction, cutoff[3]);

            cout << "Fe basis summary output: ";
            BasisGeneratorFinalSummary(generator_Fe, energyFraction, cutoff[4]);
        }
    }

    if (rank == 0 && writeSnapshots)
    {
        std::string path_tSnap = basename + "/param" + std::to_string(parameterID) + "_tSnap";

        printSnapshotTime(tSnapX, path_tSnap, "X");
        printSnapshotTime(tSnapV, path_tSnap, "V");
        printSnapshotTime(tSnapE, path_tSnap, "E");

        if (sampleF)
        {
            printSnapshotTime(tSnapFv, path_tSnap, "Fv");
            printSnapshotTime(tSnapFe, path_tSnap, "Fe");
        }
    }

    delete generator_X;
    delete generator_V;
    delete generator_E;

    if (sampleF)
    {
        delete generator_Fv;
        delete generator_Fe;
    }
}

CAROM::Matrix* GetFirstColumns(const int N, const CAROM::Matrix* A, const int rowOS, const int numRows)
{
    CAROM::Matrix* S = new CAROM::Matrix(numRows, std::min(N, A->numColumns()), A->distributed());
    for (int i=0; i<S->numRows(); ++i)
    {
        for (int j=0; j<S->numColumns(); ++j)
            (*S)(i,j) = (*A)(rowOS + i, j);
    }

    return S;
}

CAROM::Matrix* ReadBasisROM(const int rank, const std::string filename, const int vectorSize, const int rowOS, int& dim)
{
    CAROM::BasisReader reader(filename);
    const CAROM::Matrix *basis = (CAROM::Matrix*) reader.getSpatialBasis(0.0);

    if (dim == -1)
        dim = basis->numColumns();

    // Make a deep copy of basis, which is inefficient but necessary since BasisReader owns the basis data and deletes it when BasisReader goes out of scope.
    // An alternative would be to keep all the BasisReader instances as long as each basis is kept, but that would be inconvenient.
    CAROM::Matrix* basisCopy = GetFirstColumns(dim, basis, rowOS, vectorSize);

    MFEM_VERIFY(basisCopy->numRows() == vectorSize, "");

    if (rank == 0)
        cout << "Read basis " << filename << " of dimension " << basisCopy->numColumns() << endl;

    //delete basis;
    return basisCopy;
}

ROM_Basis::ROM_Basis(ROM_Options const& input, Vector const& S, MPI_Comm comm_)
    : comm(comm_), tH1size(input.H1FESpace->GetTrueVSize()), tL2size(input.L2FESpace->GetTrueVSize()),
      H1size(input.H1FESpace->GetVSize()), L2size(input.L2FESpace->GetVSize()),
      gfH1(input.H1FESpace), gfL2(input.L2FESpace),
      rdimx(input.dimX), rdimv(input.dimV), rdime(input.dimE), rdimfv(input.dimFv), rdimfe(input.dimFe),
      numSamplesX(input.sampX), numSamplesV(input.sampV), numSamplesE(input.sampE),
<<<<<<< HEAD
      hyperreduce(input.hyperreduce), offsetInit(input.useOffset), RHSbasis(input.RHSbasis),
      useGramSchmidt(input.GramSchmidt), RK2AvgFormulation(input.RK2AvgSolver),
      mergeXV(input.mergeXV), Voffset(!input.mergeXV)
=======
      hyperreduce(input.hyperreduce), offsetInit(input.useOffset), RHSbasis(input.RHSbasis), useGramSchmidt(input.GramSchmidt),
      RK2AvgFormulation(input.RK2AvgSolver), basename(*input.basename)
>>>>>>> 9cfebdb8
{
    if (mergeXV) rdimx = rdimv;

    MPI_Comm_size(comm, &nprocs);
    MPI_Comm_rank(comm, &rank);

    Array<int> osH1(nprocs+1);
    Array<int> nH1(nprocs);
    Array<int> osL2(nprocs+1);
    MPI_Allgather(&tH1size, 1, MPI_INT, osH1.GetData(), 1, MPI_INT, comm);
    MPI_Allgather(&tL2size, 1, MPI_INT, osL2.GetData(), 1, MPI_INT, comm);

    for (int i=nprocs-1; i>=0; --i)
    {
        nH1[i] = osH1[i];
        osH1[i+1] = osH1[i];
        osL2[i+1] = osL2[i];
    }

    osH1[0] = 0;
    osL2[0] = 0;

    osH1.PartialSum();
    osL2.PartialSum();

    rowOffsetH1 = osH1[rank];
    rowOffsetL2 = osL2[rank];

    fH1 = new CAROM::Vector(tH1size, true);
    fL2 = new CAROM::Vector(tL2size, true);

    mfH1.SetSize(tH1size);
    mfL2.SetSize(tL2size);

    ReadSolutionBases(input.window);

    rX = new CAROM::Vector(rdimx, false);
    rV = new CAROM::Vector(rdimv, false);
    rE = new CAROM::Vector(rdime, false);

    if (RK2AvgFormulation)
    {
        rX2 = new CAROM::Vector(rdimx, false);
        rV2 = new CAROM::Vector(rdimv, false);
        rE2 = new CAROM::Vector(rdime, false);
    }

    if (offsetInit)
    {
        initX = new CAROM::Vector(tH1size, true);
        initV = new CAROM::Vector(tH1size, true);
        initE = new CAROM::Vector(tL2size, true);

        //TODO: Tony param init after PR 77
        if (input.paramOffset)
        {
            Vector X, V, E;

            for (int i=0; i<H1size; ++i)
            {
                gfH1[i] = S[i];
            }
            gfH1.GetTrueDofs(X);
            for (int i=0; i<tH1size; ++i)
            {
                (*initX)(i) = X[i];
            }

            for (int i=0; i<H1size; ++i)
            {
                gfH1[i] = S[H1size+i];
            }
            gfH1.GetTrueDofs(V);
            for (int i=0; i<tH1size; ++i)
            {
                (*initV)(i) = V[i];
            }

            for (int i=0; i<L2size; ++i)
            {
                gfL2[i] = S[2*H1size+i];
            }
            gfL2.GetTrueDofs(E);
            for (int i=0; i<tL2size; ++i)
            {
                (*initE)(i) = E[i];
            }
        }
        else
        {
            initX->read(basename + "/ROMoffset/initX" + std::to_string(input.window));
            initV->read(basename + "/ROMoffset/initV" + std::to_string(input.window));
            initE->read(basename + "/ROMoffset/initE" + std::to_string(input.window));

            cout << "Read init vectors X, V, E with norms " << initX->norm() << ", " << initV->norm() << ", " << initE->norm() << endl;
        }
    }

    if (hyperreduce)
    {
        if(rank == 0) cout << "start preprocessing hyper-reduction\n";
        StopWatch preprocessHyperreductionTymer;
        preprocessHyperreductionTymer.Start();
        SetupHyperreduction(input.H1FESpace, input.L2FESpace, nH1, input.window);
        preprocessHyperreductionTymer.Stop();
        if(rank == 0) cout << "Elapsed time for hyper-reduction preprocessing: " << preprocessHyperreductionTymer.RealTime() << " sec\n";
    }
}

// cp = a x b
void CrossProduct3D(Vector const& a, Vector const& b, Vector& cp)
{
    cp[0] = (a[1]*b[2]) - (a[2]*b[1]);
    cp[1] = (a[2]*b[0]) - (a[0]*b[2]);
    cp[2] = (a[0]*b[1]) - (a[1]*b[0]);
}

// Set attributes 1/2/3 corresponding to fixed-x/y/z boundaries.
void SetBdryAttrForVelocity(ParMesh *pmesh)
{
    for (int b=0; b<pmesh->GetNBE(); ++b)
    {
        Element *belem = pmesh->GetBdrElement(b);
        Array<int> vert;
        belem->GetVertices(vert);
        MFEM_VERIFY(vert.Size() > 2, "");

        Vector normal(3);

        Vector t1(3);
        Vector t2(3);

        for (int i=0; i<3; ++i)
        {
            t1[i] = pmesh->GetVertex(vert[0])[i] - pmesh->GetVertex(vert[1])[i];
            t2[i] = pmesh->GetVertex(vert[2])[i] - pmesh->GetVertex(vert[1])[i];
        }

        CrossProduct3D(t1, t2, normal);

        const double s = normal.Norml2();
        MFEM_VERIFY(s > 1.0e-8, "");

        normal /= s;

        int attr = -1;

        {   // Verify that the normal is in the direction of a Cartesian axis.
            const double tol = 1.0e-8;
            const double al1 = fabs(normal[0]) + fabs(normal[1]) + fabs(normal[2]);
            MFEM_VERIFY(fabs(al1 - 1.0) < tol, "");
            bool axisFound = false;

            if (fabs(1.0 - fabs(normal[0])) < tol)
                attr = 1;
            else if (fabs(1.0 - fabs(normal[1])) < tol)
                attr = 2;
            else if (fabs(1.0 - fabs(normal[2])) < tol)
                attr = 3;
        }

        MFEM_VERIFY(attr > 0, "");

        belem->SetAttribute(attr);
    }

    pmesh->SetAttributes();
}

// Set attributes 1/2/3 corresponding to fixed-x/y/z boundaries on a 2D or 3D ParMesh
// with boundaries aligned with Cartesian axes.
void SetBdryAttrForVelocity_Cartesian(ParMesh *pmesh)
{
    const int dim = pmesh->Dimension();

    // First set minimum and maximum coordinates, locally then globally.
    MFEM_VERIFY(pmesh->GetNV() > 0 && (dim == 2 || dim == 3), "");

    double xmin[dim], xmax[dim];
    for (int i=0; i<dim; ++i)
    {
        xmin[i] = pmesh->GetVertex(0)[i];
        xmax[i] = xmin[i];
    }

    for (int v=1; v<pmesh->GetNV(); ++v)
    {
        for (int i=0; i<dim; ++i)
        {
            xmin[i] = std::min(pmesh->GetVertex(v)[i], xmin[i]);
            xmax[i] = std::max(pmesh->GetVertex(v)[i], xmax[i]);
        }
    }

    {   // Globally reduce
        double local[dim];
        for (int i=0; i<dim; ++i)
            local[i] = xmin[i];

        MPI_Allreduce(local, xmin, dim, MPI_DOUBLE, MPI_MIN, pmesh->GetComm());

        for (int i=0; i<dim; ++i)
            local[i] = xmax[i];

        MPI_Allreduce(local, xmax, dim, MPI_DOUBLE, MPI_MAX, pmesh->GetComm());
    }

    for (int b=0; b<pmesh->GetNBE(); ++b)
    {
        Element *belem = pmesh->GetBdrElement(b);
        Array<int> vert;
        belem->GetVertices(vert);
        MFEM_VERIFY(vert.Size() > 1, "");

        Vector normal(dim);

        if (dim == 3)
        {
            Vector t1(dim);
            Vector t2(dim);

            for (int i=0; i<dim; ++i)
            {
                t1[i] = pmesh->GetVertex(vert[0])[i] - pmesh->GetVertex(vert[1])[i];
                t2[i] = pmesh->GetVertex(vert[2])[i] - pmesh->GetVertex(vert[1])[i];
            }

            CrossProduct3D(t1, t2, normal);
        }
        else
        {
            normal[0] = -(pmesh->GetVertex(vert[0])[1] - pmesh->GetVertex(vert[1])[1]);  // -tangent_y
            normal[1] = (pmesh->GetVertex(vert[0])[0] - pmesh->GetVertex(vert[1])[0]);  // tangent_x
        }

        {
            const double s = normal.Norml2();
            MFEM_VERIFY(s > 1.0e-8, "");

            normal /= s;
        }

        int attr = -1;

        const double tol = 1.0e-8;

        {   // Verify that the normal is in the direction of a Cartesian axis.
            const double al1 = fabs(normal[0]) + fabs(normal[1]) + (dim == 3 ? fabs(normal[2]) : 0);
            MFEM_VERIFY(fabs(al1 - 1.0) < tol, "");
            bool axisFound = false;

            if (fabs(1.0 - fabs(normal[0])) < tol)
                attr = 1;
            else if (fabs(1.0 - fabs(normal[1])) < tol)
                attr = 2;
            else if (dim == 3 && fabs(1.0 - fabs(normal[2])) < tol)
                attr = 3;
        }

        MFEM_VERIFY(attr > 0 && attr < dim+1, "");

        bool onBoundary = true;
        {
            const double xd0 = pmesh->GetVertex(vert[0])[attr-1];

            for (int j=0; j<vert.Size(); ++j)
            {
                const double xd = pmesh->GetVertex(vert[j])[attr-1];
                if (fabs(xd - xmin[attr-1]) > tol && fabs(xmax[attr-1] - xd) > tol)  // specific to Cartesian-aligned domains
                    onBoundary = false;

                if (j > 0 && fabs(xd - xd0) > tol)
                    onBoundary = false;
            }
        }

        if (onBoundary)
            belem->SetAttribute(attr);
        else
            belem->SetAttribute(10);
    }

    pmesh->SetAttributes();
}

void ROM_Basis::SetupHyperreduction(ParFiniteElementSpace *H1FESpace, ParFiniteElementSpace *L2FESpace, Array<int>& nH1, const int window)
{
    ParMesh *pmesh = H1FESpace->GetParMesh();

    const int fomH1size = H1FESpace->GlobalTrueVSize();
    const int fomL2size = L2FESpace->GlobalTrueVSize();

    numSamplesX = RHSbasis ? 0 : std::min(fomH1size, numSamplesX);
    vector<int> sample_dofs_X(numSamplesX);
    vector<int> num_sample_dofs_per_procX(nprocs);
    BsinvX = RHSbasis ? NULL : new CAROM::Matrix(numSamplesX, rdimx, false);

    numSamplesV = std::min(fomH1size, numSamplesV);
    vector<int> sample_dofs_V(numSamplesV);
    vector<int> num_sample_dofs_per_procV(nprocs);
    BsinvV = new CAROM::Matrix(numSamplesV, RHSbasis ? rdimfv : rdimv, false);

    numSamplesE = std::min(fomL2size, numSamplesE);
    vector<int> sample_dofs_E(numSamplesE);
    vector<int> num_sample_dofs_per_procE(nprocs);
    BsinvE = new CAROM::Matrix(numSamplesE, RHSbasis ? rdimfe : rdime, false);
    if(rank == 0)
    {
        cout << "number of samples for position: " << numSamplesX << "\n";
        cout << "number of samples for velocity: " << numSamplesV << "\n";
        cout << "number of samples for energy  : " << numSamplesE << "\n";
    }

    // Perform DEIM or GNAT to find sample DOF's.
    if (RHSbasis)
    {
        CAROM::GNAT(basisFv,
                    rdimfv,
                    sample_dofs_V.data(),
                    num_sample_dofs_per_procV.data(),
                    *BsinvV,
                    rank,
                    nprocs,
                    numSamplesV);

        CAROM::GNAT(basisFe,
                    rdimfe,
                    sample_dofs_E.data(),
                    num_sample_dofs_per_procE.data(),
                    *BsinvE,
                    rank,
                    nprocs,
                    numSamplesE);
    }
    else
    {
        CAROM::GNAT(basisX,
                    rdimx,
                    sample_dofs_X.data(),
                    num_sample_dofs_per_procX.data(),
                    *BsinvX,
                    rank,
                    nprocs,
                    numSamplesX);

        CAROM::GNAT(basisV,
                    rdimv,
                    sample_dofs_V.data(),
                    num_sample_dofs_per_procV.data(),
                    *BsinvV,
                    rank,
                    nprocs,
                    numSamplesV);

        CAROM::GNAT(basisE,
                    rdime,
                    sample_dofs_E.data(),
                    num_sample_dofs_per_procE.data(),
                    *BsinvE,
                    rank,
                    nprocs,
                    numSamplesE);
    }

    // We assume that the same H1 fespace is used for X and V, and a different L2 fespace is used for E.
    // We merge all sample DOF's for X, V, and E into one set for each process.
    // The pair of spaces (H1, L2) is used here.

    vector<int> sample_dofs_merged;
    vector<int> num_sample_dofs_per_proc_merged(nprocs);
    int os_merged = 0;
    for (int p=0; p<nprocs; ++p)
    {
        std::set<int> sample_dofs_H1, sample_dofs_L2;
        {
            int os = 0;
            for (int q=0; q<p; ++q)
            {
                os += num_sample_dofs_per_procX[q];
            }

            for (int j=0; j<num_sample_dofs_per_procX[p]; ++j)
            {
                sample_dofs_H1.insert(sample_dofs_X[os + j]);
            }

            os = 0;
            for (int q=0; q<p; ++q)
            {
                os += num_sample_dofs_per_procV[q];
            }

            for (int j=0; j<num_sample_dofs_per_procV[p]; ++j)
            {
                sample_dofs_H1.insert(sample_dofs_V[os + j]);
            }

            os = 0;
            for (int q=0; q<p; ++q)
            {
                os += num_sample_dofs_per_procE[q];
            }

            for (int j=0; j<num_sample_dofs_per_procE[p]; ++j)
            {
                sample_dofs_L2.insert(sample_dofs_E[os + j]);
            }
        }

        num_sample_dofs_per_proc_merged[p] = sample_dofs_H1.size() + sample_dofs_L2.size();

        for (std::set<int>::const_iterator it = sample_dofs_H1.begin(); it != sample_dofs_H1.end(); ++it)
        {
            sample_dofs_merged.push_back((*it));
        }

        for (std::set<int>::const_iterator it = sample_dofs_L2.begin(); it != sample_dofs_L2.end(); ++it)
        {
            sample_dofs_merged.push_back(nH1[p] + (*it));  // offset by nH1[p] for the mixed spaces (H1, L2)
        }

        // For each of the num_sample_dofs_per_procX[p] samples, set s2sp_X[] to be its index in sample_dofs_merged.
        {
            int os = 0;
            for (int q=0; q<p; ++q)
                os += num_sample_dofs_per_procX[q];

            s2sp_X.resize(numSamplesX);

            for (int j=0; j<num_sample_dofs_per_procX[p]; ++j)
            {
                const int sample = sample_dofs_X[os + j];

                // Note: this has quadratic complexity and could be improved with a std::map<int, int>, but it should not be a bottleneck.
                int k = -1;
                int cnt = 0;
                for (std::set<int>::const_iterator it = sample_dofs_H1.begin(); it != sample_dofs_H1.end(); ++it, ++cnt)
                {
                    if (*it == sample)
                    {
                        MFEM_VERIFY(k == -1, "");
                        k = cnt;
                    }
                }

                MFEM_VERIFY(k >= 0, "");
                s2sp_X[os + j] = os_merged + k;
            }
        }

        // For each of the num_sample_dofs_per_procV[p] samples, set s2sp_V[] to be its index in sample_dofs_merged.
        {
            int os = 0;
            for (int q=0; q<p; ++q)
                os += num_sample_dofs_per_procV[q];

            s2sp_V.resize(numSamplesV);

            for (int j=0; j<num_sample_dofs_per_procV[p]; ++j)
            {
                const int sample = sample_dofs_V[os + j];

                // Note: this has quadratic complexity and could be improved with a std::map<int, int>, but it should not be a bottleneck.
                int k = -1;
                int cnt = 0;
                for (std::set<int>::const_iterator it = sample_dofs_H1.begin(); it != sample_dofs_H1.end(); ++it, ++cnt)
                {
                    if (*it == sample)
                    {
                        MFEM_VERIFY(k == -1, "");
                        k = cnt;
                    }
                }

                MFEM_VERIFY(k >= 0, "");
                s2sp_V[os + j] = os_merged + k;
            }
        }

        // For each of the num_sample_dofs_per_procE[p] samples, set s2sp_E[] to be its index in sample_dofs_merged.
        {
            int os = 0;
            for (int q=0; q<p; ++q)
                os += num_sample_dofs_per_procE[q];

            s2sp_E.resize(numSamplesE);

            for (int j=0; j<num_sample_dofs_per_procE[p]; ++j)
            {
                const int sample = sample_dofs_E[os + j];

                // Note: this has quadratic complexity and could be improved with a std::map<int, int>, but it should not be a bottleneck.
                int k = -1;
                int cnt = 0;
                for (std::set<int>::const_iterator it = sample_dofs_L2.begin(); it != sample_dofs_L2.end(); ++it, ++cnt)
                {
                    if (*it == sample)
                    {
                        MFEM_VERIFY(k == -1, "");
                        k = cnt;
                    }
                }

                MFEM_VERIFY(k >= 0, "");
                s2sp_E[os + j] = os_merged + sample_dofs_H1.size() + k;
            }
        }

        os_merged += num_sample_dofs_per_proc_merged[p];
    }  // loop over p

    // Define a superfluous finite element space, merely to get global vertex indices for the sample mesh construction.
    const int dim = pmesh->Dimension();
    H1_FECollection h1_coll(1, dim);  // Must be first order, to get a bijection between vertices and DOF's.
    ParFiniteElementSpace H1_space(pmesh, &h1_coll);  // This constructor effectively sets vertex (DOF) global indices.

    ParFiniteElementSpace *sp_H1_space = NULL;
    ParFiniteElementSpace *sp_L2_space = NULL;

    MPI_Comm rom_com;
    int color = (rank != 0);
    const int status = MPI_Comm_split(MPI_COMM_WORLD, color, rank, &rom_com);
    MFEM_VERIFY(status == MPI_SUCCESS, "Construction of hyperreduction comm failed");

    vector<int> sprows;
    vector<int> all_sprows;

    vector<int> s2sp;   // mapping from sample dofs in original mesh (s) to stencil dofs in sample mesh (s+), for both F and E

    // Construct sample mesh

    // This creates sample_pmesh, sp_H1_space, and sp_L2_space only on rank 0.
    CreateSampleMesh(*pmesh, H1_space, *H1FESpace, *L2FESpace, *(H1FESpace->FEColl()),
                     *(L2FESpace->FEColl()), rom_com, sample_dofs_merged,
                     num_sample_dofs_per_proc_merged, sample_pmesh, sprows, all_sprows, s2sp, st2sp, sp_H1_space, sp_L2_space);

    if (rank == 0)
    {
        sample_pmesh->ReorientTetMesh();  // re-orient the mesh, required for tets, no-op for hex
        //SetBdryAttrForVelocity(sample_pmesh);
        SetBdryAttrForVelocity_Cartesian(sample_pmesh);
        sample_pmesh->EnsureNodes();

        const bool printSampleMesh = true;
        if (printSampleMesh)
        {
            ostringstream mesh_name;
            mesh_name << basename + "/smesh." << setfill('0') << setw(6) << rank;

            ofstream mesh_ofs(mesh_name.str().c_str());
            mesh_ofs.precision(8);
            sample_pmesh->Print(mesh_ofs);
        }
    }

    // Set s2sp_H1 and s2sp_L2 from s2sp

    const int NH1sp = (rank == 0) ? sp_H1_space->GetTrueVSize() : 0;

    if (rank == 0)
    {
        int offset = 0;
        for (int p=0; p<nprocs; ++p)
        {
            for (int i=0; i<num_sample_dofs_per_proc_merged[p]; ++i)
            {
                if (sample_dofs_merged[offset + i] >= nH1[p])
                    s2sp_L2.push_back(s2sp[offset + i] - NH1sp);
                else
                    s2sp_H1.push_back(s2sp[offset + i]);
            }

            offset += num_sample_dofs_per_proc_merged[p];
        }

        MFEM_VERIFY(s2sp.size() == offset, "");

        size_H1_sp = sp_H1_space->GetTrueVSize();
        size_L2_sp = sp_L2_space->GetTrueVSize();

        // Define the map s2sp_X from X samples to sample mesh X dofs.
        {
            int os_p = 0;
            for (int p=0; p<nprocs; ++p)
            {
                for (int j=0; j<num_sample_dofs_per_procX[p]; ++j)
                {
                    MFEM_VERIFY(sample_dofs_merged[s2sp_X[os_p + j]] < nH1[p], "");
                    const int spId = s2sp[s2sp_X[os_p + j]];
                    s2sp_X[os_p + j] = spId;
                }

                os_p += num_sample_dofs_per_procX[p];
            }

            MFEM_VERIFY(os_p == numSamplesX, "");
        }

        // Define the map s2sp_V from V samples to sample mesh V dofs.
        {
            int os_p = 0;
            for (int p=0; p<nprocs; ++p)
            {
                for (int j=0; j<num_sample_dofs_per_procV[p]; ++j)
                {
                    MFEM_VERIFY(sample_dofs_merged[s2sp_V[os_p + j]] < nH1[p], "");
                    const int spId = s2sp[s2sp_V[os_p + j]];
                    s2sp_V[os_p + j] = spId;
                }

                os_p += num_sample_dofs_per_procV[p];
            }

            MFEM_VERIFY(os_p == numSamplesV, "");
        }

        // Define the map s2sp_E from E samples to sample mesh E dofs.
        {
            int os_p = 0;
            for (int p=0; p<nprocs; ++p)
            {
                for (int j=0; j<num_sample_dofs_per_procE[p]; ++j)
                {
                    MFEM_VERIFY(sample_dofs_merged[s2sp_E[os_p + j]] >= nH1[p], "");
                    const int spId = s2sp[s2sp_E[os_p + j]];
                    s2sp_E[os_p + j] = spId - NH1sp;
                }

                os_p += num_sample_dofs_per_procE[p];
            }

            MFEM_VERIFY(os_p == numSamplesE, "");
        }

        BXsp = new CAROM::Matrix(size_H1_sp, rdimx, false);
        BVsp = new CAROM::Matrix(size_H1_sp, rdimv, false);
        BEsp = new CAROM::Matrix(size_L2_sp, rdime, false);

        spX = new CAROM::Vector(size_H1_sp, false);
        spV = new CAROM::Vector(size_H1_sp, false);
        spE = new CAROM::Vector(size_L2_sp, false);

        sX = new CAROM::Vector(numSamplesX, false);
        sV = new CAROM::Vector(numSamplesV, false);
        sE = new CAROM::Vector(numSamplesE, false);

        if (RHSbasis)
        {
            BFvsp = new CAROM::Matrix(size_H1_sp, rdimfv, false);
            BFesp = new CAROM::Matrix(size_L2_sp, rdimfe, false);
        }
    }  // if (rank == 0)

    // This gathers only to rank 0.
#ifdef FULL_DOF_STENCIL
    const int NR = H1FESpace->GetVSize();
    GatherDistributedMatrixRows(*basisX, *basisE, rdimx, rdime, NR, *H1FESpace, *L2FESpace, st2sp, sprows, all_sprows, *BXsp, *BEsp);
    // TODO: this redundantly gathers BEsp again, but only once per simulation.
    GatherDistributedMatrixRows(*basisV, *basisE, rdimv, rdime, NR, *H1FESpace, *L2FESpace, st2sp, sprows, all_sprows, *BVsp, *BEsp);

    if (RHSbasis)
        GatherDistributedMatrixRows(*basisFv, *basisFe, rdimfv, rdimfe, NR, *H1FESpace, *L2FESpace, st2sp, sprows, all_sprows, *BFvsp, *BFesp);
#else
    GatherDistributedMatrixRows(*basisX, *basisE, rdimx, rdime, st2sp, sprows, all_sprows, *BXsp, *BEsp);
    // TODO: this redundantly gathers BEsp again, but only once per simulation.
    GatherDistributedMatrixRows(*basisV, *basisE, rdimv, rdime, st2sp, sprows, all_sprows, *BVsp, *BEsp);
    MFEM_VERIFY(!RHSbasis, "");
#endif

    if (offsetInit)
    {
        CAROM::Matrix FOMX0(tH1size, 2, true);

        for (int i=0; i<tH1size; ++i)
        {
            FOMX0(i,0) = (*initX)(i);
            FOMX0(i,1) = (*initV)(i);
        }

        CAROM::Matrix FOME0(tL2size, 1, true);

        for (int i=0; i<tL2size; ++i)
        {
            FOME0(i,0) = (*initE)(i);
        }

        CAROM::Matrix spX0mat(rank == 0 ? size_H1_sp : 1, 2, false);
        CAROM::Matrix spE0mat(rank == 0 ? size_L2_sp : 1, 1, false);

#ifdef FULL_DOF_STENCIL
        GatherDistributedMatrixRows(FOMX0, FOME0, 2, 1, NR, *H1FESpace, *L2FESpace, st2sp, sprows, all_sprows, spX0mat, spE0mat);
#else
        GatherDistributedMatrixRows(FOMX0, FOME0, 2, 1, st2sp, sprows, all_sprows, spX0mat, spE0mat);
#endif

        if (rank == 0)
        {
            initXsp = new CAROM::Vector(size_H1_sp, false);
            initVsp = new CAROM::Vector(size_H1_sp, false);
            initEsp = new CAROM::Vector(size_L2_sp, false);
            for (int i=0; i<size_H1_sp; ++i)
            {
                (*initXsp)(i) = spX0mat(i,0);
                (*initVsp)(i) = spX0mat(i,1);
            }
            for (int i=0; i<size_L2_sp; ++i)
            {
                (*initEsp)(i) = spE0mat(i,0);
            }
        }
    }

    delete sp_H1_space;
    delete sp_L2_space;

    if (!useGramSchmidt)
    {
        ComputeReducedRHS();
    }
}

void ROM_Basis::ComputeReducedRHS()
{
    if (RHSbasis && rank == 0)
    {
        // Compute reduced matrix BsinvX = BXsp^T BVsp
        BsinvX = BXsp->transposeMult(BVsp);

        if (offsetInit)
        {
            BX0 = BXsp->transposeMult(initVsp);
            MFEM_VERIFY(BX0->dim() == rdimx, "");
        }

        // Compute reduced matrix BsinvV = (BVsp^T BFvsp BsinvV^T)^T = BsinvV BFvsp^T BVsp
        CAROM::Matrix *prod1 = BFvsp->transposeMult(BVsp);
        CAROM::Matrix *prod2 = BsinvV->mult(prod1);

        delete prod1;
        delete BsinvV;

        BsinvV = prod2;

        // Compute reduced matrix BsinvE = (BEsp^T BFesp BsinvE^T)^T = BsinvE BFesp^T BEsp
        prod1 = BFesp->transposeMult(BEsp);
        prod2 = BsinvE->mult(prod1);

        delete prod1;
        delete BsinvE;

        BsinvE = prod2;

        if (RK2AvgFormulation)
        {
            const CAROM::Matrix *prodX = BXsp->transposeMult(BXsp);
            BXXinv = prodX->inverse();
            delete prodX;

            const CAROM::Matrix *prodV = BVsp->transposeMult(BVsp);
            BVVinv = prodV->inverse();
            delete prodV;

            const CAROM::Matrix *prodE = BEsp->transposeMult(BEsp);
            BEEinv = prodE->inverse();
            delete prodE;
        }
    }
}

void ROM_Basis::ApplyEssentialBCtoInitXsp(Array<int> const& ess_tdofs)
{
    if (rank != 0 || !offsetInit)
        return;

    for (int i=0; i<ess_tdofs.Size(); ++i)
    {
        (*initXsp)(ess_tdofs[i]) = 0.0;
    }
}

int ROM_Basis::SolutionSize() const
{
    return rdimx + rdimv + rdime;
}

int ROM_Basis::SolutionSizeSP() const
{
    return (2*size_H1_sp) + size_L2_sp;
}

int ROM_Basis::SolutionSizeFOM() const
{
    return (2*H1size) + L2size;  // full size, not true DOF size
}

void ROM_Basis::ReadSolutionBases(const int window)
{
<<<<<<< HEAD
    basisV = ReadBasisROM(rank, ROMBasisName::V + std::to_string(window), tH1size, 0, rdimv);
    basisE = ReadBasisROM(rank, ROMBasisName::E + std::to_string(window), tL2size, 0, rdime);
=======
    basisX = ReadBasisROM(rank, basename + "/" + ROMBasisName::X + std::to_string(window), tH1size, 0, rdimx);
    basisV = ReadBasisROM(rank, basename + "/" + ROMBasisName::V + std::to_string(window), tH1size, 0, rdimv);
    basisE = ReadBasisROM(rank, basename + "/" + ROMBasisName::E + std::to_string(window), tL2size, 0, rdime);
>>>>>>> 9cfebdb8

    if (mergeXV)
        basisX = basisV;
    else
        basisX = ReadBasisROM(rank, ROMBasisName::X + std::to_string(window), tH1size, 0, rdimx);

    if (RHSbasis)
    {
        basisFv = ReadBasisROM(rank, basename + "/" + ROMBasisName::Fv + std::to_string(window), tH1size, 0, rdimfv);
        basisFe = ReadBasisROM(rank, basename + "/" + ROMBasisName::Fe + std::to_string(window), tL2size, 0, rdimfe);
    }
}

// f is a full vector, not a true vector
void ROM_Basis::ProjectFOMtoROM(Vector const& f, Vector & r, const bool timeDerivative)
{
    MFEM_VERIFY(r.Size() == rdimx + rdimv + rdime, "");
    MFEM_VERIFY(f.Size() == (2*H1size) + L2size, "");

    const bool useOffset = offsetInit && (!timeDerivative);

    for (int i=0; i<H1size; ++i)
        gfH1[i] = f[i];

    gfH1.GetTrueDofs(mfH1);

    for (int i=0; i<tH1size; ++i)
        (*fH1)(i) = useOffset ? mfH1[i] - (*initX)(i) : mfH1[i];

    basisX->transposeMult(*fH1, *rX);

    for (int i=0; i<H1size; ++i)
        gfH1[i] = f[H1size + i];

    gfH1.GetTrueDofs(mfH1);

    for (int i=0; i<tH1size; ++i)
        (*fH1)(i) = (useOffset && Voffset) ? mfH1[i] - (*initV)(i) : mfH1[i];

    basisV->transposeMult(*fH1, *rV);

    for (int i=0; i<L2size; ++i)
        gfL2[i] = f[(2*H1size) + i];

    gfL2.GetTrueDofs(mfL2);

    for (int i=0; i<tL2size; ++i)
        (*fL2)(i) = useOffset ? mfL2[i] - (*initE)(i) : mfL2[i];

    basisE->transposeMult(*fL2, *rE);

    for (int i=0; i<rdimx; ++i)
        r[i] = (*rX)(i);

    for (int i=0; i<rdimv; ++i)
        r[rdimx + i] = (*rV)(i);

    for (int i=0; i<rdime; ++i)
        r[rdimx + rdimv + i] = (*rE)(i);
}

// f is a full vector, not a true vector
void ROM_Basis::LiftROMtoFOM(Vector const& r, Vector & f)
{
    MFEM_VERIFY(r.Size() == rdimx + rdimv + rdime, "");
    MFEM_VERIFY(f.Size() == (2*H1size) + L2size, "");

    for (int i=0; i<rdimx; ++i)
        (*rX)(i) = r[i];

    for (int i=0; i<rdimv; ++i)
        (*rV)(i) = r[rdimx + i];

    for (int i=0; i<rdime; ++i)
        (*rE)(i) = r[rdimx + rdimv + i];

    basisX->mult(*rX, *fH1);

    for (int i=0; i<tH1size; ++i)
        mfH1[i] = offsetInit ? (*initX)(i) + (*fH1)(i) : (*fH1)(i);

    gfH1.SetFromTrueDofs(mfH1);

    for (int i=0; i<H1size; ++i)
        f[i] = gfH1[i];

    basisV->mult(*rV, *fH1);

    for (int i=0; i<tH1size; ++i)
        mfH1[i] = (offsetInit && Voffset) ? (*initV)(i) + (*fH1)(i) : (*fH1)(i);

    gfH1.SetFromTrueDofs(mfH1);

    for (int i=0; i<H1size; ++i)
        f[H1size + i] = gfH1[i];

    basisE->mult(*rE, *fL2);

    for (int i=0; i<tL2size; ++i)
        mfL2[i] = offsetInit ? (*initE)(i) + (*fL2)(i) : (*fL2)(i);

    gfL2.SetFromTrueDofs(mfL2);

    for (int i=0; i<L2size; ++i)
        f[(2*H1size) + i] = gfL2[i];
}

void ROM_Basis::LiftToSampleMesh(const Vector &u, Vector &usp) const
{
    MFEM_VERIFY(u.Size() == SolutionSize(), "");  // rdimx + rdimv + rdime
    MFEM_VERIFY(usp.Size() == SolutionSizeSP(), "");  // (2*size_H1_sp) + size_L2_sp

    if (rank == 0)
    {
        for (int i=0; i<rdimx; ++i)
            (*rX)(i) = u[i];

        for (int i=0; i<rdimv; ++i)
            (*rV)(i) = u[rdimx + i];

        for (int i=0; i<rdime; ++i)
            (*rE)(i) = u[rdimx + rdimv + i];

        BXsp->mult(*rX, *spX);
        BVsp->mult(*rV, *spV);
        BEsp->mult(*rE, *spE);

        for (int i=0; i<size_H1_sp; ++i)
        {
            usp[i] = offsetInit ? (*initXsp)(i) + (*spX)(i) : (*spX)(i);
            usp[size_H1_sp + i] = (offsetInit && Voffset) ? (*initVsp)(i) + (*spV)(i) : (*spV)(i);
        }

        for (int i=0; i<size_L2_sp; ++i)
        {
            //usp[(2*size_H1_sp) + i] = std::max((*spE)(i), 0.0);
            usp[(2*size_H1_sp) + i] = offsetInit ? (*initEsp)(i) + (*spE)(i) : (*spE)(i);
        }
    }
}

void ROM_Basis::RestrictFromSampleMesh(const Vector &usp, Vector &u, const bool timeDerivative,
                                       const bool rhs_without_mass_matrix, const DenseMatrix *invMvROM,
                                       const DenseMatrix *invMeROM) const
{
    MFEM_VERIFY(u.Size() == SolutionSize(), "");  // rdimx + rdimv + rdime
    MFEM_VERIFY(usp.Size() == SolutionSizeSP(), "");  // (2*size_H1_sp) + size_L2_sp

    if (RK2AvgFormulation && RHSbasis)
    {
        ProjectFromSampleMesh(usp, u, timeDerivative);
        return;
    }

    const bool useOffset = offsetInit && (!timeDerivative);

    // Select entries out of usp on the sample mesh.

    // Note that s2sp_X maps from X samples to sample mesh H1 dofs, and similarly for V and E.

    for (int i=0; i<numSamplesX; ++i)
        (*sX)(i) = useOffset ? usp[s2sp_X[i]] - (*initXsp)(s2sp_X[i]) : usp[s2sp_X[i]];

    for (int i=0; i<numSamplesV; ++i)
        (*sV)(i) = (useOffset && Voffset) ? usp[size_H1_sp + s2sp_V[i]] - (*initVsp)(s2sp_V[i]) : usp[size_H1_sp + s2sp_V[i]];

    for (int i=0; i<numSamplesE; ++i)
        (*sE)(i) = useOffset ? usp[(2*size_H1_sp) + s2sp_E[i]] - (*initEsp)(s2sp_E[i]) : usp[(2*size_H1_sp) + s2sp_E[i]];

    if (!RHSbasis)
    {
        BsinvX->transposeMult(*sX, *rX);
        for (int i=0; i<rdimx; ++i)
            u[i] = (*rX)(i);
    }

    BsinvV->transposeMult(*sV, *rV);
    BsinvE->transposeMult(*sE, *rE);

    if (rhs_without_mass_matrix && timeDerivative)
    {
        Vector rhs(rdimv);
        Vector invMrhs(rdimv);
        for (int i=0; i<rdimv; ++i)
            rhs[i] = (*rV)(i);

        // TODO: multiply BsinvV by invMvROM and store that rather than doing 2 mults, in the case of no Gram-Schmidt (will that version be maintained?).
        invMvROM->Mult(rhs, invMrhs);
        for (int i=0; i<rdimv; ++i)
            u[rdimx + i] = invMrhs[i];
    }
    else
    {
        for (int i=0; i<rdimv; ++i)
            u[rdimx + i] = (*rV)(i);
    }

    if (rhs_without_mass_matrix && timeDerivative)
    {
        Vector rhs(rdime);
        Vector invMrhs(rdime);
        for (int i=0; i<rdime; ++i)
            rhs[i] = (*rE)(i);

        invMeROM->Mult(rhs, invMrhs);
        for (int i=0; i<rdime; ++i)
            u[rdimx + rdimv + i] = invMrhs[i];
    }
    else
    {
        for (int i=0; i<rdime; ++i)
            u[rdimx + rdimv + i] = (*rE)(i);
    }
}

void ROM_Basis::RestrictFromSampleMesh_V(const Vector &usp, Vector &u) const
{
    MFEM_VERIFY(u.Size() == rdimv, "");
    MFEM_VERIFY(usp.Size() == size_H1_sp, "");

    for (int i=0; i<size_H1_sp; ++i)
        (*spV)(i) = usp[i];

    BVsp->transposeMult(*spV, *rV);

    for (int i=0; i<rdimv; ++i)
        u[i] = (*rV)(i);
}

void ROM_Basis::RestrictFromSampleMesh_E(const Vector &usp, Vector &u) const
{
    MFEM_VERIFY(u.Size() == rdime, "");
    MFEM_VERIFY(usp.Size() == size_L2_sp, "");

    for (int i=0; i<size_L2_sp; ++i)
        (*spE)(i) = usp[i];

    BEsp->transposeMult(*spE, *rE);

    for (int i=0; i<rdime; ++i)
        u[i] = (*rE)(i);
}

void ROM_Basis::ProjectFromSampleMesh(const Vector &usp, Vector &u,
                                      const bool timeDerivative) const
{
    MFEM_VERIFY(u.Size() == TotalSize(), "");
    MFEM_VERIFY(usp.Size() == (2*size_H1_sp) + size_L2_sp, "");

    const bool useOffset = offsetInit && (!timeDerivative);

    int ossp = 0;
    int osrom = 0;

    // X
    for (int i=0; i<size_H1_sp; ++i)
        (*spX)(i) = useOffset ? usp[ossp + i] - (*initXsp)(i) : usp[ossp + i];

    BXsp->transposeMult(*spX, *rX);
    BXXinv->mult(*rX, *rX2);

    for (int i=0; i<rdimx; ++i)
        u[osrom + i] = (*rX2)(i);

    osrom += rdimx;
    ossp += size_H1_sp;

    // V
    for (int i=0; i<size_H1_sp; ++i)
        (*spV)(i) = (useOffset && Voffset) ? usp[ossp + i] - (*initVsp)(i) : usp[ossp + i];

    BVsp->transposeMult(*spV, *rV);
    BVVinv->mult(*rV, *rV2);

    for (int i=0; i<rdimv; ++i)
        u[osrom + i] = (*rV2)(i);

    osrom += rdimv;
    ossp += size_H1_sp;

    // E
    for (int i=0; i<size_L2_sp; ++i)
        (*spE)(i) = useOffset ? usp[ossp + i] - (*initEsp)(i) : usp[ossp + i];

    BEsp->transposeMult(*spE, *rE);
    BEEinv->mult(*rE, *rE2);

    for (int i=0; i<rdime; ++i)
        u[osrom + i] = (*rE2)(i);
}

ROM_Operator::ROM_Operator(ROM_Options const& input, ROM_Basis *b,
                           Coefficient& rho_coeff, FunctionCoefficient& mat_coeff,
                           const int order_e, const int source, const bool visc, const double cfl,
                           const bool p_assembly, const double cg_tol, const int cg_max_iter,
                           const double ftz_tol, H1_FECollection *H1fec,
                           FiniteElementCollection *L2fec)
    : TimeDependentOperator(b->TotalSize()), operFOM(input.FOMoper), basis(b),
      rank(b->GetRank()), hyperreduce(input.hyperreduce), useGramSchmidt(input.GramSchmidt)
{
    MFEM_VERIFY(input.FOMoper->Height() == input.FOMoper->Width(), "");

    if (hyperreduce && rank == 0)
    {
        const int spsize = basis->SolutionSizeSP();

        fx.SetSize(spsize);
        fy.SetSize(spsize);

        spmesh = b->GetSampleMesh();

        // The following code is copied from laghos.cpp to define a LagrangianHydroOperator on spmesh.

        L2FESpaceSP = new ParFiniteElementSpace(spmesh, L2fec);
        H1FESpaceSP = new ParFiniteElementSpace(spmesh, H1fec, spmesh->Dimension());

        xsp_gf = new ParGridFunction(H1FESpaceSP);
        spmesh->SetNodalGridFunction(xsp_gf);

        Vsize_l2sp = L2FESpaceSP->GetVSize();
        Vsize_h1sp = H1FESpaceSP->GetVSize();

        MFEM_VERIFY(((2*Vsize_h1sp) + Vsize_l2sp) == spsize, "");

        Array<int> ossp(4);
        ossp[0] = 0;
        ossp[1] = ossp[0] + Vsize_h1sp;
        ossp[2] = ossp[1] + Vsize_h1sp;
        ossp[3] = ossp[2] + Vsize_l2sp;
        BlockVector S(ossp);

        // On the sample mesh, we impose no essential DOF's. The reason is that it does not
        // make sense to set boundary conditions on the sample mesh boundary, which may lie
        // in the interior of the domain. Also, the boundary conditions on the domain
        // boundary are enforced due to the fact that BVsp is defined as a submatrix of
        // basisV, which has boundary conditions applied in the full-order discretization.

        //cout << "Sample mesh bdr att max " << spmesh->bdr_attributes.Max() << endl;

        // Boundary conditions: all tests use v.n = 0 on the boundary, and we assume
        // that the boundaries are straight.
        {
            Array<int> ess_bdr(spmesh->bdr_attributes.Max()), tdofs1d;
            for (int d = 0; d < spmesh->Dimension(); d++)
            {
                // Attributes 1/2/3 correspond to fixed-x/y/z boundaries, i.e., we must
                // enforce v_x/y/z = 0 for the velocity components.
                ess_bdr = 0;
                ess_bdr[d] = 1;
                H1FESpaceSP->GetEssentialTrueDofs(ess_bdr, tdofs1d, d);
                ess_tdofs.Append(tdofs1d);
            }
        }

        //basis->ApplyEssentialBCtoInitXsp(ess_tdofs);  // TODO: this should be only for v?

        ParGridFunction rho(L2FESpaceSP);
        L2_FECollection l2_fec(order_e, spmesh->Dimension());
        ParFiniteElementSpace l2_fes(spmesh, &l2_fec);
        ParGridFunction l2_rho(&l2_fes), l2_e(&l2_fes);
        l2_rho.ProjectCoefficient(rho_coeff);
        rho.ProjectGridFunction(l2_rho);

        // Piecewise constant ideal gas coefficient over the Lagrangian mesh. The
        // gamma values are projected on a function that stays constant on the moving
        // mesh.
        mat_fec = new L2_FECollection(0, spmesh->Dimension());
        mat_fes = new ParFiniteElementSpace(spmesh, mat_fec);
        mat_gf = new ParGridFunction(mat_fes);
        mat_gf->ProjectCoefficient(mat_coeff);
        mat_gf_coeff = new GridFunctionCoefficient(mat_gf);

        operSP = new hydrodynamics::LagrangianHydroOperator(S.Size(), *H1FESpaceSP, *L2FESpaceSP,
                ess_tdofs, rho, source, cfl, mat_gf_coeff,
                visc, p_assembly, cg_tol, cg_max_iter, ftz_tol,
                H1fec->GetBasisType(), (useReducedMv || useGramSchmidt), (useReducedMe || useGramSchmidt));
    }
    else if (!hyperreduce)
    {
        fx.SetSize(input.FOMoper->Height());
        fy.SetSize(input.FOMoper->Height());
    }

    if (useReducedMv)
    {
        ComputeReducedMv();
        ComputeReducedMe();
    }
}

void ROM_Basis::GetBasisVectorV(const bool sp, const int id, Vector &v) const
{
    if (sp)  // Sample mesh version
    {
        MFEM_VERIFY(v.Size() == size_H1_sp, "");

        for (int i=0; i<size_H1_sp; ++i)
            v[i] = (*BVsp)(i,id);
    }
    else  // FOM version
    {
        MFEM_VERIFY(v.Size() == tH1size, "");
        MFEM_VERIFY(false, "TODO");
    }
}

void ROM_Basis::GetBasisVectorE(const bool sp, const int id, Vector &v) const
{
    if (sp)  // Sample mesh version
    {
        MFEM_VERIFY(v.Size() == size_L2_sp, "");

        for (int i=0; i<size_L2_sp; ++i)
            v[i] = (*BEsp)(i,id);
    }
    else  // FOM version
    {
        MFEM_VERIFY(v.Size() == tL2size, "");
        MFEM_VERIFY(false, "TODO");
    }
}

void ROM_Basis::Set_dxdt_Reduced(const Vector &x, Vector &y) const
{
    if (RHSbasis)
    {
        for (int i=0; i<rdimv; ++i)
            (*rV)(i) = x[rdimx + i];

        BsinvX->mult(*rV, *rX);
        for (int i=0; i<rdimx; ++i)
            y[i] = (*rX)(i) + (*BX0)(i);
    }
}

void ROM_Basis::HyperreduceRHS_V(Vector &v) const
{
    if (!RHSbasis) return;

    MFEM_VERIFY(useGramSchmidt, "apply reduced mass matrix inverse");
    MFEM_VERIFY(v.Size() == size_H1_sp, "");

    for (int i=0; i<numSamplesV; ++i)
        (*sV)(i) = v[s2sp_V[i]];

    BsinvV->transposeMult(*sV, *rV);

    // Lift from rV to v
    // Note that here there is the product BVsp BVsp^T, which cannot be simplified and should not be stored.
    BVsp->mult(*rV, *spV);
    for (int i=0; i<size_H1_sp; ++i)
        v[i] = (*spV)(i);
}

void ROM_Basis::HyperreduceRHS_E(Vector &e) const
{
    if (!RHSbasis) return;

    MFEM_VERIFY(useGramSchmidt, "apply reduced mass matrix inverse");
    MFEM_VERIFY(e.Size() == size_L2_sp, "");

    for (int i=0; i<numSamplesE; ++i)
        (*sE)(i) = e[s2sp_E[i]];

    BsinvE->transposeMult(*sE, *rE);

    // Lift from rE to e
    // Note that here there is the product BEsp BEsp^T, which cannot be simplified and should not be stored.
    BEsp->mult(*rE, *spE);
    for (int i=0; i<size_L2_sp; ++i)
        e[i] = (*spE)(i);
}

void ROM_Operator::ComputeReducedMv()
{
    const int nv = basis->GetDimV();

    if (hyperreduce && rank == 0)
    {
        invMvROM.SetSize(nv);
        const int size_H1_sp = basis->SolutionSizeH1SP();

        Vector vj_sp(size_H1_sp);
        Vector Mvj_sp(size_H1_sp);
        Vector Mvj(nv);
        for (int j=0; j<nv; ++j)
        {
            basis->GetBasisVectorV(hyperreduce, j, vj_sp);
            operSP->MultMv(vj_sp, Mvj_sp);
            basis->RestrictFromSampleMesh_V(Mvj_sp, Mvj);

            for (int i=0; i<nv; ++i)
                invMvROM(i,j) = Mvj[i];
        }

        invMvROM.Invert();
    }
    else if (!hyperreduce)
    {
        MFEM_VERIFY(false, "TODO");
    }
}

void ROM_Operator::ComputeReducedMe()
{
    const int ne = basis->GetDimE();

    if (hyperreduce && rank == 0)
    {
        invMeROM.SetSize(ne);
        const int size_L2_sp = basis->SolutionSizeL2SP();

        Vector ej_sp(size_L2_sp);
        Vector Mej_sp(size_L2_sp);
        Vector Mej(ne);
        for (int j=0; j<ne; ++j)
        {
            basis->GetBasisVectorE(hyperreduce, j, ej_sp);
            operSP->MultMe(ej_sp, Mej_sp);
            basis->RestrictFromSampleMesh_E(Mej_sp, Mej);

            for (int i=0; i<ne; ++i)
                invMeROM(i,j) = Mej[i];
        }

        invMeROM.Invert();
    }
    else if (!hyperreduce)
    {
        MFEM_VERIFY(false, "TODO");
    }
}

void ROM_Operator::UpdateSampleMeshNodes(Vector const& romSol)
{
    if (!hyperreduce || rank != 0)
        return;

    // Lift romSol to the sample mesh space to get X.
    basis->LiftToSampleMesh(romSol, fx);

    MFEM_VERIFY(xsp_gf->Size() == Vsize_h1sp, "");  // Since the sample mesh is serial (only on rank 0).

    for (int i=0; i<Vsize_h1sp; ++i)
        (*xsp_gf)[i] = fx[i];

    spmesh->NewNodes(*xsp_gf, false);
}

void ROM_Operator::Mult(const Vector &x, Vector &y) const
{
    MFEM_VERIFY(x.Size() == basis->SolutionSize(), "");  // rdimx + rdimv + rdime
    MFEM_VERIFY(x.Size() == y.Size(), "");
    MFEM_VERIFY((useReducedMv && useReducedMe) || (!useReducedMv && !useReducedMe), "");

    if (hyperreduce)
    {
        if (rank == 0)
        {
            basis->LiftToSampleMesh(x, fx);

            operSP->Mult(fx, fy);
            basis->RestrictFromSampleMesh(fy, y, true, (useReducedMv && !useGramSchmidt), &invMvROM, &invMeROM);
            basis->Set_dxdt_Reduced(x, y);

            operSP->ResetQuadratureData();
        }

        MPI_Bcast(y.GetData(), y.Size(), MPI_DOUBLE, 0, basis->comm);
    }
    else
    {
        basis->LiftROMtoFOM(x, fx);
        operFOM->Mult(fx, fy);
        basis->ProjectFOMtoROM(fy, y, true);
    }
}

void ROM_Operator::InducedInnerProduct(const int id1, const int id2, const int var, const int dim, double &ip)
{
    ip = 0.0;
    if (hyperreduce)
    {
        Vector xj_sp(dim);
        Vector xi_sp(dim);
        Vector Mxj_sp(dim);

        if (var == 1) // velocity
        {
            basis->GetBasisVectorV(hyperreduce, id1, xj_sp);
            basis->GetBasisVectorV(hyperreduce, id2, xi_sp);
            operSP->MultMv(xj_sp, Mxj_sp);
        }
        else if (var == 2) // energy
        {
            basis->GetBasisVectorE(hyperreduce, id1, xj_sp);
            basis->GetBasisVectorE(hyperreduce, id2, xi_sp);
            operSP->MultMe(xj_sp, Mxj_sp);
        }

        for (int k=0; k<dim; ++k)
        {
            ip += Mxj_sp[k]*xi_sp[k];
        }
    }
    else if (!hyperreduce)
    {
        MFEM_VERIFY(false, "TODO");
    }
}

void ROM_Operator::InducedGramSchmidt(const int var, Vector &S)
{
    if (hyperreduce && rank == 0)
    {
        // Induced Gram Schmidt normalization is equivalent to
        // factorizing the basis into X = QR,
        // where size(Q) = size(X), Q is M-orthonormal,
        // and R is square and upper triangular.
        // Matrix X will be substituted by matrix Q.
        int spdim, rdim, offset;
        CAROM::Matrix *X;
        DenseMatrix *R;
        double factor;

        if (var == 1) // velocity
        {
            spdim = basis->SolutionSizeH1SP();
            rdim = basis->GetDimV();
            offset = basis->GetDimX();
            CoordinateBVsp.SetSize(rdim);
            X = basis->GetBVsp();
            R = &CoordinateBVsp;
        }
        else if (var == 2) // energy
        {
            spdim = basis->SolutionSizeL2SP();
            rdim = basis->GetDimE();
            offset = basis->GetDimX() + basis->GetDimV();
            CoordinateBEsp.SetSize(rdim);
            X = basis->GetBEsp();
            R = &CoordinateBEsp;
        }

        InducedInnerProduct(0, 0, var, spdim, factor);
        (*R)(0,0) = sqrt(factor);
        for (int k=0; k<spdim; ++k)
        {
            (*X)(k,0) /= (*R)(0,0); // normalize
        }

        for (int j=1; j<rdim; ++j)
        {
            for (int i=0; i<j; ++i)
            {
                InducedInnerProduct(j, i, var, spdim, factor);
                (*R)(i,j) = factor;
                for (int k=0; k<spdim; ++k)
                {
                    (*X)(k,j) -= (*R)(i,j)*(*X)(k,i); // orthogonalize
                }
            }
            InducedInnerProduct(j, j, var, spdim, factor);
            (*R)(j,j) = sqrt(factor);
            for (int k=0; k<spdim; ++k)
            {
                (*X)(k,j) /= (*R)(j,j); // normalize
            }
        }

        // With solution representation by s = Xc = Qd,
        // the coefficients of s with respect to Q is
        // obtained by d = Rc.
        for (int i=0; i<rdim; ++i)
        {
            S[offset+i] *= (*R)(i,i);
            for (int j=i+1; j<rdim; ++j)
            {
                S[offset+i] += (*R)(i,j)*S[offset+j]; // triangular update
            }
        }

    }
    else if (!hyperreduce)
    {
        MFEM_VERIFY(false, "TODO");
    }
}

void ROM_Operator::UndoInducedGramSchmidt(const int var, Vector &S)
{
    if (hyperreduce && rank == 0)
    {
        // Get back the original matrix X from matrix Q by undoing all the operations
        // in the induced Gram Schmidt normalization process.
        // See ROM_Operator::InducedGramSchmidt
        int spdim, rdim, offset;
        CAROM::Matrix *X;
        DenseMatrix *R;

        if (var == 1) // velocity
        {
            spdim = basis->SolutionSizeH1SP();
            rdim = basis->GetDimV();
            offset = basis->GetDimX();
            X = basis->GetBVsp();
            R = &CoordinateBVsp;
        }
        else if (var == 2) // energy
        {
            spdim = basis->SolutionSizeL2SP();
            rdim = basis->GetDimE();
            offset = basis->GetDimX() + basis->GetDimV();
            X = basis->GetBEsp();
            R = &CoordinateBEsp;
        }

        for (int j=rdim-1; j>-1; --j)
        {
            for (int k=0; k<spdim; ++k)
            {
                (*X)(k,j) *= (*R)(j,j);
            }
            for (int i=0; i<j; ++i)
            {
                for (int k=0; k<spdim; ++k)
                {
                    (*X)(k,j) += (*R)(i,j)*(*X)(k,i);
                }
            }
        }

        // With solution representation by s = Xc = Qd,
        // the coefficients of s with respect to X is
        // obtained from c = R\d.
        for (int i=rdim-1; i>-1; --i)
        {
            for (int j = rdim-1; j>i; --j)
            {
                S[offset+i] -= (*R)(i,j)*S[offset+j]; // backward substitution
            }
            S[offset+i] /= (*R)(i,i);
        }
        (*R).Clear();

    }
    else if (!hyperreduce)
    {
        MFEM_VERIFY(false, "TODO");
    }
}

void ROM_Operator::InducedGramSchmidtInitialize(Vector &S)
{
    InducedGramSchmidt(1, S); // velocity
    InducedGramSchmidt(2, S); // energy
    basis->ComputeReducedRHS();
    if (useReducedMv)
    {
        ComputeReducedMv();
        ComputeReducedMe();
    }

    if (hyperreduce)
    {
        MPI_Bcast(S.GetData(), S.Size(), MPI_DOUBLE, 0, basis->comm);
    }
}

void ROM_Operator::InducedGramSchmidtFinalize(Vector &S)
{
    UndoInducedGramSchmidt(1, S); // velocity
    UndoInducedGramSchmidt(2, S); // energy
    basis->ComputeReducedRHS();
    if (useReducedMv)
    {
        ComputeReducedMv();
        ComputeReducedMe();
    }

    if (hyperreduce)
    {
        MPI_Bcast(S.GetData(), S.Size(), MPI_DOUBLE, 0, basis->comm);
    }
}

void ROM_Operator::StepRK2Avg(Vector &S, double &t, double &dt) const
{
    MFEM_VERIFY(S.Size() == basis->SolutionSize(), "");  // rdimx + rdimv + rdime

    hydrodynamics::LagrangianHydroOperator *hydro_oper = hyperreduce ? operSP : operFOM;

    if (!hyperreduce || rank == 0)
    {
        if (hyperreduce)
            basis->LiftToSampleMesh(S, fx);
        else
            basis->LiftROMtoFOM(S, fx);

        const int Vsize = hyperreduce ? basis->SolutionSizeH1SP() : basis->SolutionSizeH1FOM();
        const int Esize = basis->SolutionSizeL2SP();
        Vector V(Vsize), dS_dt(fx.Size()), S0(fx);

        // The monolithic BlockVector stores the unknown fields as follows:
        // (Position, Velocity, Specific Internal Energy).
        Vector dv_dt, v0, dx_dt, de_dt;
        v0.SetDataAndSize(S0.GetData() + Vsize, Vsize);
        de_dt.SetDataAndSize(dS_dt.GetData() + (2*Vsize), Esize);
        dv_dt.SetDataAndSize(dS_dt.GetData() + Vsize, Vsize);
        dx_dt.SetDataAndSize(dS_dt.GetData(), Vsize);

        // In each sub-step:
        // - Update the global state Vector S.
        // - Compute dv_dt using S.
        // - Update V using dv_dt.
        // - Compute de_dt and dx_dt using S and V.

        // -- 1.
        // S is S0.
        hydro_oper->UpdateMesh(fx);
        hydro_oper->SolveVelocity(fx, dS_dt);
        if (hyperreduce) basis->HyperreduceRHS_V(dv_dt); // Set dv_dt based on RHS computed by SolveVelocity
        // V = v0 + 0.5 * dt * dv_dt;
        add(v0, 0.5 * dt, dv_dt, V);
        hydro_oper->SolveEnergy(fx, V, dS_dt);
        if (hyperreduce) basis->HyperreduceRHS_E(de_dt); // Set de_dt based on RHS computed by SolveEnergy
        dx_dt = V;

        // -- 2.
        // S = S0 + 0.5 * dt * dS_dt;
        add(S0, 0.5 * dt, dS_dt, fx);
        hydro_oper->ResetQuadratureData();
        hydro_oper->UpdateMesh(fx);
        hydro_oper->SolveVelocity(fx, dS_dt);
        if (hyperreduce) basis->HyperreduceRHS_V(dv_dt); // Set dv_dt based on RHS computed by SolveVelocity
        // V = v0 + 0.5 * dt * dv_dt;
        add(v0, 0.5 * dt, dv_dt, V);
        hydro_oper->SolveEnergy(fx, V, dS_dt);
        if (hyperreduce) basis->HyperreduceRHS_E(de_dt); // Set de_dt based on RHS computed by SolveEnergy
        dx_dt = V;

        // -- 3.
        // S = S0 + dt * dS_dt.
        add(S0, dt, dS_dt, fx);
        hydro_oper->ResetQuadratureData();

        MFEM_VERIFY(!useReducedMv, "TODO");

        if (hyperreduce)
            basis->RestrictFromSampleMesh(fx, S, false);
        else
            basis->ProjectFOMtoROM(fx, S);
    }

    if (hyperreduce)
    {
        MPI_Bcast(S.GetData(), S.Size(), MPI_DOUBLE, 0, basis->comm);
    }

    t += dt;
}

void PrintNormsOfParGridFunctions(NormType normtype, const int rank, const std::string& name, ParGridFunction *f1, ParGridFunction *f2,
                                  const bool scalar)
{
    ConstantCoefficient zero(0.0);
    Vector zerov(3);
    zerov = 0.0;
    VectorConstantCoefficient vzero(zerov);

    double fomloc, romloc, diffloc;

    // TODO: why does ComputeL2Error call the local GridFunction version rather than the global ParGridFunction version?
    // Only f2->ComputeL2Error calls the ParGridFunction version.
    if (scalar)
    {
        switch(normtype)
        {
        case l1norm:
            fomloc = f1->ComputeL1Error(zero);
            romloc = f2->ComputeL1Error(zero);
            break;
        case l2norm:
            fomloc = f1->ComputeL2Error(zero);
            romloc = f2->ComputeL2Error(zero);
            break;
        case maxnorm:
            fomloc = f1->ComputeMaxError(zero);
            romloc = f2->ComputeMaxError(zero);
            break;
        }
    }
    else
    {
        switch(normtype)
        {
        case l1norm:
            fomloc = f1->ComputeL1Error(vzero);
            romloc = f2->ComputeL1Error(vzero);
            break;
        case l2norm:
            fomloc = f1->ComputeL2Error(vzero);
            romloc = f2->ComputeL2Error(vzero);
            break;
        case maxnorm:
            fomloc = f1->ComputeMaxError(vzero);
            romloc = f2->ComputeMaxError(vzero);
            break;
        }
    }

    *f1 -= *f2;  // works because GridFunction is derived from Vector

    if (scalar)
    {
        switch(normtype)
        {
        case l1norm:
            diffloc = f1->ComputeL1Error(zero);
            break;
        case l2norm:
            diffloc = f1->ComputeL2Error(zero);
            break;
        case maxnorm:
            diffloc = f1->ComputeMaxError(zero);
            break;
        }
    }
    else
    {
        switch(normtype)
        {
        case l1norm:
            diffloc = f1->ComputeL1Error(vzero);
            break;
        case l2norm:
            diffloc = f1->ComputeL2Error(vzero);
            break;
        case maxnorm:
            diffloc = f1->ComputeMaxError(vzero);
            break;
        }
    }

    double fomloc2 = fomloc*fomloc;
    double romloc2 = romloc*romloc;
    double diffloc2 = diffloc*diffloc;

    double fomglob2, romglob2, diffglob2;

    // TODO: is this right? The "loc" norms should be global, but they are not.
    MPI_Allreduce(&fomloc2, &fomglob2, 1, MPI_DOUBLE, MPI_SUM, MPI_COMM_WORLD);
    MPI_Allreduce(&romloc2, &romglob2, 1, MPI_DOUBLE, MPI_SUM, MPI_COMM_WORLD);
    MPI_Allreduce(&diffloc2, &diffglob2, 1, MPI_DOUBLE, MPI_SUM, MPI_COMM_WORLD);

    /*
    fomglob2 = fomloc2;
    romglob2 = romloc2;
    diffglob2 = diffloc2;
    */
    switch(normtype)
    {
    case l1norm:
        cout << "L1 norm error:" << endl;
        break;
    case l2norm:
        cout << "L2 norm error:" << endl;
        break;
    case maxnorm:
        cout << "MAX norm error:" << endl;
        break;
    }

    double FOMnorm = sqrt(fomglob2);
    double ROMnorm = sqrt(romglob2);
    double DIFFnorm = sqrt(diffglob2);
    double relDIFFnorm = sqrt(diffglob2)/sqrt(fomglob2);

    cout << rank << ": " << name << " FOM norm " << FOMnorm << endl;
    cout << rank << ": " << name << " ROM norm " << ROMnorm << endl;
    cout << rank << ": " << name << " DIFF norm " << DIFFnorm << endl;
    cout << rank << ": " << name << " Rel. DIFF norm " << relDIFFnorm << endl;

    char tmp[100];
    sprintf(tmp, ".%06d", rank);

    std::string fullname = name + "_norms" + tmp;

    std::ofstream ofs(fullname.c_str(), std::ofstream::out);
    ofs.precision(16);

    ofs << "FOM norm " << FOMnorm << endl;
    ofs << "ROM norm " << ROMnorm << endl;
    ofs << "DIFF norm " << DIFFnorm << endl;
    ofs << "Rel. DIFF norm " << relDIFFnorm << endl;

    ofs.close();

}

void PrintL2NormsOfParGridFunctions(const int rank, const std::string& name, ParGridFunction *f1, ParGridFunction *f2,
                                    const bool scalar)
{
    ConstantCoefficient zero(0.0);
    Vector zerov(3);
    zerov = 0.0;
    VectorConstantCoefficient vzero(zerov);

    double fomloc, romloc, diffloc;

    // TODO: why does ComputeL2Error call the local GridFunction version rather than the global ParGridFunction version?
    // Only f2->ComputeL2Error calls the ParGridFunction version.
    if (scalar)
    {
        fomloc = f1->ComputeL2Error(zero);
        romloc = f2->ComputeL2Error(zero);
    }
    else
    {
        fomloc = f1->ComputeL2Error(vzero);
        romloc = f2->ComputeL2Error(vzero);
    }

    *f1 -= *f2;  // works because GridFunction is derived from Vector

    if (scalar)
    {
        diffloc = f1->ComputeL2Error(zero);
    }
    else
    {
        diffloc = f1->ComputeL2Error(vzero);
    }

    double fomloc2 = fomloc*fomloc;
    double romloc2 = romloc*romloc;
    double diffloc2 = diffloc*diffloc;

    double fomglob2, romglob2, diffglob2;

    // TODO: is this right? The "loc" norms should be global, but they are not.
    MPI_Allreduce(&fomloc2, &fomglob2, 1, MPI_DOUBLE, MPI_SUM, MPI_COMM_WORLD);
    MPI_Allreduce(&romloc2, &romglob2, 1, MPI_DOUBLE, MPI_SUM, MPI_COMM_WORLD);
    MPI_Allreduce(&diffloc2, &diffglob2, 1, MPI_DOUBLE, MPI_SUM, MPI_COMM_WORLD);

    /*
    fomglob2 = fomloc2;
    romglob2 = romloc2;
    diffglob2 = diffloc2;
    */

    cout << rank << ": " << name << " FOM norm " << sqrt(fomglob2) << endl;
    cout << rank << ": " << name << " ROM norm " << sqrt(romglob2) << endl;
    cout << rank << ": " << name << " DIFF norm " << sqrt(diffglob2) << endl;
    cout << rank << ": " << name << " Rel. DIFF norm " << sqrt(diffglob2)/sqrt(fomglob2) << endl;
}<|MERGE_RESOLUTION|>--- conflicted
+++ resolved
@@ -75,8 +75,6 @@
 
             addSample = generator_V->takeSample(Xdiff.GetData(), t, dt);
             generator_V->computeNextSampleTime(Xdiff.GetData(), dVdt.GetData(), t);
-<<<<<<< HEAD
-=======
 
             if (sampleF)
             {
@@ -92,7 +90,6 @@
                     tSnapFv.push_back(t);
                 }
             }
->>>>>>> 9cfebdb8
         }
         else
         {
@@ -145,8 +142,6 @@
 
             addSample = generator_E->takeSample(Ediff.GetData(), t, dt);
             generator_E->computeNextSampleTime(Ediff.GetData(), dEdt.GetData(), t);
-<<<<<<< HEAD
-=======
 
             if (sampleF)
             {
@@ -162,7 +157,6 @@
                     tSnapFe.push_back(t);
                 }
             }
->>>>>>> 9cfebdb8
         }
         else
         {
@@ -325,14 +319,10 @@
       gfH1(input.H1FESpace), gfL2(input.L2FESpace),
       rdimx(input.dimX), rdimv(input.dimV), rdime(input.dimE), rdimfv(input.dimFv), rdimfe(input.dimFe),
       numSamplesX(input.sampX), numSamplesV(input.sampV), numSamplesE(input.sampE),
-<<<<<<< HEAD
-      hyperreduce(input.hyperreduce), offsetInit(input.useOffset), RHSbasis(input.RHSbasis),
-      useGramSchmidt(input.GramSchmidt), RK2AvgFormulation(input.RK2AvgSolver),
+      hyperreduce(input.hyperreduce), offsetInit(input.useOffset), RHSbasis(input.RHSbasis), useGramSchmidt(input.GramSchmidt),
+      RK2AvgFormulation(input.RK2AvgSolver), basename(*input.basename),
       mergeXV(input.mergeXV), Voffset(!input.mergeXV)
-=======
-      hyperreduce(input.hyperreduce), offsetInit(input.useOffset), RHSbasis(input.RHSbasis), useGramSchmidt(input.GramSchmidt),
-      RK2AvgFormulation(input.RK2AvgSolver), basename(*input.basename)
->>>>>>> 9cfebdb8
+
 {
     if (mergeXV) rdimx = rdimv;
 
@@ -1130,19 +1120,13 @@
 
 void ROM_Basis::ReadSolutionBases(const int window)
 {
-<<<<<<< HEAD
-    basisV = ReadBasisROM(rank, ROMBasisName::V + std::to_string(window), tH1size, 0, rdimv);
-    basisE = ReadBasisROM(rank, ROMBasisName::E + std::to_string(window), tL2size, 0, rdime);
-=======
-    basisX = ReadBasisROM(rank, basename + "/" + ROMBasisName::X + std::to_string(window), tH1size, 0, rdimx);
     basisV = ReadBasisROM(rank, basename + "/" + ROMBasisName::V + std::to_string(window), tH1size, 0, rdimv);
     basisE = ReadBasisROM(rank, basename + "/" + ROMBasisName::E + std::to_string(window), tL2size, 0, rdime);
->>>>>>> 9cfebdb8
 
     if (mergeXV)
         basisX = basisV;
     else
-        basisX = ReadBasisROM(rank, ROMBasisName::X + std::to_string(window), tH1size, 0, rdimx);
+      basisX = ReadBasisROM(rank, basename + "/" + ROMBasisName::X + std::to_string(window), tH1size, 0, rdimx);
 
     if (RHSbasis)
     {
