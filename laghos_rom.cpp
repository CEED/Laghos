--- conflicted
+++ resolved
@@ -279,11 +279,7 @@
       rdimx(input.dimX), rdimv(input.dimV), rdime(input.dimE), rdimfv(input.dimFv), rdimfe(input.dimFe),
       numSamplesX(input.sampX), numSamplesV(input.sampV), numSamplesE(input.sampE),
       hyperreduce(input.hyperreduce), offsetInit(input.useOffset), RHSbasis(input.RHSbasis), useGramSchmidt(input.GramSchmidt),
-<<<<<<< HEAD
-      RK2AvgFormulation(input.RK2AvgSolver), offsetType(input.offsetType)
-=======
-      RK2AvgFormulation(input.RK2AvgSolver), basename(*input.basename)
->>>>>>> 9cfebdb8
+      RK2AvgFormulation(input.RK2AvgSolver), basename(*input.basename), offsetType(input.offsetType)
 {
     MPI_Comm_size(comm, &nprocs);
     MPI_Comm_rank(comm, &rank);
@@ -335,8 +331,8 @@
         initV = new CAROM::Vector(tH1size, true);
         initE = new CAROM::Vector(tL2size, true);
 
-        // std::string path_init = (parameterID >= 0) ? "run/ROMoffset/param" + std::to_string(parameterID) + "_init" : "run/ROMoffset/init"; // TODO: Tony PR77
-        std::string path_init = "run/ROMoffset/init";
+        // std::string path_init = (parameterID >= 0) ? basename + "/ROMoffset/param" + std::to_string(parameterID) + "_init" : basename + "/ROMoffset/init"; // TODO: Tony PR77
+        std::string path_init = basename + "/ROMoffset/init";
 
         if (input.offsetType == 1 && input.window > 0)
         {
@@ -395,13 +391,7 @@
         }
         else // online phase, type 1 window 0 or type 2
         {
-<<<<<<< HEAD
             Vector X, V, E;
-=======
-            initX->read(basename + "/ROMoffset/initX" + std::to_string(input.window));
-            initV->read(basename + "/ROMoffset/initV" + std::to_string(input.window));
-            initE->read(basename + "/ROMoffset/initE" + std::to_string(input.window));
->>>>>>> 9cfebdb8
 
             for (int i=0; i<H1size; ++i)
             {
