#include "laghos_rom.hpp"

#include "DEIM.h"
#include "SampleMesh.hpp"


using namespace std;

void ROM_Sampler::SampleSolution(const double t, const double dt, Vector const& S)
{
    SetStateVariables(S);
    SetStateVariableRates(dt);

    const bool sampleX = generator_X->isNextSample(t);

    Vector dSdt;
    if (sampleF)
    {
        dSdt.SetSize(S.Size());
        lhoper->Mult(S, dSdt);
        lhoper->GetTimeStepEstimate(S);  // Reset quadrature data after the Mult
    }

    if (sampleX)
    {
        if (rank == 0)
        {
            cout << "X taking sample at t " << t << endl;
        }

        bool addSample;

        if (offsetInit)
        {
            for (int i=0; i<tH1size; ++i)
            {
                Xdiff[i] = X[i] - (*initX)(i);
            }

            addSample = generator_X->takeSample(Xdiff.GetData(), t, dt);
            generator_X->computeNextSampleTime(Xdiff.GetData(), dXdt.GetData(), t);
        }
        else
        {
            addSample = generator_X->takeSample(X.GetData(), t, dt);
            generator_X->computeNextSampleTime(X.GetData(), dXdt.GetData(), t);
        }

        if (writeSnapshots && addSample)
        {
            tSnapX.push_back(t);
        }

        // Without this check, libROM may use multiple time intervals, and without appropriate implementation
        // the basis will be from just one interval, resulting in large errors and difficulty in debugging.
        MFEM_VERIFY(generator_X->getNumBasisTimeIntervals() <= 1, "Only 1 basis time interval allowed");
    }

    const bool sampleV = generator_V->isNextSample(t);

    //TODO: use this, plus generator_Fv->computeNextSampleTime? So far, it seems sampleV == true on every step.
    //const bool sampleFv = generator_Fv->isNextSample(t);

    if (sampleV)
    {
        if (rank == 0)
        {
            cout << "V taking sample at t " << t << endl;
        }

        bool addSample, addSampleF;

        if (offsetInit)
        {
            for (int i=0; i<tH1size; ++i)
            {
                Xdiff[i] = V[i] - (*initV)(i);
            }

            addSample = generator_V->takeSample(Xdiff.GetData(), t, dt);
            generator_V->computeNextSampleTime(Xdiff.GetData(), dVdt.GetData(), t);

            if (sampleF)
            {
                MFEM_VERIFY(gfH1.Size() == H1size, "");
                for (int i=0; i<H1size; ++i)
                    gfH1[i] = dSdt[H1size + i];  // Fv

                gfH1.GetTrueDofs(Xdiff);
                addSampleF = generator_Fv->takeSample(Xdiff.GetData(), t, dt);

                if (writeSnapshots && addSampleF)
                {
                    tSnapFv.push_back(t);
                }

                // Without this check, libROM may use multiple time intervals, and without appropriate implementation
                // the basis will be from just one interval, resulting in large errors and difficulty in debugging.
                MFEM_VERIFY(generator_Fv->getNumBasisTimeIntervals() <= 1, "Only 1 basis time interval allowed");
            }
        }
        else
        {
            MFEM_VERIFY(!sampleF, "");
            addSample = generator_V->takeSample(V.GetData(), t, dt);
            generator_V->computeNextSampleTime(V.GetData(), dVdt.GetData(), t);
        }

        if (writeSnapshots && addSample)
        {
            tSnapV.push_back(t);
        }

        // Without this check, libROM may use multiple time intervals, and without appropriate implementation
        // the basis will be from just one interval, resulting in large errors and difficulty in debugging.
        MFEM_VERIFY(generator_V->getNumBasisTimeIntervals() <= 1, "Only 1 basis time interval allowed");
    }

    const bool sampleE = generator_E->isNextSample(t);

    if (sampleE)
    {
        if (rank == 0)
        {
            cout << "E taking sample at t " << t << endl;
        }

        bool addSample, addSampleF;

        if (offsetInit)
        {
            for (int i=0; i<tL2size; ++i)
            {
                Ediff[i] = E[i] - (*initE)(i);
            }

            addSample = generator_E->takeSample(Ediff.GetData(), t, dt);
            generator_E->computeNextSampleTime(Ediff.GetData(), dEdt.GetData(), t);

            if (sampleF)
            {
                MFEM_VERIFY(gfL2.Size() == L2size, "");
                for (int i=0; i<L2size; ++i)
                    gfL2[i] = dSdt[(2*H1size) + i];  // Fe

                gfL2.GetTrueDofs(Ediff);
                addSampleF = generator_Fe->takeSample(Ediff.GetData(), t, dt);

                if (writeSnapshots && addSampleF)
                {
                    tSnapFe.push_back(t);
                }

                // Without this check, libROM may use multiple time intervals, and without appropriate implementation
                // the basis will be from just one interval, resulting in large errors and difficulty in debugging.
                MFEM_VERIFY(generator_Fe->getNumBasisTimeIntervals() <= 1, "Only 1 basis time interval allowed");
            }
        }
        else
        {
            MFEM_VERIFY(!sampleF, "");
            addSample = generator_E->takeSample(E.GetData(), t, dt);
            generator_E->computeNextSampleTime(E.GetData(), dEdt.GetData(), t);
        }

        if (writeSnapshots && addSample)
        {
            tSnapE.push_back(t);
        }

        // Without this check, libROM may use multiple time intervals, and without appropriate implementation
        // the basis will be from just one interval, resulting in large errors and difficulty in debugging.
        MFEM_VERIFY(generator_E->getNumBasisTimeIntervals() <= 1, "Only 1 basis time interval allowed");
    }
}

void BasisGeneratorFinalSummary(CAROM::SVDBasisGenerator* bg, const double energyFraction, int & cutoff)
{
    const int rom_dim = bg->getSpatialBasis()->numColumns();
    const CAROM::Matrix* sing_vals = bg->getSingularValues();

    MFEM_VERIFY(rom_dim == sing_vals->numColumns(), "");

    double sum = 0.0;
    for (int sv = 0; sv < sing_vals->numColumns(); ++sv) {
        sum += (*sing_vals)(sv, sv);
    }

    double partialSum = 0.0;
    for (int sv = 0; sv < sing_vals->numColumns(); ++sv) {
        partialSum += (*sing_vals)(sv, sv);
        if (partialSum / sum > energyFraction)
        {
            cutoff = sv+1;
            break;
        }
    }

    cout << "Take first " << cutoff << " of " << sing_vals->numColumns() << " basis vectors" << endl;
}

void printSnapshotTime(std::vector<double> const &tSnap, std::string const path, std::string const var)
{
    cout << var << " snapshot size: " << tSnap.size() << endl;
    std::ofstream outfile_tSnap(path + var);
    for (auto const& i: tSnap)
    {
        outfile_tSnap << i << endl;
    }
}

void ROM_Sampler::Finalize(const double t, const double dt, Vector const& S, Array<int> &cutoff)
{
    bool addSample, addSampleF;
    SetStateVariables(S);

    Vector dSdt;
    if (sampleF)
    {
        dSdt.SetSize(S.Size());
        lhoper->Mult(S, dSdt);
    }

    if (offsetInit)
    {
        for (int i=0; i<tH1size; ++i)
        {
            Xdiff[i] = X[i] - (*initX)(i);
        }

        addSample = generator_X->takeSample(Xdiff.GetData(), t, dt);
    }
    else
        addSample = generator_X->takeSample(X.GetData(), t, dt);

    if (writeSnapshots && addSample)
    {
        tSnapX.push_back(t);
    }

    // Without this check, libROM may use multiple time intervals, and without appropriate implementation
    // the basis will be from just one interval, resulting in large errors and difficulty in debugging.
    MFEM_VERIFY(generator_X->getNumBasisTimeIntervals() <= 1, "Only 1 basis time interval allowed");

    if (writeSnapshots)
        generator_X->writeSnapshot();
    else
        generator_X->endSamples();

    if (offsetInit)
    {
        for (int i=0; i<tH1size; ++i)
        {
            Xdiff[i] = V[i] - (*initV)(i);
        }

        addSample = generator_V->takeSample(Xdiff.GetData(), t, dt);

        if (sampleF)
        {
            MFEM_VERIFY(gfH1.Size() == H1size, "");
            for (int i=0; i<H1size; ++i)
                gfH1[i] = dSdt[H1size + i];  // Fv

            gfH1.GetTrueDofs(Xdiff);
            addSampleF = generator_Fv->takeSample(Xdiff.GetData(), t, dt);

            if (writeSnapshots && addSampleF)
            {
                tSnapFv.push_back(t);
            }

            // Without this check, libROM may use multiple time intervals, and without appropriate implementation
            // the basis will be from just one interval, resulting in large errors and difficulty in debugging.
            MFEM_VERIFY(generator_Fv->getNumBasisTimeIntervals() <= 1, "Only 1 basis time interval allowed");
        }
    }
    else
        addSample = generator_V->takeSample(V.GetData(), t, dt);

    if (writeSnapshots && addSample)
    {
        tSnapV.push_back(t);
    }

    // Without this check, libROM may use multiple time intervals, and without appropriate implementation
    // the basis will be from just one interval, resulting in large errors and difficulty in debugging.
    MFEM_VERIFY(generator_V->getNumBasisTimeIntervals() <= 1, "Only 1 basis time interval allowed");

    if (writeSnapshots)
        generator_V->writeSnapshot();
    else
        generator_V->endSamples();

    if (offsetInit)
    {
        for (int i=0; i<tL2size; ++i)
        {
            Ediff[i] = E[i] - (*initE)(i);
        }

        addSample = generator_E->takeSample(Ediff.GetData(), t, dt);

        if (sampleF)
        {
            MFEM_VERIFY(gfL2.Size() == L2size, "");
            for (int i=0; i<L2size; ++i)
                gfL2[i] = dSdt[(2*H1size) + i];  // Fe

            gfL2.GetTrueDofs(Ediff);
            addSampleF = generator_Fe->takeSample(Ediff.GetData(), t, dt);

            if (writeSnapshots && addSampleF)
            {
                tSnapFe.push_back(t);
            }

            // Without this check, libROM may use multiple time intervals, and without appropriate implementation
            // the basis will be from just one interval, resulting in large errors and difficulty in debugging.
            MFEM_VERIFY(generator_Fe->getNumBasisTimeIntervals() <= 1, "Only 1 basis time interval allowed");
        }
    }
    else
        addSample = generator_E->takeSample(E.GetData(), t, dt);

    if (writeSnapshots && addSample)
    {
        tSnapE.push_back(t);
    }

    // Without this check, libROM may use multiple time intervals, and without appropriate implementation
    // the basis will be from just one interval, resulting in large errors and difficulty in debugging.
    MFEM_VERIFY(generator_E->getNumBasisTimeIntervals() <= 1, "Only 1 basis time interval allowed");

    if (writeSnapshots)
        generator_E->writeSnapshot();
    else
        generator_E->endSamples();

    if (sampleF)
    {
        if (writeSnapshots)
        {
            generator_Fv->writeSnapshot();
            generator_Fe->writeSnapshot();
        }
        else
        {
            generator_Fv->endSamples();
            generator_Fe->endSamples();
        }
    }

    if (rank == 0 && !writeSnapshots)
    {
        cout << "X basis summary output: ";
        BasisGeneratorFinalSummary(generator_X, energyFraction, cutoff[0]);
        PrintSingularValues(rank, basename, "X", generator_X);

        cout << "V basis summary output: ";
        BasisGeneratorFinalSummary(generator_V, energyFraction, cutoff[1]);
        PrintSingularValues(rank, basename, "V", generator_V);

        cout << "E basis summary output: ";
        BasisGeneratorFinalSummary(generator_E, energyFraction, cutoff[2]);
        PrintSingularValues(rank, basename, "E", generator_E);

        if (sampleF)
        {
            cout << "Fv basis summary output: ";
            BasisGeneratorFinalSummary(generator_Fv, energyFraction, cutoff[3]);

            cout << "Fe basis summary output: ";
            BasisGeneratorFinalSummary(generator_Fe, energyFraction, cutoff[4]);
        }
    }

    if (rank == 0 && writeSnapshots)
    {
        std::string path_tSnap = "run/param" + std::to_string(parameterID) + "_tSnap";

        printSnapshotTime(tSnapX, path_tSnap, "X");
        printSnapshotTime(tSnapV, path_tSnap, "V");
        printSnapshotTime(tSnapE, path_tSnap, "E");

        if (sampleF)
        {
            printSnapshotTime(tSnapFv, path_tSnap, "Fv");
            printSnapshotTime(tSnapFe, path_tSnap, "Fe");
        }
    }

    delete generator_X;
    delete generator_V;
    delete generator_E;

    if (sampleF)
    {
        delete generator_Fv;
        delete generator_Fe;
    }
}

CAROM::Matrix* GetFirstColumns(const int N, const CAROM::Matrix* A, const int rowOS, const int numRows)
{
    CAROM::Matrix* S = new CAROM::Matrix(numRows, std::min(N, A->numColumns()), A->distributed());
    for (int i=0; i<S->numRows(); ++i)
    {
        for (int j=0; j<S->numColumns(); ++j)
            (*S)(i,j) = (*A)(rowOS + i, j);
    }

    return S;
}

CAROM::Matrix* ReadBasisROM(const int rank, const std::string filename, const int vectorSize, const int rowOS, int& dim)
{
    CAROM::BasisReader reader(filename);
    const CAROM::Matrix *basis = (CAROM::Matrix*) reader.getSpatialBasis(0.0);

    if (dim == -1)
        dim = basis->numColumns();

    // Make a deep copy of basis, which is inefficient but necessary since BasisReader owns the basis data and deletes it when BasisReader goes out of scope.
    // An alternative would be to keep all the BasisReader instances as long as each basis is kept, but that would be inconvenient.
    CAROM::Matrix* basisCopy = GetFirstColumns(dim, basis, rowOS, vectorSize);

    MFEM_VERIFY(basisCopy->numRows() == vectorSize, "");

    if (rank == 0)
        cout << "Read basis " << filename << " of dimension " << basisCopy->numColumns() << endl;

    //delete basis;
    return basisCopy;
}

ROM_Basis::ROM_Basis(ROM_Options const& input, Vector const& S, MPI_Comm comm_)
    : comm(comm_), tH1size(input.H1FESpace->GetTrueVSize()), tL2size(input.L2FESpace->GetTrueVSize()),
      H1size(input.H1FESpace->GetVSize()), L2size(input.L2FESpace->GetVSize()),
      gfH1(input.H1FESpace), gfL2(input.L2FESpace),
      rdimx(input.dimX), rdimv(input.dimV), rdime(input.dimE), rdimfv(input.dimFv), rdimfe(input.dimFe),
      numSamplesX(input.sampX), numSamplesV(input.sampV), numSamplesE(input.sampE),
      hyperreduce(input.hyperreduce), offsetInit(input.useOffset), RHSbasis(input.RHSbasis), useGramSchmidt(input.GramSchmidt),
      RK2AvgFormulation(input.RK2AvgSolver), basename(*input.basename)
{
    MPI_Comm_size(comm, &nprocs);
    MPI_Comm_rank(comm, &rank);

    Array<int> osH1(nprocs+1);
    Array<int> nH1(nprocs);
    Array<int> osL2(nprocs+1);
    MPI_Allgather(&tH1size, 1, MPI_INT, osH1.GetData(), 1, MPI_INT, comm);
    MPI_Allgather(&tL2size, 1, MPI_INT, osL2.GetData(), 1, MPI_INT, comm);

    for (int i=nprocs-1; i>=0; --i)
    {
        nH1[i] = osH1[i];
        osH1[i+1] = osH1[i];
        osL2[i+1] = osL2[i];
    }

    osH1[0] = 0;
    osL2[0] = 0;

    osH1.PartialSum();
    osL2.PartialSum();

    rowOffsetH1 = osH1[rank];
    rowOffsetL2 = osL2[rank];

    fH1 = new CAROM::Vector(tH1size, true);
    fL2 = new CAROM::Vector(tL2size, true);

    mfH1.SetSize(tH1size);
    mfL2.SetSize(tL2size);

    ReadSolutionBases(input.window);

    rX = new CAROM::Vector(rdimx, false);
    rV = new CAROM::Vector(rdimv, false);
    rE = new CAROM::Vector(rdime, false);

    if (RK2AvgFormulation)
    {
        rX2 = new CAROM::Vector(rdimx, false);
        rV2 = new CAROM::Vector(rdimv, false);
        rE2 = new CAROM::Vector(rdime, false);
    }

    if (offsetInit)
    {
        initX = new CAROM::Vector(tH1size, true);
<<<<<<< HEAD
        initX->read(basename + "/ROMoffset/initX" + std::to_string(input.window));

        initV = new CAROM::Vector(tH1size, true);
        initV->read(basename + "/ROMoffset/initV" + std::to_string(input.window));

        initE = new CAROM::Vector(tL2size, true);
        initE->read(basename + "/ROMoffset/initE" + std::to_string(input.window));
=======
        initV = new CAROM::Vector(tH1size, true);
        initE = new CAROM::Vector(tL2size, true);
>>>>>>> a6cd7e93

        //TODO: Tony param init after PR 77
        if (input.paramOffset)
        {
            Vector X, V, E;

            for (int i=0; i<H1size; ++i)
            {
                gfH1[i] = S[i];
            }
            gfH1.GetTrueDofs(X);
            for (int i=0; i<tH1size; ++i)
            {
                (*initX)(i) = X[i];
            }

            for (int i=0; i<H1size; ++i)
            {
                gfH1[i] = S[H1size+i];
            }
            gfH1.GetTrueDofs(V);
            for (int i=0; i<tH1size; ++i)
            {
                (*initV)(i) = V[i];
            }

            for (int i=0; i<L2size; ++i)
            {
                gfL2[i] = S[2*H1size+i];
            }
            gfL2.GetTrueDofs(E);
            for (int i=0; i<tL2size; ++i)
            {
                (*initE)(i) = E[i];
            }
        }
        else
        {
            initX->read("run/ROMoffset/initX" + std::to_string(input.window));
            initV->read("run/ROMoffset/initV" + std::to_string(input.window));
            initE->read("run/ROMoffset/initE" + std::to_string(input.window));

            cout << "Read init vectors X, V, E with norms " << initX->norm() << ", " << initV->norm() << ", " << initE->norm() << endl;
        }
    }

    if (hyperreduce)
    {
        if(rank == 0) cout << "start preprocessing hyper-reduction\n";
        StopWatch preprocessHyperreductionTymer;
        preprocessHyperreductionTymer.Start();
        SetupHyperreduction(input.H1FESpace, input.L2FESpace, nH1, input.window);
        preprocessHyperreductionTymer.Stop();
        if(rank == 0) cout << "Elapsed time for hyper-reduction preprocessing: " << preprocessHyperreductionTymer.RealTime() << " sec\n";
    }
}

// cp = a x b
void CrossProduct3D(Vector const& a, Vector const& b, Vector& cp)
{
    cp[0] = (a[1]*b[2]) - (a[2]*b[1]);
    cp[1] = (a[2]*b[0]) - (a[0]*b[2]);
    cp[2] = (a[0]*b[1]) - (a[1]*b[0]);
}

// Set attributes 1/2/3 corresponding to fixed-x/y/z boundaries.
void SetBdryAttrForVelocity(ParMesh *pmesh)
{
    for (int b=0; b<pmesh->GetNBE(); ++b)
    {
        Element *belem = pmesh->GetBdrElement(b);
        Array<int> vert;
        belem->GetVertices(vert);
        MFEM_VERIFY(vert.Size() > 2, "");

        Vector normal(3);

        Vector t1(3);
        Vector t2(3);

        for (int i=0; i<3; ++i)
        {
            t1[i] = pmesh->GetVertex(vert[0])[i] - pmesh->GetVertex(vert[1])[i];
            t2[i] = pmesh->GetVertex(vert[2])[i] - pmesh->GetVertex(vert[1])[i];
        }

        CrossProduct3D(t1, t2, normal);

        const double s = normal.Norml2();
        MFEM_VERIFY(s > 1.0e-8, "");

        normal /= s;

        int attr = -1;

        {   // Verify that the normal is in the direction of a Cartesian axis.
            const double tol = 1.0e-8;
            const double al1 = fabs(normal[0]) + fabs(normal[1]) + fabs(normal[2]);
            MFEM_VERIFY(fabs(al1 - 1.0) < tol, "");
            bool axisFound = false;

            if (fabs(1.0 - fabs(normal[0])) < tol)
                attr = 1;
            else if (fabs(1.0 - fabs(normal[1])) < tol)
                attr = 2;
            else if (fabs(1.0 - fabs(normal[2])) < tol)
                attr = 3;
        }

        MFEM_VERIFY(attr > 0, "");

        belem->SetAttribute(attr);
    }

    pmesh->SetAttributes();
}

// Set attributes 1/2/3 corresponding to fixed-x/y/z boundaries on a 2D or 3D ParMesh
// with boundaries aligned with Cartesian axes.
void SetBdryAttrForVelocity_Cartesian(ParMesh *pmesh)
{
    const int dim = pmesh->Dimension();

    // First set minimum and maximum coordinates, locally then globally.
    MFEM_VERIFY(pmesh->GetNV() > 0 && (dim == 2 || dim == 3), "");

    double xmin[dim], xmax[dim];
    for (int i=0; i<dim; ++i)
    {
        xmin[i] = pmesh->GetVertex(0)[i];
        xmax[i] = xmin[i];
    }

    for (int v=1; v<pmesh->GetNV(); ++v)
    {
        for (int i=0; i<dim; ++i)
        {
            xmin[i] = std::min(pmesh->GetVertex(v)[i], xmin[i]);
            xmax[i] = std::max(pmesh->GetVertex(v)[i], xmax[i]);
        }
    }

    {   // Globally reduce
        double local[dim];
        for (int i=0; i<dim; ++i)
            local[i] = xmin[i];

        MPI_Allreduce(local, xmin, dim, MPI_DOUBLE, MPI_MIN, pmesh->GetComm());

        for (int i=0; i<dim; ++i)
            local[i] = xmax[i];

        MPI_Allreduce(local, xmax, dim, MPI_DOUBLE, MPI_MAX, pmesh->GetComm());
    }

    for (int b=0; b<pmesh->GetNBE(); ++b)
    {
        Element *belem = pmesh->GetBdrElement(b);
        Array<int> vert;
        belem->GetVertices(vert);
        MFEM_VERIFY(vert.Size() > 1, "");

        Vector normal(dim);

        if (dim == 3)
        {
            Vector t1(dim);
            Vector t2(dim);

            for (int i=0; i<dim; ++i)
            {
                t1[i] = pmesh->GetVertex(vert[0])[i] - pmesh->GetVertex(vert[1])[i];
                t2[i] = pmesh->GetVertex(vert[2])[i] - pmesh->GetVertex(vert[1])[i];
            }

            CrossProduct3D(t1, t2, normal);
        }
        else
        {
            normal[0] = -(pmesh->GetVertex(vert[0])[1] - pmesh->GetVertex(vert[1])[1]);  // -tangent_y
            normal[1] = (pmesh->GetVertex(vert[0])[0] - pmesh->GetVertex(vert[1])[0]);  // tangent_x
        }

        {
            const double s = normal.Norml2();
            MFEM_VERIFY(s > 1.0e-8, "");

            normal /= s;
        }

        int attr = -1;

        const double tol = 1.0e-8;

        {   // Verify that the normal is in the direction of a Cartesian axis.
            const double al1 = fabs(normal[0]) + fabs(normal[1]) + (dim == 3 ? fabs(normal[2]) : 0);
            MFEM_VERIFY(fabs(al1 - 1.0) < tol, "");
            bool axisFound = false;

            if (fabs(1.0 - fabs(normal[0])) < tol)
                attr = 1;
            else if (fabs(1.0 - fabs(normal[1])) < tol)
                attr = 2;
            else if (dim == 3 && fabs(1.0 - fabs(normal[2])) < tol)
                attr = 3;
        }

        MFEM_VERIFY(attr > 0 && attr < dim+1, "");

        bool onBoundary = true;
        {
            const double xd0 = pmesh->GetVertex(vert[0])[attr-1];

            for (int j=0; j<vert.Size(); ++j)
            {
                const double xd = pmesh->GetVertex(vert[j])[attr-1];
                if (fabs(xd - xmin[attr-1]) > tol && fabs(xmax[attr-1] - xd) > tol)  // specific to Cartesian-aligned domains
                    onBoundary = false;

                if (j > 0 && fabs(xd - xd0) > tol)
                    onBoundary = false;
            }
        }

        if (onBoundary)
            belem->SetAttribute(attr);
        else
            belem->SetAttribute(10);
    }

    pmesh->SetAttributes();
}

void ROM_Basis::SetupHyperreduction(ParFiniteElementSpace *H1FESpace, ParFiniteElementSpace *L2FESpace, Array<int>& nH1, const int window)
{
    ParMesh *pmesh = H1FESpace->GetParMesh();

    const int fomH1size = H1FESpace->GlobalTrueVSize();
    const int fomL2size = L2FESpace->GlobalTrueVSize();

    numSamplesX = RHSbasis ? 0 : std::min(fomH1size, numSamplesX);
    vector<int> sample_dofs_X(numSamplesX);
    vector<int> num_sample_dofs_per_procX(nprocs);
    BsinvX = RHSbasis ? NULL : new CAROM::Matrix(numSamplesX, rdimx, false);

    numSamplesV = std::min(fomH1size, numSamplesV);
    vector<int> sample_dofs_V(numSamplesV);
    vector<int> num_sample_dofs_per_procV(nprocs);
    BsinvV = new CAROM::Matrix(numSamplesV, RHSbasis ? rdimfv : rdimv, false);

    numSamplesE = std::min(fomL2size, numSamplesE);
    vector<int> sample_dofs_E(numSamplesE);
    vector<int> num_sample_dofs_per_procE(nprocs);
    BsinvE = new CAROM::Matrix(numSamplesE, RHSbasis ? rdimfe : rdime, false);
    if(rank == 0)
    {
        cout << "number of samples for position: " << numSamplesX << "\n";
        cout << "number of samples for velocity: " << numSamplesV << "\n";
        cout << "number of samples for energy  : " << numSamplesE << "\n";
    }

    // Perform DEIM or GNAT to find sample DOF's.
    if (RHSbasis)
    {
        CAROM::GNAT(basisFv,
                    rdimfv,
                    sample_dofs_V.data(),
                    num_sample_dofs_per_procV.data(),
                    *BsinvV,
                    rank,
                    nprocs,
                    numSamplesV);

        CAROM::GNAT(basisFe,
                    rdimfe,
                    sample_dofs_E.data(),
                    num_sample_dofs_per_procE.data(),
                    *BsinvE,
                    rank,
                    nprocs,
                    numSamplesE);
    }
    else
    {
        CAROM::GNAT(basisX,
                    rdimx,
                    sample_dofs_X.data(),
                    num_sample_dofs_per_procX.data(),
                    *BsinvX,
                    rank,
                    nprocs,
                    numSamplesX);

        CAROM::GNAT(basisV,
                    rdimv,
                    sample_dofs_V.data(),
                    num_sample_dofs_per_procV.data(),
                    *BsinvV,
                    rank,
                    nprocs,
                    numSamplesV);

        CAROM::GNAT(basisE,
                    rdime,
                    sample_dofs_E.data(),
                    num_sample_dofs_per_procE.data(),
                    *BsinvE,
                    rank,
                    nprocs,
                    numSamplesE);
    }

    // We assume that the same H1 fespace is used for X and V, and a different L2 fespace is used for E.
    // We merge all sample DOF's for X, V, and E into one set for each process.
    // The pair of spaces (H1, L2) is used here.

    vector<int> sample_dofs_merged;
    vector<int> num_sample_dofs_per_proc_merged(nprocs);
    int os_merged = 0;
    for (int p=0; p<nprocs; ++p)
    {
        std::set<int> sample_dofs_H1, sample_dofs_L2;
        {
            int os = 0;
            for (int q=0; q<p; ++q)
            {
                os += num_sample_dofs_per_procX[q];
            }

            for (int j=0; j<num_sample_dofs_per_procX[p]; ++j)
            {
                sample_dofs_H1.insert(sample_dofs_X[os + j]);
            }

            os = 0;
            for (int q=0; q<p; ++q)
            {
                os += num_sample_dofs_per_procV[q];
            }

            for (int j=0; j<num_sample_dofs_per_procV[p]; ++j)
            {
                sample_dofs_H1.insert(sample_dofs_V[os + j]);
            }

            os = 0;
            for (int q=0; q<p; ++q)
            {
                os += num_sample_dofs_per_procE[q];
            }

            for (int j=0; j<num_sample_dofs_per_procE[p]; ++j)
            {
                sample_dofs_L2.insert(sample_dofs_E[os + j]);
            }
        }

        num_sample_dofs_per_proc_merged[p] = sample_dofs_H1.size() + sample_dofs_L2.size();

        for (std::set<int>::const_iterator it = sample_dofs_H1.begin(); it != sample_dofs_H1.end(); ++it)
        {
            sample_dofs_merged.push_back((*it));
        }

        for (std::set<int>::const_iterator it = sample_dofs_L2.begin(); it != sample_dofs_L2.end(); ++it)
        {
            sample_dofs_merged.push_back(nH1[p] + (*it));  // offset by nH1[p] for the mixed spaces (H1, L2)
        }

        // For each of the num_sample_dofs_per_procX[p] samples, set s2sp_X[] to be its index in sample_dofs_merged.
        {
            int os = 0;
            for (int q=0; q<p; ++q)
                os += num_sample_dofs_per_procX[q];

            s2sp_X.resize(numSamplesX);

            for (int j=0; j<num_sample_dofs_per_procX[p]; ++j)
            {
                const int sample = sample_dofs_X[os + j];

                // Note: this has quadratic complexity and could be improved with a std::map<int, int>, but it should not be a bottleneck.
                int k = -1;
                int cnt = 0;
                for (std::set<int>::const_iterator it = sample_dofs_H1.begin(); it != sample_dofs_H1.end(); ++it, ++cnt)
                {
                    if (*it == sample)
                    {
                        MFEM_VERIFY(k == -1, "");
                        k = cnt;
                    }
                }

                MFEM_VERIFY(k >= 0, "");
                s2sp_X[os + j] = os_merged + k;
            }
        }

        // For each of the num_sample_dofs_per_procV[p] samples, set s2sp_V[] to be its index in sample_dofs_merged.
        {
            int os = 0;
            for (int q=0; q<p; ++q)
                os += num_sample_dofs_per_procV[q];

            s2sp_V.resize(numSamplesV);

            for (int j=0; j<num_sample_dofs_per_procV[p]; ++j)
            {
                const int sample = sample_dofs_V[os + j];

                // Note: this has quadratic complexity and could be improved with a std::map<int, int>, but it should not be a bottleneck.
                int k = -1;
                int cnt = 0;
                for (std::set<int>::const_iterator it = sample_dofs_H1.begin(); it != sample_dofs_H1.end(); ++it, ++cnt)
                {
                    if (*it == sample)
                    {
                        MFEM_VERIFY(k == -1, "");
                        k = cnt;
                    }
                }

                MFEM_VERIFY(k >= 0, "");
                s2sp_V[os + j] = os_merged + k;
            }
        }

        // For each of the num_sample_dofs_per_procE[p] samples, set s2sp_E[] to be its index in sample_dofs_merged.
        {
            int os = 0;
            for (int q=0; q<p; ++q)
                os += num_sample_dofs_per_procE[q];

            s2sp_E.resize(numSamplesE);

            for (int j=0; j<num_sample_dofs_per_procE[p]; ++j)
            {
                const int sample = sample_dofs_E[os + j];

                // Note: this has quadratic complexity and could be improved with a std::map<int, int>, but it should not be a bottleneck.
                int k = -1;
                int cnt = 0;
                for (std::set<int>::const_iterator it = sample_dofs_L2.begin(); it != sample_dofs_L2.end(); ++it, ++cnt)
                {
                    if (*it == sample)
                    {
                        MFEM_VERIFY(k == -1, "");
                        k = cnt;
                    }
                }

                MFEM_VERIFY(k >= 0, "");
                s2sp_E[os + j] = os_merged + sample_dofs_H1.size() + k;
            }
        }

        os_merged += num_sample_dofs_per_proc_merged[p];
    }  // loop over p

    // Define a superfluous finite element space, merely to get global vertex indices for the sample mesh construction.
    const int dim = pmesh->Dimension();
    H1_FECollection h1_coll(1, dim);  // Must be first order, to get a bijection between vertices and DOF's.
    ParFiniteElementSpace H1_space(pmesh, &h1_coll);  // This constructor effectively sets vertex (DOF) global indices.

    ParFiniteElementSpace *sp_H1_space = NULL;
    ParFiniteElementSpace *sp_L2_space = NULL;

    MPI_Comm rom_com;
    int color = (rank != 0);
    const int status = MPI_Comm_split(MPI_COMM_WORLD, color, rank, &rom_com);
    MFEM_VERIFY(status == MPI_SUCCESS, "Construction of hyperreduction comm failed");

    vector<int> sprows;
    vector<int> all_sprows;

    vector<int> s2sp;   // mapping from sample dofs in original mesh (s) to stencil dofs in sample mesh (s+), for both F and E

    // Construct sample mesh

    // This creates sample_pmesh, sp_H1_space, and sp_L2_space only on rank 0.
    CreateSampleMesh(*pmesh, H1_space, *H1FESpace, *L2FESpace, *(H1FESpace->FEColl()),
                     *(L2FESpace->FEColl()), rom_com, sample_dofs_merged,
                     num_sample_dofs_per_proc_merged, sample_pmesh, sprows, all_sprows, s2sp, st2sp, sp_H1_space, sp_L2_space);

    if (rank == 0)
    {
        sample_pmesh->ReorientTetMesh();  // re-orient the mesh, required for tets, no-op for hex
        //SetBdryAttrForVelocity(sample_pmesh);
        SetBdryAttrForVelocity_Cartesian(sample_pmesh);
        sample_pmesh->EnsureNodes();

        const bool printSampleMesh = true;
        if (printSampleMesh)
        {
            ostringstream mesh_name;
            mesh_name << basename + "/smesh." << setfill('0') << setw(6) << rank;

            ofstream mesh_ofs(mesh_name.str().c_str());
            mesh_ofs.precision(8);
            sample_pmesh->Print(mesh_ofs);
        }
    }

    // Set s2sp_H1 and s2sp_L2 from s2sp

    const int NH1sp = (rank == 0) ? sp_H1_space->GetTrueVSize() : 0;

    if (rank == 0)
    {
        int offset = 0;
        for (int p=0; p<nprocs; ++p)
        {
            for (int i=0; i<num_sample_dofs_per_proc_merged[p]; ++i)
            {
                if (sample_dofs_merged[offset + i] >= nH1[p])
                    s2sp_L2.push_back(s2sp[offset + i] - NH1sp);
                else
                    s2sp_H1.push_back(s2sp[offset + i]);
            }

            offset += num_sample_dofs_per_proc_merged[p];
        }

        MFEM_VERIFY(s2sp.size() == offset, "");

        size_H1_sp = sp_H1_space->GetTrueVSize();
        size_L2_sp = sp_L2_space->GetTrueVSize();

        // Define the map s2sp_X from X samples to sample mesh X dofs.
        {
            int os_p = 0;
            for (int p=0; p<nprocs; ++p)
            {
                for (int j=0; j<num_sample_dofs_per_procX[p]; ++j)
                {
                    MFEM_VERIFY(sample_dofs_merged[s2sp_X[os_p + j]] < nH1[p], "");
                    const int spId = s2sp[s2sp_X[os_p + j]];
                    s2sp_X[os_p + j] = spId;
                }

                os_p += num_sample_dofs_per_procX[p];
            }

            MFEM_VERIFY(os_p == numSamplesX, "");
        }

        // Define the map s2sp_V from V samples to sample mesh V dofs.
        {
            int os_p = 0;
            for (int p=0; p<nprocs; ++p)
            {
                for (int j=0; j<num_sample_dofs_per_procV[p]; ++j)
                {
                    MFEM_VERIFY(sample_dofs_merged[s2sp_V[os_p + j]] < nH1[p], "");
                    const int spId = s2sp[s2sp_V[os_p + j]];
                    s2sp_V[os_p + j] = spId;
                }

                os_p += num_sample_dofs_per_procV[p];
            }

            MFEM_VERIFY(os_p == numSamplesV, "");
        }

        // Define the map s2sp_E from E samples to sample mesh E dofs.
        {
            int os_p = 0;
            for (int p=0; p<nprocs; ++p)
            {
                for (int j=0; j<num_sample_dofs_per_procE[p]; ++j)
                {
                    MFEM_VERIFY(sample_dofs_merged[s2sp_E[os_p + j]] >= nH1[p], "");
                    const int spId = s2sp[s2sp_E[os_p + j]];
                    s2sp_E[os_p + j] = spId - NH1sp;
                }

                os_p += num_sample_dofs_per_procE[p];
            }

            MFEM_VERIFY(os_p == numSamplesE, "");
        }

        BXsp = new CAROM::Matrix(size_H1_sp, rdimx, false);
        BVsp = new CAROM::Matrix(size_H1_sp, rdimv, false);
        BEsp = new CAROM::Matrix(size_L2_sp, rdime, false);

        spX = new CAROM::Vector(size_H1_sp, false);
        spV = new CAROM::Vector(size_H1_sp, false);
        spE = new CAROM::Vector(size_L2_sp, false);

        sX = new CAROM::Vector(numSamplesX, false);
        sV = new CAROM::Vector(numSamplesV, false);
        sE = new CAROM::Vector(numSamplesE, false);

        if (RHSbasis)
        {
            BFvsp = new CAROM::Matrix(size_H1_sp, rdimfv, false);
            BFesp = new CAROM::Matrix(size_L2_sp, rdimfe, false);
        }
    }  // if (rank == 0)

    // This gathers only to rank 0.
#ifdef FULL_DOF_STENCIL
    const int NR = H1FESpace->GetVSize();
    GatherDistributedMatrixRows(*basisX, *basisE, rdimx, rdime, NR, *H1FESpace, *L2FESpace, st2sp, sprows, all_sprows, *BXsp, *BEsp);
    // TODO: this redundantly gathers BEsp again, but only once per simulation.
    GatherDistributedMatrixRows(*basisV, *basisE, rdimv, rdime, NR, *H1FESpace, *L2FESpace, st2sp, sprows, all_sprows, *BVsp, *BEsp);

    if (RHSbasis)
        GatherDistributedMatrixRows(*basisFv, *basisFe, rdimfv, rdimfe, NR, *H1FESpace, *L2FESpace, st2sp, sprows, all_sprows, *BFvsp, *BFesp);
#else
    GatherDistributedMatrixRows(*basisX, *basisE, rdimx, rdime, st2sp, sprows, all_sprows, *BXsp, *BEsp);
    // TODO: this redundantly gathers BEsp again, but only once per simulation.
    GatherDistributedMatrixRows(*basisV, *basisE, rdimv, rdime, st2sp, sprows, all_sprows, *BVsp, *BEsp);
    MFEM_VERIFY(!RHSbasis, "");
#endif

    if (offsetInit)
    {
        CAROM::Matrix FOMX0(tH1size, 2, true);

        for (int i=0; i<tH1size; ++i)
        {
            FOMX0(i,0) = (*initX)(i);
            FOMX0(i,1) = (*initV)(i);
        }

        CAROM::Matrix FOME0(tL2size, 1, true);

        for (int i=0; i<tL2size; ++i)
        {
            FOME0(i,0) = (*initE)(i);
        }

        CAROM::Matrix spX0mat(rank == 0 ? size_H1_sp : 1, 2, false);
        CAROM::Matrix spE0mat(rank == 0 ? size_L2_sp : 1, 1, false);

#ifdef FULL_DOF_STENCIL
        GatherDistributedMatrixRows(FOMX0, FOME0, 2, 1, NR, *H1FESpace, *L2FESpace, st2sp, sprows, all_sprows, spX0mat, spE0mat);
#else
        GatherDistributedMatrixRows(FOMX0, FOME0, 2, 1, st2sp, sprows, all_sprows, spX0mat, spE0mat);
#endif

        if (rank == 0)
        {
            initXsp = new CAROM::Vector(size_H1_sp, false);
            initVsp = new CAROM::Vector(size_H1_sp, false);
            initEsp = new CAROM::Vector(size_L2_sp, false);
            for (int i=0; i<size_H1_sp; ++i)
            {
                (*initXsp)(i) = spX0mat(i,0);
                (*initVsp)(i) = spX0mat(i,1);
            }
            for (int i=0; i<size_L2_sp; ++i)
            {
                (*initEsp)(i) = spE0mat(i,0);
            }
        }
    }

    delete sp_H1_space;
    delete sp_L2_space;

    if (!useGramSchmidt)
    {
        ComputeReducedRHS();
    }
}

void ROM_Basis::ComputeReducedRHS()
{
    if (RHSbasis && rank == 0)
    {
        // Compute reduced matrix BsinvX = BXsp^T BVsp
        BsinvX = BXsp->transposeMult(BVsp);

        BX0 = BXsp->transposeMult(initVsp);
        MFEM_VERIFY(BX0->dim() == rdimx, "");

        // Compute reduced matrix BsinvV = (BVsp^T BFvsp BsinvV^T)^T = BsinvV BFvsp^T BVsp
        CAROM::Matrix *prod1 = BFvsp->transposeMult(BVsp);
        CAROM::Matrix *prod2 = BsinvV->mult(prod1);

        delete prod1;
        delete BsinvV;

        BsinvV = prod2;

        // Compute reduced matrix BsinvE = (BEsp^T BFesp BsinvE^T)^T = BsinvE BFesp^T BEsp
        prod1 = BFesp->transposeMult(BEsp);
        prod2 = BsinvE->mult(prod1);

        delete prod1;
        delete BsinvE;

        BsinvE = prod2;

        if (RK2AvgFormulation)
        {
            const CAROM::Matrix *prodX = BXsp->transposeMult(BXsp);
            BXXinv = prodX->inverse();
            delete prodX;

            const CAROM::Matrix *prodV = BVsp->transposeMult(BVsp);
            BVVinv = prodV->inverse();
            delete prodV;

            const CAROM::Matrix *prodE = BEsp->transposeMult(BEsp);
            BEEinv = prodE->inverse();
            delete prodE;
        }
    }
}

void ROM_Basis::ApplyEssentialBCtoInitXsp(Array<int> const& ess_tdofs)
{
    if (rank != 0 || !offsetInit)
        return;

    for (int i=0; i<ess_tdofs.Size(); ++i)
    {
        (*initXsp)(ess_tdofs[i]) = 0.0;
    }
}

int ROM_Basis::SolutionSize() const
{
    return rdimx + rdimv + rdime;
}

int ROM_Basis::SolutionSizeSP() const
{
    return (2*size_H1_sp) + size_L2_sp;
}

int ROM_Basis::SolutionSizeFOM() const
{
    return (2*H1size) + L2size;  // full size, not true DOF size
}

void ROM_Basis::ReadSolutionBases(const int window)
{
    basisX = ReadBasisROM(rank, basename + "/" + ROMBasisName::X + std::to_string(window), tH1size, 0, rdimx);
    basisV = ReadBasisROM(rank, basename + "/" + ROMBasisName::V + std::to_string(window), tH1size, 0, rdimv);
    basisE = ReadBasisROM(rank, basename + "/" + ROMBasisName::E + std::to_string(window), tL2size, 0, rdime);

    if (RHSbasis)
    {
        basisFv = ReadBasisROM(rank, basename + "/" + ROMBasisName::Fv + std::to_string(window), tH1size, 0, rdimfv);
        basisFe = ReadBasisROM(rank, basename + "/" + ROMBasisName::Fe + std::to_string(window), tL2size, 0, rdimfe);
    }
}

// f is a full vector, not a true vector
void ROM_Basis::ProjectFOMtoROM(Vector const& f, Vector & r, const bool timeDerivative)
{
    MFEM_VERIFY(r.Size() == rdimx + rdimv + rdime, "");
    MFEM_VERIFY(f.Size() == (2*H1size) + L2size, "");

    const bool useOffset = offsetInit && (!timeDerivative);

    for (int i=0; i<H1size; ++i)
        gfH1[i] = f[i];

    gfH1.GetTrueDofs(mfH1);

    for (int i=0; i<tH1size; ++i)
        (*fH1)(i) = useOffset ? mfH1[i] - (*initX)(i) : mfH1[i];

    basisX->transposeMult(*fH1, *rX);

    for (int i=0; i<H1size; ++i)
        gfH1[i] = f[H1size + i];

    gfH1.GetTrueDofs(mfH1);

    for (int i=0; i<tH1size; ++i)
        (*fH1)(i) = useOffset ? mfH1[i] - (*initV)(i) : mfH1[i];

    basisV->transposeMult(*fH1, *rV);

    for (int i=0; i<L2size; ++i)
        gfL2[i] = f[(2*H1size) + i];

    gfL2.GetTrueDofs(mfL2);

    for (int i=0; i<tL2size; ++i)
        (*fL2)(i) = useOffset ? mfL2[i] - (*initE)(i) : mfL2[i];

    basisE->transposeMult(*fL2, *rE);

    for (int i=0; i<rdimx; ++i)
        r[i] = (*rX)(i);

    for (int i=0; i<rdimv; ++i)
        r[rdimx + i] = (*rV)(i);

    for (int i=0; i<rdime; ++i)
        r[rdimx + rdimv + i] = (*rE)(i);
}

// f is a full vector, not a true vector
void ROM_Basis::LiftROMtoFOM(Vector const& r, Vector & f)
{
    MFEM_VERIFY(r.Size() == rdimx + rdimv + rdime, "");
    MFEM_VERIFY(f.Size() == (2*H1size) + L2size, "");

    for (int i=0; i<rdimx; ++i)
        (*rX)(i) = r[i];

    for (int i=0; i<rdimv; ++i)
        (*rV)(i) = r[rdimx + i];

    for (int i=0; i<rdime; ++i)
        (*rE)(i) = r[rdimx + rdimv + i];

    basisX->mult(*rX, *fH1);

    for (int i=0; i<tH1size; ++i)
        mfH1[i] = offsetInit ? (*initX)(i) + (*fH1)(i) : (*fH1)(i);

    gfH1.SetFromTrueDofs(mfH1);

    for (int i=0; i<H1size; ++i)
        f[i] = gfH1[i];

    basisV->mult(*rV, *fH1);

    for (int i=0; i<tH1size; ++i)
        mfH1[i] = offsetInit ? (*initV)(i) + (*fH1)(i) : (*fH1)(i);

    gfH1.SetFromTrueDofs(mfH1);

    for (int i=0; i<H1size; ++i)
        f[H1size + i] = gfH1[i];

    basisE->mult(*rE, *fL2);

    for (int i=0; i<tL2size; ++i)
        mfL2[i] = offsetInit ? (*initE)(i) + (*fL2)(i) : (*fL2)(i);

    gfL2.SetFromTrueDofs(mfL2);

    for (int i=0; i<L2size; ++i)
        f[(2*H1size) + i] = gfL2[i];
}

void ROM_Basis::LiftToSampleMesh(const Vector &u, Vector &usp) const
{
    MFEM_VERIFY(u.Size() == SolutionSize(), "");  // rdimx + rdimv + rdime
    MFEM_VERIFY(usp.Size() == SolutionSizeSP(), "");  // (2*size_H1_sp) + size_L2_sp

    if (rank == 0)
    {
        for (int i=0; i<rdimx; ++i)
            (*rX)(i) = u[i];

        for (int i=0; i<rdimv; ++i)
            (*rV)(i) = u[rdimx + i];

        for (int i=0; i<rdime; ++i)
            (*rE)(i) = u[rdimx + rdimv + i];

        BXsp->mult(*rX, *spX);
        BVsp->mult(*rV, *spV);
        BEsp->mult(*rE, *spE);

        for (int i=0; i<size_H1_sp; ++i)
        {
            usp[i] = offsetInit ? (*initXsp)(i) + (*spX)(i) : (*spX)(i);
            usp[size_H1_sp + i] = offsetInit ? (*initVsp)(i) + (*spV)(i) : (*spV)(i);
        }

        for (int i=0; i<size_L2_sp; ++i)
        {
            //usp[(2*size_H1_sp) + i] = std::max((*spE)(i), 0.0);
            usp[(2*size_H1_sp) + i] = offsetInit ? (*initEsp)(i) + (*spE)(i) : (*spE)(i);
        }
    }
}

void ROM_Basis::RestrictFromSampleMesh(const Vector &usp, Vector &u, const bool timeDerivative,
                                       const bool rhs_without_mass_matrix, const DenseMatrix *invMvROM,
                                       const DenseMatrix *invMeROM) const
{
    MFEM_VERIFY(u.Size() == SolutionSize(), "");  // rdimx + rdimv + rdime
    MFEM_VERIFY(usp.Size() == SolutionSizeSP(), "");  // (2*size_H1_sp) + size_L2_sp

    if (RK2AvgFormulation && RHSbasis)
    {
        ProjectFromSampleMesh(usp, u, timeDerivative);
        return;
    }

    const bool useOffset = offsetInit && (!timeDerivative);

    // Select entries out of usp on the sample mesh.

    // Note that s2sp_X maps from X samples to sample mesh H1 dofs, and similarly for V and E.

    for (int i=0; i<numSamplesX; ++i)
        (*sX)(i) = useOffset ? usp[s2sp_X[i]] - (*initXsp)(s2sp_X[i]) : usp[s2sp_X[i]];

    for (int i=0; i<numSamplesV; ++i)
        (*sV)(i) = useOffset ? usp[size_H1_sp + s2sp_V[i]] - (*initVsp)(s2sp_V[i]) : usp[size_H1_sp + s2sp_V[i]];

    for (int i=0; i<numSamplesE; ++i)
        (*sE)(i) = useOffset ? usp[(2*size_H1_sp) + s2sp_E[i]] - (*initEsp)(s2sp_E[i]) : usp[(2*size_H1_sp) + s2sp_E[i]];

    if (!RHSbasis)
    {
        BsinvX->transposeMult(*sX, *rX);
        for (int i=0; i<rdimx; ++i)
            u[i] = (*rX)(i);
    }

    BsinvV->transposeMult(*sV, *rV);
    BsinvE->transposeMult(*sE, *rE);

    if (rhs_without_mass_matrix && timeDerivative)
    {
        Vector rhs(rdimv);
        Vector invMrhs(rdimv);
        for (int i=0; i<rdimv; ++i)
            rhs[i] = (*rV)(i);

        // TODO: multiply BsinvV by invMvROM and store that rather than doing 2 mults, in the case of no Gram-Schmidt (will that version be maintained?).
        invMvROM->Mult(rhs, invMrhs);
        for (int i=0; i<rdimv; ++i)
            u[rdimx + i] = invMrhs[i];
    }
    else
    {
        for (int i=0; i<rdimv; ++i)
            u[rdimx + i] = (*rV)(i);
    }

    if (rhs_without_mass_matrix && timeDerivative)
    {
        Vector rhs(rdime);
        Vector invMrhs(rdime);
        for (int i=0; i<rdime; ++i)
            rhs[i] = (*rE)(i);

        invMeROM->Mult(rhs, invMrhs);
        for (int i=0; i<rdime; ++i)
            u[rdimx + rdimv + i] = invMrhs[i];
    }
    else
    {
        for (int i=0; i<rdime; ++i)
            u[rdimx + rdimv + i] = (*rE)(i);
    }
}

void ROM_Basis::RestrictFromSampleMesh_V(const Vector &usp, Vector &u) const
{
    MFEM_VERIFY(u.Size() == rdimv, "");
    MFEM_VERIFY(usp.Size() == size_H1_sp, "");

    for (int i=0; i<size_H1_sp; ++i)
        (*spV)(i) = usp[i];

    BVsp->transposeMult(*spV, *rV);

    for (int i=0; i<rdimv; ++i)
        u[i] = (*rV)(i);
}

void ROM_Basis::RestrictFromSampleMesh_E(const Vector &usp, Vector &u) const
{
    MFEM_VERIFY(u.Size() == rdime, "");
    MFEM_VERIFY(usp.Size() == size_L2_sp, "");

    for (int i=0; i<size_L2_sp; ++i)
        (*spE)(i) = usp[i];

    BEsp->transposeMult(*spE, *rE);

    for (int i=0; i<rdime; ++i)
        u[i] = (*rE)(i);
}

void ROM_Basis::ProjectFromSampleMesh(const Vector &usp, Vector &u,
                                      const bool timeDerivative) const
{
    MFEM_VERIFY(u.Size() == TotalSize(), "");
    MFEM_VERIFY(usp.Size() == (2*size_H1_sp) + size_L2_sp, "");

    const bool useOffset = offsetInit && (!timeDerivative);

    int ossp = 0;
    int osrom = 0;

    // X
    for (int i=0; i<size_H1_sp; ++i)
        (*spX)(i) = useOffset ? usp[ossp + i] - (*initXsp)(i) : usp[ossp + i];

    BXsp->transposeMult(*spX, *rX);
    BXXinv->mult(*rX, *rX2);

    for (int i=0; i<rdimx; ++i)
        u[osrom + i] = (*rX2)(i);

    osrom += rdimx;
    ossp += size_H1_sp;

    // V
    for (int i=0; i<size_H1_sp; ++i)
        (*spV)(i) = useOffset ? usp[ossp + i] - (*initVsp)(i) : usp[ossp + i];

    BVsp->transposeMult(*spV, *rV);
    BVVinv->mult(*rV, *rV2);

    for (int i=0; i<rdimv; ++i)
        u[osrom + i] = (*rV2)(i);

    osrom += rdimv;
    ossp += size_H1_sp;

    // E
    for (int i=0; i<size_L2_sp; ++i)
        (*spE)(i) = useOffset ? usp[ossp + i] - (*initEsp)(i) : usp[ossp + i];

    BEsp->transposeMult(*spE, *rE);
    BEEinv->mult(*rE, *rE2);

    for (int i=0; i<rdime; ++i)
        u[osrom + i] = (*rE2)(i);
}

ROM_Operator::ROM_Operator(ROM_Options const& input, ROM_Basis *b,
                           Coefficient& rho_coeff, FunctionCoefficient& mat_coeff,
                           const int order_e, const int source, const bool visc, const double cfl,
                           const bool p_assembly, const double cg_tol, const int cg_max_iter,
                           const double ftz_tol, H1_FECollection *H1fec,
                           FiniteElementCollection *L2fec)
    : TimeDependentOperator(b->TotalSize()), operFOM(input.FOMoper), basis(b),
      rank(b->GetRank()), hyperreduce(input.hyperreduce), useGramSchmidt(input.GramSchmidt)
{
    MFEM_VERIFY(input.FOMoper->Height() == input.FOMoper->Width(), "");

    if (hyperreduce && rank == 0)
    {
        const int spsize = basis->SolutionSizeSP();

        fx.SetSize(spsize);
        fy.SetSize(spsize);

        spmesh = b->GetSampleMesh();

        // The following code is copied from laghos.cpp to define a LagrangianHydroOperator on spmesh.

        L2FESpaceSP = new ParFiniteElementSpace(spmesh, L2fec);
        H1FESpaceSP = new ParFiniteElementSpace(spmesh, H1fec, spmesh->Dimension());

        xsp_gf = new ParGridFunction(H1FESpaceSP);
        spmesh->SetNodalGridFunction(xsp_gf);

        Vsize_l2sp = L2FESpaceSP->GetVSize();
        Vsize_h1sp = H1FESpaceSP->GetVSize();

        MFEM_VERIFY(((2*Vsize_h1sp) + Vsize_l2sp) == spsize, "");

        Array<int> ossp(4);
        ossp[0] = 0;
        ossp[1] = ossp[0] + Vsize_h1sp;
        ossp[2] = ossp[1] + Vsize_h1sp;
        ossp[3] = ossp[2] + Vsize_l2sp;
        BlockVector S(ossp);

        // On the sample mesh, we impose no essential DOF's. The reason is that it does not
        // make sense to set boundary conditions on the sample mesh boundary, which may lie
        // in the interior of the domain. Also, the boundary conditions on the domain
        // boundary are enforced due to the fact that BVsp is defined as a submatrix of
        // basisV, which has boundary conditions applied in the full-order discretization.

        //cout << "Sample mesh bdr att max " << spmesh->bdr_attributes.Max() << endl;

        // Boundary conditions: all tests use v.n = 0 on the boundary, and we assume
        // that the boundaries are straight.
        {
            Array<int> ess_bdr(spmesh->bdr_attributes.Max()), tdofs1d;
            for (int d = 0; d < spmesh->Dimension(); d++)
            {
                // Attributes 1/2/3 correspond to fixed-x/y/z boundaries, i.e., we must
                // enforce v_x/y/z = 0 for the velocity components.
                ess_bdr = 0;
                ess_bdr[d] = 1;
                H1FESpaceSP->GetEssentialTrueDofs(ess_bdr, tdofs1d, d);
                ess_tdofs.Append(tdofs1d);
            }
        }

        //basis->ApplyEssentialBCtoInitXsp(ess_tdofs);  // TODO: this should be only for v?

        ParGridFunction rho(L2FESpaceSP);
        L2_FECollection l2_fec(order_e, spmesh->Dimension());
        ParFiniteElementSpace l2_fes(spmesh, &l2_fec);
        ParGridFunction l2_rho(&l2_fes), l2_e(&l2_fes);
        l2_rho.ProjectCoefficient(rho_coeff);
        rho.ProjectGridFunction(l2_rho);

        // Piecewise constant ideal gas coefficient over the Lagrangian mesh. The
        // gamma values are projected on a function that stays constant on the moving
        // mesh.
        mat_fec = new L2_FECollection(0, spmesh->Dimension());
        mat_fes = new ParFiniteElementSpace(spmesh, mat_fec);
        mat_gf = new ParGridFunction(mat_fes);
        mat_gf->ProjectCoefficient(mat_coeff);
        mat_gf_coeff = new GridFunctionCoefficient(mat_gf);

        operSP = new hydrodynamics::LagrangianHydroOperator(S.Size(), *H1FESpaceSP, *L2FESpaceSP,
                ess_tdofs, rho, source, cfl, mat_gf_coeff,
                visc, p_assembly, cg_tol, cg_max_iter, ftz_tol,
                H1fec->GetBasisType(), (useReducedMv || useGramSchmidt), (useReducedMe || useGramSchmidt));
    }
    else if (!hyperreduce)
    {
        fx.SetSize(input.FOMoper->Height());
        fy.SetSize(input.FOMoper->Height());
    }

    if (useReducedMv)
    {
        ComputeReducedMv();
        ComputeReducedMe();
    }
}

void ROM_Basis::GetBasisVectorV(const bool sp, const int id, Vector &v) const
{
    if (sp)  // Sample mesh version
    {
        MFEM_VERIFY(v.Size() == size_H1_sp, "");

        for (int i=0; i<size_H1_sp; ++i)
            v[i] = (*BVsp)(i,id);
    }
    else  // FOM version
    {
        MFEM_VERIFY(v.Size() == tH1size, "");
        MFEM_VERIFY(false, "TODO");
    }
}

void ROM_Basis::GetBasisVectorE(const bool sp, const int id, Vector &v) const
{
    if (sp)  // Sample mesh version
    {
        MFEM_VERIFY(v.Size() == size_L2_sp, "");

        for (int i=0; i<size_L2_sp; ++i)
            v[i] = (*BEsp)(i,id);
    }
    else  // FOM version
    {
        MFEM_VERIFY(v.Size() == tL2size, "");
        MFEM_VERIFY(false, "TODO");
    }
}

void ROM_Basis::Set_dxdt_Reduced(const Vector &x, Vector &y) const
{
    if (RHSbasis)
    {
        for (int i=0; i<rdimv; ++i)
            (*rV)(i) = x[rdimx + i];

        BsinvX->mult(*rV, *rX);
        for (int i=0; i<rdimx; ++i)
            y[i] = (*rX)(i) + (*BX0)(i);
    }
}

void ROM_Basis::HyperreduceRHS_V(Vector &v) const
{
    if (!RHSbasis) return;

    MFEM_VERIFY(useGramSchmidt, "apply reduced mass matrix inverse");
    MFEM_VERIFY(v.Size() == size_H1_sp, "");

    for (int i=0; i<numSamplesV; ++i)
        (*sV)(i) = v[s2sp_V[i]];

    BsinvV->transposeMult(*sV, *rV);

    // Lift from rV to v
    // Note that here there is the product BVsp BVsp^T, which cannot be simplified and should not be stored.
    BVsp->mult(*rV, *spV);
    for (int i=0; i<size_H1_sp; ++i)
        v[i] = (*spV)(i);
}

void ROM_Basis::HyperreduceRHS_E(Vector &e) const
{
    if (!RHSbasis) return;

    MFEM_VERIFY(useGramSchmidt, "apply reduced mass matrix inverse");
    MFEM_VERIFY(e.Size() == size_L2_sp, "");

    for (int i=0; i<numSamplesE; ++i)
        (*sE)(i) = e[s2sp_E[i]];

    BsinvE->transposeMult(*sE, *rE);

    // Lift from rE to e
    // Note that here there is the product BEsp BEsp^T, which cannot be simplified and should not be stored.
    BEsp->mult(*rE, *spE);
    for (int i=0; i<size_L2_sp; ++i)
        e[i] = (*spE)(i);
}

void ROM_Operator::ComputeReducedMv()
{
    const int nv = basis->GetDimV();

    if (hyperreduce && rank == 0)
    {
        invMvROM.SetSize(nv);
        const int size_H1_sp = basis->SolutionSizeH1SP();

        Vector vj_sp(size_H1_sp);
        Vector Mvj_sp(size_H1_sp);
        Vector Mvj(nv);
        for (int j=0; j<nv; ++j)
        {
            basis->GetBasisVectorV(hyperreduce, j, vj_sp);
            operSP->MultMv(vj_sp, Mvj_sp);
            basis->RestrictFromSampleMesh_V(Mvj_sp, Mvj);

            for (int i=0; i<nv; ++i)
                invMvROM(i,j) = Mvj[i];
        }

        invMvROM.Invert();
    }
    else if (!hyperreduce)
    {
        MFEM_VERIFY(false, "TODO");
    }
}

void ROM_Operator::ComputeReducedMe()
{
    const int ne = basis->GetDimE();

    if (hyperreduce && rank == 0)
    {
        invMeROM.SetSize(ne);
        const int size_L2_sp = basis->SolutionSizeL2SP();

        Vector ej_sp(size_L2_sp);
        Vector Mej_sp(size_L2_sp);
        Vector Mej(ne);
        for (int j=0; j<ne; ++j)
        {
            basis->GetBasisVectorE(hyperreduce, j, ej_sp);
            operSP->MultMe(ej_sp, Mej_sp);
            basis->RestrictFromSampleMesh_E(Mej_sp, Mej);

            for (int i=0; i<ne; ++i)
                invMeROM(i,j) = Mej[i];
        }

        invMeROM.Invert();
    }
    else if (!hyperreduce)
    {
        MFEM_VERIFY(false, "TODO");
    }
}

void ROM_Operator::UpdateSampleMeshNodes(Vector const& romSol)
{
    if (!hyperreduce || rank != 0)
        return;

    // Lift romSol to the sample mesh space to get X.
    basis->LiftToSampleMesh(romSol, fx);

    MFEM_VERIFY(xsp_gf->Size() == Vsize_h1sp, "");  // Since the sample mesh is serial (only on rank 0).

    for (int i=0; i<Vsize_h1sp; ++i)
        (*xsp_gf)[i] = fx[i];

    spmesh->NewNodes(*xsp_gf, false);
}

void ROM_Operator::Mult(const Vector &x, Vector &y) const
{
    MFEM_VERIFY(x.Size() == basis->SolutionSize(), "");  // rdimx + rdimv + rdime
    MFEM_VERIFY(x.Size() == y.Size(), "");
    MFEM_VERIFY((useReducedMv && useReducedMe) || (!useReducedMv && !useReducedMe), "");

    if (hyperreduce)
    {
        if (rank == 0)
        {
            basis->LiftToSampleMesh(x, fx);

            operSP->Mult(fx, fy);
            basis->RestrictFromSampleMesh(fy, y, true, (useReducedMv && !useGramSchmidt), &invMvROM, &invMeROM);
            basis->Set_dxdt_Reduced(x, y);

            operSP->ResetQuadratureData();
        }

        MPI_Bcast(y.GetData(), y.Size(), MPI_DOUBLE, 0, basis->comm);
    }
    else
    {
        basis->LiftROMtoFOM(x, fx);
        operFOM->Mult(fx, fy);
        basis->ProjectFOMtoROM(fy, y, true);
    }
}

void ROM_Operator::InducedInnerProduct(const int id1, const int id2, const int var, const int dim, double &ip)
{
    ip = 0.0;
    if (hyperreduce)
    {
        Vector xj_sp(dim);
        Vector xi_sp(dim);
        Vector Mxj_sp(dim);

        if (var == 1) // velocity
        {
            basis->GetBasisVectorV(hyperreduce, id1, xj_sp);
            basis->GetBasisVectorV(hyperreduce, id2, xi_sp);
            operSP->MultMv(xj_sp, Mxj_sp);
        }
        else if (var == 2) // energy
        {
            basis->GetBasisVectorE(hyperreduce, id1, xj_sp);
            basis->GetBasisVectorE(hyperreduce, id2, xi_sp);
            operSP->MultMe(xj_sp, Mxj_sp);
        }

        for (int k=0; k<dim; ++k)
        {
            ip += Mxj_sp[k]*xi_sp[k];
        }
    }
    else if (!hyperreduce)
    {
        MFEM_VERIFY(false, "TODO");
    }
}

void ROM_Operator::InducedGramSchmidt(const int var, Vector &S)
{
    if (hyperreduce && rank == 0)
    {
        // Induced Gram Schmidt normalization is equivalent to
        // factorizing the basis into X = QR,
        // where size(Q) = size(X), Q is M-orthonormal,
        // and R is square and upper triangular.
        // Matrix X will be substituted by matrix Q.
        int spdim, rdim, offset;
        CAROM::Matrix *X;
        DenseMatrix *R;
        double factor;

        if (var == 1) // velocity
        {
            spdim = basis->SolutionSizeH1SP();
            rdim = basis->GetDimV();
            offset = basis->GetDimX();
            CoordinateBVsp.SetSize(rdim);
            X = basis->GetBVsp();
            R = &CoordinateBVsp;
        }
        else if (var == 2) // energy
        {
            spdim = basis->SolutionSizeL2SP();
            rdim = basis->GetDimE();
            offset = basis->GetDimX() + basis->GetDimV();
            CoordinateBEsp.SetSize(rdim);
            X = basis->GetBEsp();
            R = &CoordinateBEsp;
        }

        InducedInnerProduct(0, 0, var, spdim, factor);
        (*R)(0,0) = sqrt(factor);
        for (int k=0; k<spdim; ++k)
        {
            (*X)(k,0) /= (*R)(0,0); // normalize
        }

        for (int j=1; j<rdim; ++j)
        {
            for (int i=0; i<j; ++i)
            {
                InducedInnerProduct(j, i, var, spdim, factor);
                (*R)(i,j) = factor;
                for (int k=0; k<spdim; ++k)
                {
                    (*X)(k,j) -= (*R)(i,j)*(*X)(k,i); // orthogonalize
                }
            }
            InducedInnerProduct(j, j, var, spdim, factor);
            (*R)(j,j) = sqrt(factor);
            for (int k=0; k<spdim; ++k)
            {
                (*X)(k,j) /= (*R)(j,j); // normalize
            }
        }

        // With solution representation by s = Xc = Qd,
        // the coefficients of s with respect to Q is
        // obtained by d = Rc.
        for (int i=0; i<rdim; ++i)
        {
            S[offset+i] *= (*R)(i,i);
            for (int j=i+1; j<rdim; ++j)
            {
                S[offset+i] += (*R)(i,j)*S[offset+j]; // triangular update
            }
        }

    }
    else if (!hyperreduce)
    {
        MFEM_VERIFY(false, "TODO");
    }
}

void ROM_Operator::UndoInducedGramSchmidt(const int var, Vector &S)
{
    if (hyperreduce && rank == 0)
    {
        // Get back the original matrix X from matrix Q by undoing all the operations
        // in the induced Gram Schmidt normalization process.
        // See ROM_Operator::InducedGramSchmidt
        int spdim, rdim, offset;
        CAROM::Matrix *X;
        DenseMatrix *R;

        if (var == 1) // velocity
        {
            spdim = basis->SolutionSizeH1SP();
            rdim = basis->GetDimV();
            offset = basis->GetDimX();
            X = basis->GetBVsp();
            R = &CoordinateBVsp;
        }
        else if (var == 2) // energy
        {
            spdim = basis->SolutionSizeL2SP();
            rdim = basis->GetDimE();
            offset = basis->GetDimX() + basis->GetDimV();
            X = basis->GetBEsp();
            R = &CoordinateBEsp;
        }

        for (int j=rdim-1; j>-1; --j)
        {
            for (int k=0; k<spdim; ++k)
            {
                (*X)(k,j) *= (*R)(j,j);
            }
            for (int i=0; i<j; ++i)
            {
                for (int k=0; k<spdim; ++k)
                {
                    (*X)(k,j) += (*R)(i,j)*(*X)(k,i);
                }
            }
        }

        // With solution representation by s = Xc = Qd,
        // the coefficients of s with respect to X is
        // obtained from c = R\d.
        for (int i=rdim-1; i>-1; --i)
        {
            for (int j = rdim-1; j>i; --j)
            {
                S[offset+i] -= (*R)(i,j)*S[offset+j]; // backward substitution
            }
            S[offset+i] /= (*R)(i,i);
        }
        (*R).Clear();

    }
    else if (!hyperreduce)
    {
        MFEM_VERIFY(false, "TODO");
    }
}

void ROM_Operator::InducedGramSchmidtInitialize(Vector &S)
{
    InducedGramSchmidt(1, S); // velocity
    InducedGramSchmidt(2, S); // energy
    basis->ComputeReducedRHS();
    if (useReducedMv)
    {
        ComputeReducedMv();
        ComputeReducedMe();
    }

    if (hyperreduce)
    {
        MPI_Bcast(S.GetData(), S.Size(), MPI_DOUBLE, 0, basis->comm);
    }
}

void ROM_Operator::InducedGramSchmidtFinalize(Vector &S)
{
    UndoInducedGramSchmidt(1, S); // velocity
    UndoInducedGramSchmidt(2, S); // energy
    basis->ComputeReducedRHS();
    if (useReducedMv)
    {
        ComputeReducedMv();
        ComputeReducedMe();
    }

    if (hyperreduce)
    {
        MPI_Bcast(S.GetData(), S.Size(), MPI_DOUBLE, 0, basis->comm);
    }
}

void ROM_Operator::StepRK2Avg(Vector &S, double &t, double &dt) const
{
    MFEM_VERIFY(S.Size() == basis->SolutionSize(), "");  // rdimx + rdimv + rdime

    hydrodynamics::LagrangianHydroOperator *hydro_oper = hyperreduce ? operSP : operFOM;

    if (!hyperreduce || rank == 0)
    {
        if (hyperreduce)
            basis->LiftToSampleMesh(S, fx);
        else
            basis->LiftROMtoFOM(S, fx);

        const int Vsize = hyperreduce ? basis->SolutionSizeH1SP() : basis->SolutionSizeH1FOM();
        const int Esize = basis->SolutionSizeL2SP();
        Vector V(Vsize), dS_dt(fx.Size()), S0(fx);

        // The monolithic BlockVector stores the unknown fields as follows:
        // (Position, Velocity, Specific Internal Energy).
        Vector dv_dt, v0, dx_dt, de_dt;
        v0.SetDataAndSize(S0.GetData() + Vsize, Vsize);
        de_dt.SetDataAndSize(dS_dt.GetData() + (2*Vsize), Esize);
        dv_dt.SetDataAndSize(dS_dt.GetData() + Vsize, Vsize);
        dx_dt.SetDataAndSize(dS_dt.GetData(), Vsize);

        // In each sub-step:
        // - Update the global state Vector S.
        // - Compute dv_dt using S.
        // - Update V using dv_dt.
        // - Compute de_dt and dx_dt using S and V.

        // -- 1.
        // S is S0.
        hydro_oper->UpdateMesh(fx);
        hydro_oper->SolveVelocity(fx, dS_dt);
        if (hyperreduce) basis->HyperreduceRHS_V(dv_dt); // Set dv_dt based on RHS computed by SolveVelocity
        // V = v0 + 0.5 * dt * dv_dt;
        add(v0, 0.5 * dt, dv_dt, V);
        hydro_oper->SolveEnergy(fx, V, dS_dt);
        if (hyperreduce) basis->HyperreduceRHS_E(de_dt); // Set de_dt based on RHS computed by SolveEnergy
        dx_dt = V;

        // -- 2.
        // S = S0 + 0.5 * dt * dS_dt;
        add(S0, 0.5 * dt, dS_dt, fx);
        hydro_oper->ResetQuadratureData();
        hydro_oper->UpdateMesh(fx);
        hydro_oper->SolveVelocity(fx, dS_dt);
        if (hyperreduce) basis->HyperreduceRHS_V(dv_dt); // Set dv_dt based on RHS computed by SolveVelocity
        // V = v0 + 0.5 * dt * dv_dt;
        add(v0, 0.5 * dt, dv_dt, V);
        hydro_oper->SolveEnergy(fx, V, dS_dt);
        if (hyperreduce) basis->HyperreduceRHS_E(de_dt); // Set de_dt based on RHS computed by SolveEnergy
        dx_dt = V;

        // -- 3.
        // S = S0 + dt * dS_dt.
        add(S0, dt, dS_dt, fx);
        hydro_oper->ResetQuadratureData();

        MFEM_VERIFY(!useReducedMv, "TODO");

        if (hyperreduce)
            basis->RestrictFromSampleMesh(fx, S, false);
        else
            basis->ProjectFOMtoROM(fx, S);
    }

    if (hyperreduce)
    {
        MPI_Bcast(S.GetData(), S.Size(), MPI_DOUBLE, 0, basis->comm);
    }

    t += dt;
}

void PrintSingularValues(const int rank, const std::string& basename, const std::string& name, CAROM::SVDBasisGenerator* bg)
{
    const CAROM::Matrix* sing_vals = bg->getSingularValues();

    char tmp[100];
    sprintf(tmp, ".%06d", rank);

    std::string fullname = basename + "/sVal" + name + tmp;

    std::ofstream ofs(fullname.c_str(), std::ofstream::out);
    ofs.precision(16);

    for (int sv = 0; sv < sing_vals->numColumns(); ++sv) {
        ofs << (*sing_vals)(sv, sv) << endl;
    }

    ofs.close();
}

void PrintNormsOfParGridFunctions(NormType normtype, const int rank, const std::string& name, ParGridFunction *f1, ParGridFunction *f2,
                                  const bool scalar)
{
    ConstantCoefficient zero(0.0);
    Vector zerov(3);
    zerov = 0.0;
    VectorConstantCoefficient vzero(zerov);

    double fomloc, romloc, diffloc;

    // TODO: why does ComputeL2Error call the local GridFunction version rather than the global ParGridFunction version?
    // Only f2->ComputeL2Error calls the ParGridFunction version.
    if (scalar)
    {
        switch(normtype)
        {
        case l1norm:
            fomloc = f1->ComputeL1Error(zero);
            romloc = f2->ComputeL1Error(zero);
            break;
        case l2norm:
            fomloc = f1->ComputeL2Error(zero);
            romloc = f2->ComputeL2Error(zero);
            break;
        case maxnorm:
            fomloc = f1->ComputeMaxError(zero);
            romloc = f2->ComputeMaxError(zero);
            break;
        }
    }
    else
    {
        switch(normtype)
        {
        case l1norm:
            fomloc = f1->ComputeL1Error(vzero);
            romloc = f2->ComputeL1Error(vzero);
            break;
        case l2norm:
            fomloc = f1->ComputeL2Error(vzero);
            romloc = f2->ComputeL2Error(vzero);
            break;
        case maxnorm:
            fomloc = f1->ComputeMaxError(vzero);
            romloc = f2->ComputeMaxError(vzero);
            break;
        }
    }

    *f1 -= *f2;  // works because GridFunction is derived from Vector

    if (scalar)
    {
        switch(normtype)
        {
        case l1norm:
            diffloc = f1->ComputeL1Error(zero);
            break;
        case l2norm:
            diffloc = f1->ComputeL2Error(zero);
            break;
        case maxnorm:
            diffloc = f1->ComputeMaxError(zero);
            break;
        }
    }
    else
    {
        switch(normtype)
        {
        case l1norm:
            diffloc = f1->ComputeL1Error(vzero);
            break;
        case l2norm:
            diffloc = f1->ComputeL2Error(vzero);
            break;
        case maxnorm:
            diffloc = f1->ComputeMaxError(vzero);
            break;
        }
    }

    double fomloc2 = fomloc*fomloc;
    double romloc2 = romloc*romloc;
    double diffloc2 = diffloc*diffloc;

    double fomglob2, romglob2, diffglob2;

    // TODO: is this right? The "loc" norms should be global, but they are not.
    MPI_Allreduce(&fomloc2, &fomglob2, 1, MPI_DOUBLE, MPI_SUM, MPI_COMM_WORLD);
    MPI_Allreduce(&romloc2, &romglob2, 1, MPI_DOUBLE, MPI_SUM, MPI_COMM_WORLD);
    MPI_Allreduce(&diffloc2, &diffglob2, 1, MPI_DOUBLE, MPI_SUM, MPI_COMM_WORLD);

    /*
    fomglob2 = fomloc2;
    romglob2 = romloc2;
    diffglob2 = diffloc2;
    */
    switch(normtype)
    {
    case l1norm:
        cout << "L1 norm error:" << endl;
        break;
    case l2norm:
        cout << "L2 norm error:" << endl;
        break;
    case maxnorm:
        cout << "MAX norm error:" << endl;
        break;
    }

    double FOMnorm = sqrt(fomglob2);
    double ROMnorm = sqrt(romglob2);
    double DIFFnorm = sqrt(diffglob2);
    double relDIFFnorm = sqrt(diffglob2)/sqrt(fomglob2);

    cout << rank << ": " << name << " FOM norm " << FOMnorm << endl;
    cout << rank << ": " << name << " ROM norm " << ROMnorm << endl;
    cout << rank << ": " << name << " DIFF norm " << DIFFnorm << endl;
    cout << rank << ": " << name << " Rel. DIFF norm " << relDIFFnorm << endl;

    char tmp[100];
    sprintf(tmp, ".%06d", rank);

    std::string fullname = name + "_norms" + tmp;

    std::ofstream ofs(fullname.c_str(), std::ofstream::out);
    ofs.precision(16);

    ofs << "FOM norm " << FOMnorm << endl;
    ofs << "ROM norm " << ROMnorm << endl;
    ofs << "DIFF norm " << DIFFnorm << endl;
    ofs << "Rel. DIFF norm " << relDIFFnorm << endl;

    ofs.close();

}

void PrintL2NormsOfParGridFunctions(const int rank, const std::string& name, ParGridFunction *f1, ParGridFunction *f2,
                                    const bool scalar)
{
    ConstantCoefficient zero(0.0);
    Vector zerov(3);
    zerov = 0.0;
    VectorConstantCoefficient vzero(zerov);

    double fomloc, romloc, diffloc;

    // TODO: why does ComputeL2Error call the local GridFunction version rather than the global ParGridFunction version?
    // Only f2->ComputeL2Error calls the ParGridFunction version.
    if (scalar)
    {
        fomloc = f1->ComputeL2Error(zero);
        romloc = f2->ComputeL2Error(zero);
    }
    else
    {
        fomloc = f1->ComputeL2Error(vzero);
        romloc = f2->ComputeL2Error(vzero);
    }

    *f1 -= *f2;  // works because GridFunction is derived from Vector

    if (scalar)
    {
        diffloc = f1->ComputeL2Error(zero);
    }
    else
    {
        diffloc = f1->ComputeL2Error(vzero);
    }

    double fomloc2 = fomloc*fomloc;
    double romloc2 = romloc*romloc;
    double diffloc2 = diffloc*diffloc;

    double fomglob2, romglob2, diffglob2;

    // TODO: is this right? The "loc" norms should be global, but they are not.
    MPI_Allreduce(&fomloc2, &fomglob2, 1, MPI_DOUBLE, MPI_SUM, MPI_COMM_WORLD);
    MPI_Allreduce(&romloc2, &romglob2, 1, MPI_DOUBLE, MPI_SUM, MPI_COMM_WORLD);
    MPI_Allreduce(&diffloc2, &diffglob2, 1, MPI_DOUBLE, MPI_SUM, MPI_COMM_WORLD);

    /*
    fomglob2 = fomloc2;
    romglob2 = romloc2;
    diffglob2 = diffloc2;
    */

    cout << rank << ": " << name << " FOM norm " << sqrt(fomglob2) << endl;
    cout << rank << ": " << name << " ROM norm " << sqrt(romglob2) << endl;
    cout << rank << ": " << name << " DIFF norm " << sqrt(diffglob2) << endl;
    cout << rank << ": " << name << " Rel. DIFF norm " << sqrt(diffglob2)/sqrt(fomglob2) << endl;
}<|MERGE_RESOLUTION|>--- conflicted
+++ resolved
@@ -490,18 +490,8 @@
     if (offsetInit)
     {
         initX = new CAROM::Vector(tH1size, true);
-<<<<<<< HEAD
-        initX->read(basename + "/ROMoffset/initX" + std::to_string(input.window));
-
-        initV = new CAROM::Vector(tH1size, true);
-        initV->read(basename + "/ROMoffset/initV" + std::to_string(input.window));
-
-        initE = new CAROM::Vector(tL2size, true);
-        initE->read(basename + "/ROMoffset/initE" + std::to_string(input.window));
-=======
         initV = new CAROM::Vector(tH1size, true);
         initE = new CAROM::Vector(tL2size, true);
->>>>>>> a6cd7e93
 
         //TODO: Tony param init after PR 77
         if (input.paramOffset)
