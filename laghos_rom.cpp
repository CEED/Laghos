#include "laghos_rom.hpp"

#include "DEIM.h"
#include "SampleMesh.hpp"


using namespace std;

void ROM_Sampler::SampleSolution(const double t, const double dt, Vector const& S)
{
    SetStateVariables(S);
    SetStateVariableRates(dt);

    const bool sampleX = generator_X->isNextSample(t);

    Vector dSdt;
    if (sampleF)
    {
        dSdt.SetSize(S.Size());
        lhoper->Mult(S, dSdt);
        lhoper->GetTimeStepEstimate(S);  // Reset quadrature data after the Mult
    }

    if (sampleX)
    {
        if (rank == 0)
        {
            cout << "X taking sample at t " << t << endl;
        }

        bool addSample;

        if (offsetInit)
        {
            for (int i=0; i<tH1size; ++i)
            {
                Xdiff[i] = X[i] - (*initX)(i);
            }

            addSample = generator_X->takeSample(Xdiff.GetData(), t, dt);
            generator_X->computeNextSampleTime(Xdiff.GetData(), dXdt.GetData(), t);
        }
        else
        {
            addSample = generator_X->takeSample(X.GetData(), t, dt);
            generator_X->computeNextSampleTime(X.GetData(), dXdt.GetData(), t);
        }

        if (writeSnapshots && addSample)
        {
            tSnapX.push_back(t);
        }

        // Without this check, libROM may use multiple time intervals, and without appropriate implementation
        // the basis will be from just one interval, resulting in large errors and difficulty in debugging.
        MFEM_VERIFY(generator_X->getNumBasisTimeIntervals() <= 1, "Only 1 basis time interval allowed");
    }

    const bool sampleV = generator_V->isNextSample(t);

    //TODO: use this, plus generator_Fv->computeNextSampleTime? So far, it seems sampleV == true on every step.
    //const bool sampleFv = generator_Fv->isNextSample(t);

    if (sampleV)
    {
        if (rank == 0)
        {
            cout << "V taking sample at t " << t << endl;
        }

        bool addSample, addSampleF;

        if (offsetInit)
        {
            for (int i=0; i<tH1size; ++i)
            {
                Xdiff[i] = V[i] - (*initV)(i);
            }

            addSample = generator_V->takeSample(Xdiff.GetData(), t, dt);
            generator_V->computeNextSampleTime(Xdiff.GetData(), dVdt.GetData(), t);

            if (sampleF)
            {
                MFEM_VERIFY(gfH1.Size() == H1size, "");
                for (int i=0; i<H1size; ++i)
                    gfH1[i] = dSdt[H1size + i];  // Fv

                gfH1.GetTrueDofs(Xdiff);
                addSampleF = generator_Fv->takeSample(Xdiff.GetData(), t, dt);

                if (writeSnapshots && addSampleF)
                {
                    tSnapFv.push_back(t);
                }

                // Without this check, libROM may use multiple time intervals, and without appropriate implementation
                // the basis will be from just one interval, resulting in large errors and difficulty in debugging.
                MFEM_VERIFY(generator_Fv->getNumBasisTimeIntervals() <= 1, "Only 1 basis time interval allowed");
            }
        }
        else
        {
            MFEM_VERIFY(!sampleF, "");
            addSample = generator_V->takeSample(V.GetData(), t, dt);
            generator_V->computeNextSampleTime(V.GetData(), dVdt.GetData(), t);
        }

        if (writeSnapshots && addSample)
        {
            tSnapV.push_back(t);
        }

        // Without this check, libROM may use multiple time intervals, and without appropriate implementation
        // the basis will be from just one interval, resulting in large errors and difficulty in debugging.
        MFEM_VERIFY(generator_V->getNumBasisTimeIntervals() <= 1, "Only 1 basis time interval allowed");
    }

    const bool sampleE = generator_E->isNextSample(t);

    if (sampleE)
    {
        if (rank == 0)
        {
            cout << "E taking sample at t " << t << endl;
        }

        bool addSample, addSampleF;

        if (offsetInit)
        {
            for (int i=0; i<tL2size; ++i)
            {
                Ediff[i] = E[i] - (*initE)(i);
            }

            addSample = generator_E->takeSample(Ediff.GetData(), t, dt);
            generator_E->computeNextSampleTime(Ediff.GetData(), dEdt.GetData(), t);

            if (sampleF)
            {
                MFEM_VERIFY(gfL2.Size() == L2size, "");
                for (int i=0; i<L2size; ++i)
                    gfL2[i] = dSdt[(2*H1size) + i];  // Fe

                gfL2.GetTrueDofs(Ediff);
                addSampleF = generator_Fe->takeSample(Ediff.GetData(), t, dt);

                if (writeSnapshots && addSampleF)
                {
                    tSnapFe.push_back(t);
                }

                // Without this check, libROM may use multiple time intervals, and without appropriate implementation
                // the basis will be from just one interval, resulting in large errors and difficulty in debugging.
                MFEM_VERIFY(generator_Fe->getNumBasisTimeIntervals() <= 1, "Only 1 basis time interval allowed");
            }
        }
        else
        {
            MFEM_VERIFY(!sampleF, "");
            addSample = generator_E->takeSample(E.GetData(), t, dt);
            generator_E->computeNextSampleTime(E.GetData(), dEdt.GetData(), t);
        }

        if (writeSnapshots && addSample)
        {
            tSnapE.push_back(t);
        }

        // Without this check, libROM may use multiple time intervals, and without appropriate implementation
        // the basis will be from just one interval, resulting in large errors and difficulty in debugging.
        MFEM_VERIFY(generator_E->getNumBasisTimeIntervals() <= 1, "Only 1 basis time interval allowed");
    }
}

void BasisGeneratorFinalSummary(CAROM::SVDBasisGenerator* bg, const double energyFraction, int & cutoff)
{
    const int rom_dim = bg->getSpatialBasis()->numColumns();
    const CAROM::Matrix* sing_vals = bg->getSingularValues();

    MFEM_VERIFY(rom_dim == sing_vals->numColumns(), "");

    double sum = 0.0;
    for (int sv = 0; sv < sing_vals->numColumns(); ++sv) {
        sum += (*sing_vals)(sv, sv);
    }

    double partialSum = 0.0;
    for (int sv = 0; sv < sing_vals->numColumns(); ++sv) {
        partialSum += (*sing_vals)(sv, sv);
        if (partialSum / sum > energyFraction)
        {
            cutoff = sv+1;
            break;
        }
    }

    cout << "Take first " << cutoff << " of " << sing_vals->numColumns() << " basis vectors" << endl;
}

void printSnapshotTime(std::vector<double> const &tSnap, std::string const path, std::string const var)
{
    cout << var << " snapshot size: " << tSnap.size() << endl;
    std::ofstream outfile_tSnap(path + var);
    for (auto const& i: tSnap)
    {
        outfile_tSnap << i << endl;
    }
}

void ROM_Sampler::Finalize(const double t, const double dt, Vector const& S, Array<int> &cutoff)
{
<<<<<<< HEAD
=======
    bool addSample, addSampleF;
    SetStateVariables(S);

    Vector dSdt;
    if (sampleF)
    {
        dSdt.SetSize(S.Size());
        lhoper->Mult(S, dSdt);
    }

    if (offsetInit)
    {
        for (int i=0; i<tH1size; ++i)
        {
            Xdiff[i] = X[i] - (*initX)(i);
        }

        addSample = generator_X->takeSample(Xdiff.GetData(), t, dt);
    }
    else
        addSample = generator_X->takeSample(X.GetData(), t, dt);

    if (writeSnapshots && addSample)
    {
        tSnapX.push_back(t);
    }

    // Without this check, libROM may use multiple time intervals, and without appropriate implementation
    // the basis will be from just one interval, resulting in large errors and difficulty in debugging.
    MFEM_VERIFY(generator_X->getNumBasisTimeIntervals() <= 1, "Only 1 basis time interval allowed");
>>>>>>> a6cd7e93

    if (writeSnapshots)
    {
<<<<<<< HEAD
        generator_X->writeSnapshot();
        generator_V->writeSnapshot();
        generator_E->writeSnapshot();
        if (sampleF)
        {
            generator_Fv->writeSnapshot();
            generator_Fe->writeSnapshot();
        }
    }
    else
=======
        for (int i=0; i<tH1size; ++i)
        {
            Xdiff[i] = V[i] - (*initV)(i);
        }

        addSample = generator_V->takeSample(Xdiff.GetData(), t, dt);

        if (sampleF)
        {
            MFEM_VERIFY(gfH1.Size() == H1size, "");
            for (int i=0; i<H1size; ++i)
                gfH1[i] = dSdt[H1size + i];  // Fv

            gfH1.GetTrueDofs(Xdiff);
            addSampleF = generator_Fv->takeSample(Xdiff.GetData(), t, dt);

            if (writeSnapshots && addSampleF)
            {
                tSnapFv.push_back(t);
            }

            // Without this check, libROM may use multiple time intervals, and without appropriate implementation
            // the basis will be from just one interval, resulting in large errors and difficulty in debugging.
            MFEM_VERIFY(generator_Fv->getNumBasisTimeIntervals() <= 1, "Only 1 basis time interval allowed");
        }
    }
    else
        addSample = generator_V->takeSample(V.GetData(), t, dt);

    if (writeSnapshots && addSample)
    {
        tSnapV.push_back(t);
    }

    // Without this check, libROM may use multiple time intervals, and without appropriate implementation
    // the basis will be from just one interval, resulting in large errors and difficulty in debugging.
    MFEM_VERIFY(generator_V->getNumBasisTimeIntervals() <= 1, "Only 1 basis time interval allowed");

    if (writeSnapshots)
        generator_V->writeSnapshot();
    else
        generator_V->endSamples();

    if (offsetInit)
    {
        for (int i=0; i<tL2size; ++i)
        {
            Ediff[i] = E[i] - (*initE)(i);
        }

        addSample = generator_E->takeSample(Ediff.GetData(), t, dt);

        if (sampleF)
        {
            MFEM_VERIFY(gfL2.Size() == L2size, "");
            for (int i=0; i<L2size; ++i)
                gfL2[i] = dSdt[(2*H1size) + i];  // Fe

            gfL2.GetTrueDofs(Ediff);
            addSampleF = generator_Fe->takeSample(Ediff.GetData(), t, dt);

            if (writeSnapshots && addSampleF)
            {
                tSnapFe.push_back(t);
            }

            // Without this check, libROM may use multiple time intervals, and without appropriate implementation
            // the basis will be from just one interval, resulting in large errors and difficulty in debugging.
            MFEM_VERIFY(generator_Fe->getNumBasisTimeIntervals() <= 1, "Only 1 basis time interval allowed");
        }
    }
    else
        addSample = generator_E->takeSample(E.GetData(), t, dt);

    if (writeSnapshots && addSample)
    {
        tSnapE.push_back(t);
    }

    // Without this check, libROM may use multiple time intervals, and without appropriate implementation
    // the basis will be from just one interval, resulting in large errors and difficulty in debugging.
    MFEM_VERIFY(generator_E->getNumBasisTimeIntervals() <= 1, "Only 1 basis time interval allowed");

    if (writeSnapshots)
        generator_E->writeSnapshot();
    else
        generator_E->endSamples();

    if (sampleF)
>>>>>>> a6cd7e93
    {
        generator_X->endSamples();
        generator_V->endSamples();
        generator_E->endSamples();
        if (sampleF)
        {
            generator_Fv->endSamples();
            generator_Fe->endSamples();
        }
    }

    if (rank == 0 && !writeSnapshots)
    {
        cout << "X basis summary output: ";
        BasisGeneratorFinalSummary(generator_X, energyFraction, cutoff[0]);
        PrintSingularValues(rank, "X", generator_X);

        cout << "V basis summary output: ";
        BasisGeneratorFinalSummary(generator_V, energyFraction, cutoff[1]);
        PrintSingularValues(rank, "V", generator_V);

        cout << "E basis summary output: ";
        BasisGeneratorFinalSummary(generator_E, energyFraction, cutoff[2]);
        PrintSingularValues(rank, "E", generator_E);

        if (sampleF)
        {
            cout << "Fv basis summary output: ";
            BasisGeneratorFinalSummary(generator_Fv, energyFraction, cutoff[3]);

            cout << "Fe basis summary output: ";
            BasisGeneratorFinalSummary(generator_Fe, energyFraction, cutoff[4]);
        }
    }

    if (rank == 0 && writeSnapshots)
    {
        std::string path_tSnap = "run/param" + std::to_string(parameterID) + "_tSnap";

        printSnapshotTime(tSnapX, path_tSnap, "X");
        printSnapshotTime(tSnapV, path_tSnap, "V");
        printSnapshotTime(tSnapE, path_tSnap, "E");

        if (sampleF)
        {
            printSnapshotTime(tSnapFv, path_tSnap, "Fv");
            printSnapshotTime(tSnapFe, path_tSnap, "Fe");
        }
    }

    delete generator_X;
    delete generator_V;
    delete generator_E;

    if (sampleF)
    {
        delete generator_Fv;
        delete generator_Fe;
    }
}

CAROM::Matrix* GetFirstColumns(const int N, const CAROM::Matrix* A, const int rowOS, const int numRows)
{
    CAROM::Matrix* S = new CAROM::Matrix(numRows, std::min(N, A->numColumns()), A->distributed());
    for (int i=0; i<S->numRows(); ++i)
    {
        for (int j=0; j<S->numColumns(); ++j)
            (*S)(i,j) = (*A)(rowOS + i, j);
    }

    return S;
}

CAROM::Matrix* ReadBasisROM(const int rank, const std::string filename, const int vectorSize, const int rowOS, int& dim)
{
    CAROM::BasisReader reader(filename);
    const CAROM::Matrix *basis = (CAROM::Matrix*) reader.getSpatialBasis(0.0);

    if (dim == -1)
        dim = basis->numColumns();

    // Make a deep copy of basis, which is inefficient but necessary since BasisReader owns the basis data and deletes it when BasisReader goes out of scope.
    // An alternative would be to keep all the BasisReader instances as long as each basis is kept, but that would be inconvenient.
    CAROM::Matrix* basisCopy = GetFirstColumns(dim, basis, rowOS, vectorSize);

    MFEM_VERIFY(basisCopy->numRows() == vectorSize, "");

    if (rank == 0)
        cout << "Read basis " << filename << " of dimension " << basisCopy->numColumns() << endl;

    //delete basis;
    return basisCopy;
}

ROM_Basis::ROM_Basis(ROM_Options const& input, Vector const& S, MPI_Comm comm_)
    : comm(comm_), tH1size(input.H1FESpace->GetTrueVSize()), tL2size(input.L2FESpace->GetTrueVSize()),
      H1size(input.H1FESpace->GetVSize()), L2size(input.L2FESpace->GetVSize()),
      gfH1(input.H1FESpace), gfL2(input.L2FESpace),
      rdimx(input.dimX), rdimv(input.dimV), rdime(input.dimE), rdimfv(input.dimFv), rdimfe(input.dimFe),
      numSamplesX(input.sampX), numSamplesV(input.sampV), numSamplesE(input.sampE),
      hyperreduce(input.hyperreduce), offsetInit(input.useOffset), RHSbasis(input.RHSbasis), useGramSchmidt(input.GramSchmidt),
      RK2AvgFormulation(input.RK2AvgSolver)
{
    MPI_Comm_size(comm, &nprocs);
    MPI_Comm_rank(comm, &rank);

    Array<int> osH1(nprocs+1);
    Array<int> nH1(nprocs);
    Array<int> osL2(nprocs+1);
    MPI_Allgather(&tH1size, 1, MPI_INT, osH1.GetData(), 1, MPI_INT, comm);
    MPI_Allgather(&tL2size, 1, MPI_INT, osL2.GetData(), 1, MPI_INT, comm);

    for (int i=nprocs-1; i>=0; --i)
    {
        nH1[i] = osH1[i];
        osH1[i+1] = osH1[i];
        osL2[i+1] = osL2[i];
    }

    osH1[0] = 0;
    osL2[0] = 0;

    osH1.PartialSum();
    osL2.PartialSum();

    rowOffsetH1 = osH1[rank];
    rowOffsetL2 = osL2[rank];

    fH1 = new CAROM::Vector(tH1size, true);
    fL2 = new CAROM::Vector(tL2size, true);

    mfH1.SetSize(tH1size);
    mfL2.SetSize(tL2size);

    ReadSolutionBases(input.window);

    rX = new CAROM::Vector(rdimx, false);
    rV = new CAROM::Vector(rdimv, false);
    rE = new CAROM::Vector(rdime, false);

    if (RK2AvgFormulation)
    {
        rX2 = new CAROM::Vector(rdimx, false);
        rV2 = new CAROM::Vector(rdimv, false);
        rE2 = new CAROM::Vector(rdime, false);
    }

    if (offsetInit)
    {
        initX = new CAROM::Vector(tH1size, true);
        initV = new CAROM::Vector(tH1size, true);
        initE = new CAROM::Vector(tL2size, true);

        //TODO: Tony param init after PR 77
        if (input.paramOffset)
        {
            Vector X, V, E;

            for (int i=0; i<H1size; ++i)
            {
                gfH1[i] = S[i];
            }
            gfH1.GetTrueDofs(X);
            for (int i=0; i<tH1size; ++i)
            {
                (*initX)(i) = X[i];
            }

            for (int i=0; i<H1size; ++i)
            {
                gfH1[i] = S[H1size+i];
            }
            gfH1.GetTrueDofs(V);
            for (int i=0; i<tH1size; ++i)
            {
                (*initV)(i) = V[i];
            }

            for (int i=0; i<L2size; ++i)
            {
                gfL2[i] = S[2*H1size+i];
            }
            gfL2.GetTrueDofs(E);
            for (int i=0; i<tL2size; ++i)
            {
                (*initE)(i) = E[i];
            }
        }
        else
        {
            initX->read("run/ROMoffset/initX" + std::to_string(input.window));
            initV->read("run/ROMoffset/initV" + std::to_string(input.window));
            initE->read("run/ROMoffset/initE" + std::to_string(input.window));

            cout << "Read init vectors X, V, E with norms " << initX->norm() << ", " << initV->norm() << ", " << initE->norm() << endl;
        }
    }

    if (hyperreduce)
    {
        if(rank == 0) cout << "start preprocessing hyper-reduction\n";
        StopWatch preprocessHyperreductionTymer;
        preprocessHyperreductionTymer.Start();
        SetupHyperreduction(input.H1FESpace, input.L2FESpace, nH1, input.window);
        preprocessHyperreductionTymer.Stop();
        if(rank == 0) cout << "Elapsed time for hyper-reduction preprocessing: " << preprocessHyperreductionTymer.RealTime() << " sec\n";
    }
}

// cp = a x b
void CrossProduct3D(Vector const& a, Vector const& b, Vector& cp)
{
    cp[0] = (a[1]*b[2]) - (a[2]*b[1]);
    cp[1] = (a[2]*b[0]) - (a[0]*b[2]);
    cp[2] = (a[0]*b[1]) - (a[1]*b[0]);
}

// Set attributes 1/2/3 corresponding to fixed-x/y/z boundaries.
void SetBdryAttrForVelocity(ParMesh *pmesh)
{
    for (int b=0; b<pmesh->GetNBE(); ++b)
    {
        Element *belem = pmesh->GetBdrElement(b);
        Array<int> vert;
        belem->GetVertices(vert);
        MFEM_VERIFY(vert.Size() > 2, "");

        Vector normal(3);

        Vector t1(3);
        Vector t2(3);

        for (int i=0; i<3; ++i)
        {
            t1[i] = pmesh->GetVertex(vert[0])[i] - pmesh->GetVertex(vert[1])[i];
            t2[i] = pmesh->GetVertex(vert[2])[i] - pmesh->GetVertex(vert[1])[i];
        }

        CrossProduct3D(t1, t2, normal);

        const double s = normal.Norml2();
        MFEM_VERIFY(s > 1.0e-8, "");

        normal /= s;

        int attr = -1;

        {   // Verify that the normal is in the direction of a Cartesian axis.
            const double tol = 1.0e-8;
            const double al1 = fabs(normal[0]) + fabs(normal[1]) + fabs(normal[2]);
            MFEM_VERIFY(fabs(al1 - 1.0) < tol, "");
            bool axisFound = false;

            if (fabs(1.0 - fabs(normal[0])) < tol)
                attr = 1;
            else if (fabs(1.0 - fabs(normal[1])) < tol)
                attr = 2;
            else if (fabs(1.0 - fabs(normal[2])) < tol)
                attr = 3;
        }

        MFEM_VERIFY(attr > 0, "");

        belem->SetAttribute(attr);
    }

    pmesh->SetAttributes();
}

// Set attributes 1/2/3 corresponding to fixed-x/y/z boundaries on a 2D or 3D ParMesh
// with boundaries aligned with Cartesian axes.
void SetBdryAttrForVelocity_Cartesian(ParMesh *pmesh)
{
    const int dim = pmesh->Dimension();

    // First set minimum and maximum coordinates, locally then globally.
    MFEM_VERIFY(pmesh->GetNV() > 0 && (dim == 2 || dim == 3), "");

    double xmin[dim], xmax[dim];
    for (int i=0; i<dim; ++i)
    {
        xmin[i] = pmesh->GetVertex(0)[i];
        xmax[i] = xmin[i];
    }

    for (int v=1; v<pmesh->GetNV(); ++v)
    {
        for (int i=0; i<dim; ++i)
        {
            xmin[i] = std::min(pmesh->GetVertex(v)[i], xmin[i]);
            xmax[i] = std::max(pmesh->GetVertex(v)[i], xmax[i]);
        }
    }

    {   // Globally reduce
        double local[dim];
        for (int i=0; i<dim; ++i)
            local[i] = xmin[i];

        MPI_Allreduce(local, xmin, dim, MPI_DOUBLE, MPI_MIN, pmesh->GetComm());

        for (int i=0; i<dim; ++i)
            local[i] = xmax[i];

        MPI_Allreduce(local, xmax, dim, MPI_DOUBLE, MPI_MAX, pmesh->GetComm());
    }

    for (int b=0; b<pmesh->GetNBE(); ++b)
    {
        Element *belem = pmesh->GetBdrElement(b);
        Array<int> vert;
        belem->GetVertices(vert);
        MFEM_VERIFY(vert.Size() > 1, "");

        Vector normal(dim);

        if (dim == 3)
        {
            Vector t1(dim);
            Vector t2(dim);

            for (int i=0; i<dim; ++i)
            {
                t1[i] = pmesh->GetVertex(vert[0])[i] - pmesh->GetVertex(vert[1])[i];
                t2[i] = pmesh->GetVertex(vert[2])[i] - pmesh->GetVertex(vert[1])[i];
            }

            CrossProduct3D(t1, t2, normal);
        }
        else
        {
            normal[0] = -(pmesh->GetVertex(vert[0])[1] - pmesh->GetVertex(vert[1])[1]);  // -tangent_y
            normal[1] = (pmesh->GetVertex(vert[0])[0] - pmesh->GetVertex(vert[1])[0]);  // tangent_x
        }

        {
            const double s = normal.Norml2();
            MFEM_VERIFY(s > 1.0e-8, "");

            normal /= s;
        }

        int attr = -1;

        const double tol = 1.0e-8;

        {   // Verify that the normal is in the direction of a Cartesian axis.
            const double al1 = fabs(normal[0]) + fabs(normal[1]) + (dim == 3 ? fabs(normal[2]) : 0);
            MFEM_VERIFY(fabs(al1 - 1.0) < tol, "");
            bool axisFound = false;

            if (fabs(1.0 - fabs(normal[0])) < tol)
                attr = 1;
            else if (fabs(1.0 - fabs(normal[1])) < tol)
                attr = 2;
            else if (dim == 3 && fabs(1.0 - fabs(normal[2])) < tol)
                attr = 3;
        }

        MFEM_VERIFY(attr > 0 && attr < dim+1, "");

        bool onBoundary = true;
        {
            const double xd0 = pmesh->GetVertex(vert[0])[attr-1];

            for (int j=0; j<vert.Size(); ++j)
            {
                const double xd = pmesh->GetVertex(vert[j])[attr-1];
                if (fabs(xd - xmin[attr-1]) > tol && fabs(xmax[attr-1] - xd) > tol)  // specific to Cartesian-aligned domains
                    onBoundary = false;

                if (j > 0 && fabs(xd - xd0) > tol)
                    onBoundary = false;
            }
        }

        if (onBoundary)
            belem->SetAttribute(attr);
        else
            belem->SetAttribute(10);
    }

    pmesh->SetAttributes();
}

void ROM_Basis::SetupHyperreduction(ParFiniteElementSpace *H1FESpace, ParFiniteElementSpace *L2FESpace, Array<int>& nH1, const int window)
{
    ParMesh *pmesh = H1FESpace->GetParMesh();

    const int fomH1size = H1FESpace->GlobalTrueVSize();
    const int fomL2size = L2FESpace->GlobalTrueVSize();

    numSamplesX = RHSbasis ? 0 : std::min(fomH1size, numSamplesX);
    vector<int> sample_dofs_X(numSamplesX);
    vector<int> num_sample_dofs_per_procX(nprocs);
    BsinvX = RHSbasis ? NULL : new CAROM::Matrix(numSamplesX, rdimx, false);

    numSamplesV = std::min(fomH1size, numSamplesV);
    vector<int> sample_dofs_V(numSamplesV);
    vector<int> num_sample_dofs_per_procV(nprocs);
    BsinvV = new CAROM::Matrix(numSamplesV, RHSbasis ? rdimfv : rdimv, false);

    numSamplesE = std::min(fomL2size, numSamplesE);
    vector<int> sample_dofs_E(numSamplesE);
    vector<int> num_sample_dofs_per_procE(nprocs);
    BsinvE = new CAROM::Matrix(numSamplesE, RHSbasis ? rdimfe : rdime, false);
    if(rank == 0)
    {
        cout << "number of samples for position: " << numSamplesX << "\n";
        cout << "number of samples for velocity: " << numSamplesV << "\n";
        cout << "number of samples for energy  : " << numSamplesE << "\n";
    }

    // Perform DEIM or GNAT to find sample DOF's.
    if (RHSbasis)
    {
        CAROM::GNAT(basisFv,
                    rdimfv,
                    sample_dofs_V.data(),
                    num_sample_dofs_per_procV.data(),
                    *BsinvV,
                    rank,
                    nprocs,
                    numSamplesV);

        CAROM::GNAT(basisFe,
                    rdimfe,
                    sample_dofs_E.data(),
                    num_sample_dofs_per_procE.data(),
                    *BsinvE,
                    rank,
                    nprocs,
                    numSamplesE);
    }
    else
    {
        CAROM::GNAT(basisX,
                    rdimx,
                    sample_dofs_X.data(),
                    num_sample_dofs_per_procX.data(),
                    *BsinvX,
                    rank,
                    nprocs,
                    numSamplesX);

        CAROM::GNAT(basisV,
                    rdimv,
                    sample_dofs_V.data(),
                    num_sample_dofs_per_procV.data(),
                    *BsinvV,
                    rank,
                    nprocs,
                    numSamplesV);

        CAROM::GNAT(basisE,
                    rdime,
                    sample_dofs_E.data(),
                    num_sample_dofs_per_procE.data(),
                    *BsinvE,
                    rank,
                    nprocs,
                    numSamplesE);
    }

    // We assume that the same H1 fespace is used for X and V, and a different L2 fespace is used for E.
    // We merge all sample DOF's for X, V, and E into one set for each process.
    // The pair of spaces (H1, L2) is used here.

    vector<int> sample_dofs_merged;
    vector<int> num_sample_dofs_per_proc_merged(nprocs);
    int os_merged = 0;
    for (int p=0; p<nprocs; ++p)
    {
        std::set<int> sample_dofs_H1, sample_dofs_L2;
        {
            int os = 0;
            for (int q=0; q<p; ++q)
            {
                os += num_sample_dofs_per_procX[q];
            }

            for (int j=0; j<num_sample_dofs_per_procX[p]; ++j)
            {
                sample_dofs_H1.insert(sample_dofs_X[os + j]);
            }

            os = 0;
            for (int q=0; q<p; ++q)
            {
                os += num_sample_dofs_per_procV[q];
            }

            for (int j=0; j<num_sample_dofs_per_procV[p]; ++j)
            {
                sample_dofs_H1.insert(sample_dofs_V[os + j]);
            }

            os = 0;
            for (int q=0; q<p; ++q)
            {
                os += num_sample_dofs_per_procE[q];
            }

            for (int j=0; j<num_sample_dofs_per_procE[p]; ++j)
            {
                sample_dofs_L2.insert(sample_dofs_E[os + j]);
            }
        }

        num_sample_dofs_per_proc_merged[p] = sample_dofs_H1.size() + sample_dofs_L2.size();

        for (std::set<int>::const_iterator it = sample_dofs_H1.begin(); it != sample_dofs_H1.end(); ++it)
        {
            sample_dofs_merged.push_back((*it));
        }

        for (std::set<int>::const_iterator it = sample_dofs_L2.begin(); it != sample_dofs_L2.end(); ++it)
        {
            sample_dofs_merged.push_back(nH1[p] + (*it));  // offset by nH1[p] for the mixed spaces (H1, L2)
        }

        // For each of the num_sample_dofs_per_procX[p] samples, set s2sp_X[] to be its index in sample_dofs_merged.
        {
            int os = 0;
            for (int q=0; q<p; ++q)
                os += num_sample_dofs_per_procX[q];

            s2sp_X.resize(numSamplesX);

            for (int j=0; j<num_sample_dofs_per_procX[p]; ++j)
            {
                const int sample = sample_dofs_X[os + j];

                // Note: this has quadratic complexity and could be improved with a std::map<int, int>, but it should not be a bottleneck.
                int k = -1;
                int cnt = 0;
                for (std::set<int>::const_iterator it = sample_dofs_H1.begin(); it != sample_dofs_H1.end(); ++it, ++cnt)
                {
                    if (*it == sample)
                    {
                        MFEM_VERIFY(k == -1, "");
                        k = cnt;
                    }
                }

                MFEM_VERIFY(k >= 0, "");
                s2sp_X[os + j] = os_merged + k;
            }
        }

        // For each of the num_sample_dofs_per_procV[p] samples, set s2sp_V[] to be its index in sample_dofs_merged.
        {
            int os = 0;
            for (int q=0; q<p; ++q)
                os += num_sample_dofs_per_procV[q];

            s2sp_V.resize(numSamplesV);

            for (int j=0; j<num_sample_dofs_per_procV[p]; ++j)
            {
                const int sample = sample_dofs_V[os + j];

                // Note: this has quadratic complexity and could be improved with a std::map<int, int>, but it should not be a bottleneck.
                int k = -1;
                int cnt = 0;
                for (std::set<int>::const_iterator it = sample_dofs_H1.begin(); it != sample_dofs_H1.end(); ++it, ++cnt)
                {
                    if (*it == sample)
                    {
                        MFEM_VERIFY(k == -1, "");
                        k = cnt;
                    }
                }

                MFEM_VERIFY(k >= 0, "");
                s2sp_V[os + j] = os_merged + k;
            }
        }

        // For each of the num_sample_dofs_per_procE[p] samples, set s2sp_E[] to be its index in sample_dofs_merged.
        {
            int os = 0;
            for (int q=0; q<p; ++q)
                os += num_sample_dofs_per_procE[q];

            s2sp_E.resize(numSamplesE);

            for (int j=0; j<num_sample_dofs_per_procE[p]; ++j)
            {
                const int sample = sample_dofs_E[os + j];

                // Note: this has quadratic complexity and could be improved with a std::map<int, int>, but it should not be a bottleneck.
                int k = -1;
                int cnt = 0;
                for (std::set<int>::const_iterator it = sample_dofs_L2.begin(); it != sample_dofs_L2.end(); ++it, ++cnt)
                {
                    if (*it == sample)
                    {
                        MFEM_VERIFY(k == -1, "");
                        k = cnt;
                    }
                }

                MFEM_VERIFY(k >= 0, "");
                s2sp_E[os + j] = os_merged + sample_dofs_H1.size() + k;
            }
        }

        os_merged += num_sample_dofs_per_proc_merged[p];
    }  // loop over p

    // Define a superfluous finite element space, merely to get global vertex indices for the sample mesh construction.
    const int dim = pmesh->Dimension();
    H1_FECollection h1_coll(1, dim);  // Must be first order, to get a bijection between vertices and DOF's.
    ParFiniteElementSpace H1_space(pmesh, &h1_coll);  // This constructor effectively sets vertex (DOF) global indices.

    ParFiniteElementSpace *sp_H1_space = NULL;
    ParFiniteElementSpace *sp_L2_space = NULL;

    MPI_Comm rom_com;
    int color = (rank != 0);
    const int status = MPI_Comm_split(MPI_COMM_WORLD, color, rank, &rom_com);
    MFEM_VERIFY(status == MPI_SUCCESS, "Construction of hyperreduction comm failed");

    vector<int> sprows;
    vector<int> all_sprows;

    vector<int> s2sp;   // mapping from sample dofs in original mesh (s) to stencil dofs in sample mesh (s+), for both F and E

    // Construct sample mesh

    // This creates sample_pmesh, sp_H1_space, and sp_L2_space only on rank 0.
    CreateSampleMesh(*pmesh, H1_space, *H1FESpace, *L2FESpace, *(H1FESpace->FEColl()),
                     *(L2FESpace->FEColl()), rom_com, sample_dofs_merged,
                     num_sample_dofs_per_proc_merged, sample_pmesh, sprows, all_sprows, s2sp, st2sp, sp_H1_space, sp_L2_space);

    if (rank == 0)
    {
        sample_pmesh->ReorientTetMesh();  // re-orient the mesh, required for tets, no-op for hex
        //SetBdryAttrForVelocity(sample_pmesh);
        SetBdryAttrForVelocity_Cartesian(sample_pmesh);
        sample_pmesh->EnsureNodes();

        const bool printSampleMesh = true;
        if (printSampleMesh)
        {
            ostringstream mesh_name;
            mesh_name << "run/smesh." << setfill('0') << setw(6) << rank;

            ofstream mesh_ofs(mesh_name.str().c_str());
            mesh_ofs.precision(8);
            sample_pmesh->Print(mesh_ofs);
        }
    }

    // Set s2sp_H1 and s2sp_L2 from s2sp

    const int NH1sp = (rank == 0) ? sp_H1_space->GetTrueVSize() : 0;

    if (rank == 0)
    {
        int offset = 0;
        for (int p=0; p<nprocs; ++p)
        {
            for (int i=0; i<num_sample_dofs_per_proc_merged[p]; ++i)
            {
                if (sample_dofs_merged[offset + i] >= nH1[p])
                    s2sp_L2.push_back(s2sp[offset + i] - NH1sp);
                else
                    s2sp_H1.push_back(s2sp[offset + i]);
            }

            offset += num_sample_dofs_per_proc_merged[p];
        }

        MFEM_VERIFY(s2sp.size() == offset, "");

        size_H1_sp = sp_H1_space->GetTrueVSize();
        size_L2_sp = sp_L2_space->GetTrueVSize();

        // Define the map s2sp_X from X samples to sample mesh X dofs.
        {
            int os_p = 0;
            for (int p=0; p<nprocs; ++p)
            {
                for (int j=0; j<num_sample_dofs_per_procX[p]; ++j)
                {
                    MFEM_VERIFY(sample_dofs_merged[s2sp_X[os_p + j]] < nH1[p], "");
                    const int spId = s2sp[s2sp_X[os_p + j]];
                    s2sp_X[os_p + j] = spId;
                }

                os_p += num_sample_dofs_per_procX[p];
            }

            MFEM_VERIFY(os_p == numSamplesX, "");
        }

        // Define the map s2sp_V from V samples to sample mesh V dofs.
        {
            int os_p = 0;
            for (int p=0; p<nprocs; ++p)
            {
                for (int j=0; j<num_sample_dofs_per_procV[p]; ++j)
                {
                    MFEM_VERIFY(sample_dofs_merged[s2sp_V[os_p + j]] < nH1[p], "");
                    const int spId = s2sp[s2sp_V[os_p + j]];
                    s2sp_V[os_p + j] = spId;
                }

                os_p += num_sample_dofs_per_procV[p];
            }

            MFEM_VERIFY(os_p == numSamplesV, "");
        }

        // Define the map s2sp_E from E samples to sample mesh E dofs.
        {
            int os_p = 0;
            for (int p=0; p<nprocs; ++p)
            {
                for (int j=0; j<num_sample_dofs_per_procE[p]; ++j)
                {
                    MFEM_VERIFY(sample_dofs_merged[s2sp_E[os_p + j]] >= nH1[p], "");
                    const int spId = s2sp[s2sp_E[os_p + j]];
                    s2sp_E[os_p + j] = spId - NH1sp;
                }

                os_p += num_sample_dofs_per_procE[p];
            }

            MFEM_VERIFY(os_p == numSamplesE, "");
        }

        BXsp = new CAROM::Matrix(size_H1_sp, rdimx, false);
        BVsp = new CAROM::Matrix(size_H1_sp, rdimv, false);
        BEsp = new CAROM::Matrix(size_L2_sp, rdime, false);

        spX = new CAROM::Vector(size_H1_sp, false);
        spV = new CAROM::Vector(size_H1_sp, false);
        spE = new CAROM::Vector(size_L2_sp, false);

        sX = new CAROM::Vector(numSamplesX, false);
        sV = new CAROM::Vector(numSamplesV, false);
        sE = new CAROM::Vector(numSamplesE, false);

        if (RHSbasis)
        {
            BFvsp = new CAROM::Matrix(size_H1_sp, rdimfv, false);
            BFesp = new CAROM::Matrix(size_L2_sp, rdimfe, false);
        }
    }  // if (rank == 0)

    // This gathers only to rank 0.
#ifdef FULL_DOF_STENCIL
    const int NR = H1FESpace->GetVSize();
    GatherDistributedMatrixRows(*basisX, *basisE, rdimx, rdime, NR, *H1FESpace, *L2FESpace, st2sp, sprows, all_sprows, *BXsp, *BEsp);
    // TODO: this redundantly gathers BEsp again, but only once per simulation.
    GatherDistributedMatrixRows(*basisV, *basisE, rdimv, rdime, NR, *H1FESpace, *L2FESpace, st2sp, sprows, all_sprows, *BVsp, *BEsp);

    if (RHSbasis)
        GatherDistributedMatrixRows(*basisFv, *basisFe, rdimfv, rdimfe, NR, *H1FESpace, *L2FESpace, st2sp, sprows, all_sprows, *BFvsp, *BFesp);
#else
    GatherDistributedMatrixRows(*basisX, *basisE, rdimx, rdime, st2sp, sprows, all_sprows, *BXsp, *BEsp);
    // TODO: this redundantly gathers BEsp again, but only once per simulation.
    GatherDistributedMatrixRows(*basisV, *basisE, rdimv, rdime, st2sp, sprows, all_sprows, *BVsp, *BEsp);
    MFEM_VERIFY(!RHSbasis, "");
#endif

    if (offsetInit)
    {
        CAROM::Matrix FOMX0(tH1size, 2, true);

        for (int i=0; i<tH1size; ++i)
        {
            FOMX0(i,0) = (*initX)(i);
            FOMX0(i,1) = (*initV)(i);
        }

        CAROM::Matrix FOME0(tL2size, 1, true);

        for (int i=0; i<tL2size; ++i)
        {
            FOME0(i,0) = (*initE)(i);
        }

        CAROM::Matrix spX0mat(rank == 0 ? size_H1_sp : 1, 2, false);
        CAROM::Matrix spE0mat(rank == 0 ? size_L2_sp : 1, 1, false);

#ifdef FULL_DOF_STENCIL
        GatherDistributedMatrixRows(FOMX0, FOME0, 2, 1, NR, *H1FESpace, *L2FESpace, st2sp, sprows, all_sprows, spX0mat, spE0mat);
#else
        GatherDistributedMatrixRows(FOMX0, FOME0, 2, 1, st2sp, sprows, all_sprows, spX0mat, spE0mat);
#endif

        if (rank == 0)
        {
            initXsp = new CAROM::Vector(size_H1_sp, false);
            initVsp = new CAROM::Vector(size_H1_sp, false);
            initEsp = new CAROM::Vector(size_L2_sp, false);
            for (int i=0; i<size_H1_sp; ++i)
            {
                (*initXsp)(i) = spX0mat(i,0);
                (*initVsp)(i) = spX0mat(i,1);
            }
            for (int i=0; i<size_L2_sp; ++i)
            {
                (*initEsp)(i) = spE0mat(i,0);
            }
        }
    }

    delete sp_H1_space;
    delete sp_L2_space;

    if (!useGramSchmidt)
    {
        ComputeReducedRHS();
    }
}

void ROM_Basis::ComputeReducedRHS()
{
    if (RHSbasis && rank == 0)
    {
        // Compute reduced matrix BsinvX = BXsp^T BVsp
        BsinvX = BXsp->transposeMult(BVsp);

        BX0 = BXsp->transposeMult(initVsp);
        MFEM_VERIFY(BX0->dim() == rdimx, "");

        // Compute reduced matrix BsinvV = (BVsp^T BFvsp BsinvV^T)^T = BsinvV BFvsp^T BVsp
        CAROM::Matrix *prod1 = BFvsp->transposeMult(BVsp);
        CAROM::Matrix *prod2 = BsinvV->mult(prod1);

        delete prod1;
        delete BsinvV;

        BsinvV = prod2;

        // Compute reduced matrix BsinvE = (BEsp^T BFesp BsinvE^T)^T = BsinvE BFesp^T BEsp
        prod1 = BFesp->transposeMult(BEsp);
        prod2 = BsinvE->mult(prod1);

        delete prod1;
        delete BsinvE;

        BsinvE = prod2;

        if (RK2AvgFormulation)
        {
            const CAROM::Matrix *prodX = BXsp->transposeMult(BXsp);
            BXXinv = prodX->inverse();
            delete prodX;

            const CAROM::Matrix *prodV = BVsp->transposeMult(BVsp);
            BVVinv = prodV->inverse();
            delete prodV;

            const CAROM::Matrix *prodE = BEsp->transposeMult(BEsp);
            BEEinv = prodE->inverse();
            delete prodE;
        }
    }
}

void ROM_Basis::ApplyEssentialBCtoInitXsp(Array<int> const& ess_tdofs)
{
    if (rank != 0 || !offsetInit)
        return;

    for (int i=0; i<ess_tdofs.Size(); ++i)
    {
        (*initXsp)(ess_tdofs[i]) = 0.0;
    }
}

int ROM_Basis::SolutionSize() const
{
    return rdimx + rdimv + rdime;
}

int ROM_Basis::SolutionSizeSP() const
{
    return (2*size_H1_sp) + size_L2_sp;
}

int ROM_Basis::SolutionSizeFOM() const
{
    return (2*H1size) + L2size;  // full size, not true DOF size
}

void ROM_Basis::ReadSolutionBases(const int window)
{
    basisX = ReadBasisROM(rank, ROMBasisName::X + std::to_string(window), tH1size, 0, rdimx);
    basisV = ReadBasisROM(rank, ROMBasisName::V + std::to_string(window), tH1size, 0, rdimv);
    basisE = ReadBasisROM(rank, ROMBasisName::E + std::to_string(window), tL2size, 0, rdime);

    if (RHSbasis)
    {
        basisFv = ReadBasisROM(rank, ROMBasisName::Fv + std::to_string(window), tH1size, 0, rdimfv);
        basisFe = ReadBasisROM(rank, ROMBasisName::Fe + std::to_string(window), tL2size, 0, rdimfe);
    }
}

// f is a full vector, not a true vector
void ROM_Basis::ProjectFOMtoROM(Vector const& f, Vector & r, const bool timeDerivative)
{
    MFEM_VERIFY(r.Size() == rdimx + rdimv + rdime, "");
    MFEM_VERIFY(f.Size() == (2*H1size) + L2size, "");

    const bool useOffset = offsetInit && (!timeDerivative);

    for (int i=0; i<H1size; ++i)
        gfH1[i] = f[i];

    gfH1.GetTrueDofs(mfH1);

    for (int i=0; i<tH1size; ++i)
        (*fH1)(i) = useOffset ? mfH1[i] - (*initX)(i) : mfH1[i];

    basisX->transposeMult(*fH1, *rX);

    for (int i=0; i<H1size; ++i)
        gfH1[i] = f[H1size + i];

    gfH1.GetTrueDofs(mfH1);

    for (int i=0; i<tH1size; ++i)
        (*fH1)(i) = useOffset ? mfH1[i] - (*initV)(i) : mfH1[i];

    basisV->transposeMult(*fH1, *rV);

    for (int i=0; i<L2size; ++i)
        gfL2[i] = f[(2*H1size) + i];

    gfL2.GetTrueDofs(mfL2);

    for (int i=0; i<tL2size; ++i)
        (*fL2)(i) = useOffset ? mfL2[i] - (*initE)(i) : mfL2[i];

    basisE->transposeMult(*fL2, *rE);

    for (int i=0; i<rdimx; ++i)
        r[i] = (*rX)(i);

    for (int i=0; i<rdimv; ++i)
        r[rdimx + i] = (*rV)(i);

    for (int i=0; i<rdime; ++i)
        r[rdimx + rdimv + i] = (*rE)(i);
}

// f is a full vector, not a true vector
void ROM_Basis::LiftROMtoFOM(Vector const& r, Vector & f)
{
    MFEM_VERIFY(r.Size() == rdimx + rdimv + rdime, "");
    MFEM_VERIFY(f.Size() == (2*H1size) + L2size, "");

    for (int i=0; i<rdimx; ++i)
        (*rX)(i) = r[i];

    for (int i=0; i<rdimv; ++i)
        (*rV)(i) = r[rdimx + i];

    for (int i=0; i<rdime; ++i)
        (*rE)(i) = r[rdimx + rdimv + i];

    basisX->mult(*rX, *fH1);

    for (int i=0; i<tH1size; ++i)
        mfH1[i] = offsetInit ? (*initX)(i) + (*fH1)(i) : (*fH1)(i);

    gfH1.SetFromTrueDofs(mfH1);

    for (int i=0; i<H1size; ++i)
        f[i] = gfH1[i];

    basisV->mult(*rV, *fH1);

    for (int i=0; i<tH1size; ++i)
        mfH1[i] = offsetInit ? (*initV)(i) + (*fH1)(i) : (*fH1)(i);

    gfH1.SetFromTrueDofs(mfH1);

    for (int i=0; i<H1size; ++i)
        f[H1size + i] = gfH1[i];

    basisE->mult(*rE, *fL2);

    for (int i=0; i<tL2size; ++i)
        mfL2[i] = offsetInit ? (*initE)(i) + (*fL2)(i) : (*fL2)(i);

    gfL2.SetFromTrueDofs(mfL2);

    for (int i=0; i<L2size; ++i)
        f[(2*H1size) + i] = gfL2[i];
}

void ROM_Basis::LiftToSampleMesh(const Vector &u, Vector &usp) const
{
    MFEM_VERIFY(u.Size() == SolutionSize(), "");  // rdimx + rdimv + rdime
    MFEM_VERIFY(usp.Size() == SolutionSizeSP(), "");  // (2*size_H1_sp) + size_L2_sp

    if (rank == 0)
    {
        for (int i=0; i<rdimx; ++i)
            (*rX)(i) = u[i];

        for (int i=0; i<rdimv; ++i)
            (*rV)(i) = u[rdimx + i];

        for (int i=0; i<rdime; ++i)
            (*rE)(i) = u[rdimx + rdimv + i];

        BXsp->mult(*rX, *spX);
        BVsp->mult(*rV, *spV);
        BEsp->mult(*rE, *spE);

        for (int i=0; i<size_H1_sp; ++i)
        {
            usp[i] = offsetInit ? (*initXsp)(i) + (*spX)(i) : (*spX)(i);
            usp[size_H1_sp + i] = offsetInit ? (*initVsp)(i) + (*spV)(i) : (*spV)(i);
        }

        for (int i=0; i<size_L2_sp; ++i)
        {
            //usp[(2*size_H1_sp) + i] = std::max((*spE)(i), 0.0);
            usp[(2*size_H1_sp) + i] = offsetInit ? (*initEsp)(i) + (*spE)(i) : (*spE)(i);
        }
    }
}

void ROM_Basis::RestrictFromSampleMesh(const Vector &usp, Vector &u, const bool timeDerivative,
                                       const bool rhs_without_mass_matrix, const DenseMatrix *invMvROM,
                                       const DenseMatrix *invMeROM) const
{
    MFEM_VERIFY(u.Size() == SolutionSize(), "");  // rdimx + rdimv + rdime
    MFEM_VERIFY(usp.Size() == SolutionSizeSP(), "");  // (2*size_H1_sp) + size_L2_sp

    if (RK2AvgFormulation && RHSbasis)
    {
        ProjectFromSampleMesh(usp, u, timeDerivative);
        return;
    }

    const bool useOffset = offsetInit && (!timeDerivative);

    // Select entries out of usp on the sample mesh.

    // Note that s2sp_X maps from X samples to sample mesh H1 dofs, and similarly for V and E.

    for (int i=0; i<numSamplesX; ++i)
        (*sX)(i) = useOffset ? usp[s2sp_X[i]] - (*initXsp)(s2sp_X[i]) : usp[s2sp_X[i]];

    for (int i=0; i<numSamplesV; ++i)
        (*sV)(i) = useOffset ? usp[size_H1_sp + s2sp_V[i]] - (*initVsp)(s2sp_V[i]) : usp[size_H1_sp + s2sp_V[i]];

    for (int i=0; i<numSamplesE; ++i)
        (*sE)(i) = useOffset ? usp[(2*size_H1_sp) + s2sp_E[i]] - (*initEsp)(s2sp_E[i]) : usp[(2*size_H1_sp) + s2sp_E[i]];

    if (!RHSbasis)
    {
        BsinvX->transposeMult(*sX, *rX);
        for (int i=0; i<rdimx; ++i)
            u[i] = (*rX)(i);
    }

    BsinvV->transposeMult(*sV, *rV);
    BsinvE->transposeMult(*sE, *rE);

    if (rhs_without_mass_matrix && timeDerivative)
    {
        Vector rhs(rdimv);
        Vector invMrhs(rdimv);
        for (int i=0; i<rdimv; ++i)
            rhs[i] = (*rV)(i);

        // TODO: multiply BsinvV by invMvROM and store that rather than doing 2 mults, in the case of no Gram-Schmidt (will that version be maintained?).
        invMvROM->Mult(rhs, invMrhs);
        for (int i=0; i<rdimv; ++i)
            u[rdimx + i] = invMrhs[i];
    }
    else
    {
        for (int i=0; i<rdimv; ++i)
            u[rdimx + i] = (*rV)(i);
    }

    if (rhs_without_mass_matrix && timeDerivative)
    {
        Vector rhs(rdime);
        Vector invMrhs(rdime);
        for (int i=0; i<rdime; ++i)
            rhs[i] = (*rE)(i);

        invMeROM->Mult(rhs, invMrhs);
        for (int i=0; i<rdime; ++i)
            u[rdimx + rdimv + i] = invMrhs[i];
    }
    else
    {
        for (int i=0; i<rdime; ++i)
            u[rdimx + rdimv + i] = (*rE)(i);
    }
}

void ROM_Basis::RestrictFromSampleMesh_V(const Vector &usp, Vector &u) const
{
    MFEM_VERIFY(u.Size() == rdimv, "");
    MFEM_VERIFY(usp.Size() == size_H1_sp, "");

    for (int i=0; i<size_H1_sp; ++i)
        (*spV)(i) = usp[i];

    BVsp->transposeMult(*spV, *rV);

    for (int i=0; i<rdimv; ++i)
        u[i] = (*rV)(i);
}

void ROM_Basis::RestrictFromSampleMesh_E(const Vector &usp, Vector &u) const
{
    MFEM_VERIFY(u.Size() == rdime, "");
    MFEM_VERIFY(usp.Size() == size_L2_sp, "");

    for (int i=0; i<size_L2_sp; ++i)
        (*spE)(i) = usp[i];

    BEsp->transposeMult(*spE, *rE);

    for (int i=0; i<rdime; ++i)
        u[i] = (*rE)(i);
}

void ROM_Basis::ProjectFromSampleMesh(const Vector &usp, Vector &u,
                                      const bool timeDerivative) const
{
    MFEM_VERIFY(u.Size() == TotalSize(), "");
    MFEM_VERIFY(usp.Size() == (2*size_H1_sp) + size_L2_sp, "");

    const bool useOffset = offsetInit && (!timeDerivative);

    int ossp = 0;
    int osrom = 0;

    // X
    for (int i=0; i<size_H1_sp; ++i)
        (*spX)(i) = useOffset ? usp[ossp + i] - (*initXsp)(i) : usp[ossp + i];

    BXsp->transposeMult(*spX, *rX);
    BXXinv->mult(*rX, *rX2);

    for (int i=0; i<rdimx; ++i)
        u[osrom + i] = (*rX2)(i);

    osrom += rdimx;
    ossp += size_H1_sp;

    // V
    for (int i=0; i<size_H1_sp; ++i)
        (*spV)(i) = useOffset ? usp[ossp + i] - (*initVsp)(i) : usp[ossp + i];

    BVsp->transposeMult(*spV, *rV);
    BVVinv->mult(*rV, *rV2);

    for (int i=0; i<rdimv; ++i)
        u[osrom + i] = (*rV2)(i);

    osrom += rdimv;
    ossp += size_H1_sp;

    // E
    for (int i=0; i<size_L2_sp; ++i)
        (*spE)(i) = useOffset ? usp[ossp + i] - (*initEsp)(i) : usp[ossp + i];

    BEsp->transposeMult(*spE, *rE);
    BEEinv->mult(*rE, *rE2);

    for (int i=0; i<rdime; ++i)
        u[osrom + i] = (*rE2)(i);
}

ROM_Operator::ROM_Operator(ROM_Options const& input, ROM_Basis *b,
                           Coefficient& rho_coeff, FunctionCoefficient& mat_coeff,
                           const int order_e, const int source, const bool visc, const double cfl,
                           const bool p_assembly, const double cg_tol, const int cg_max_iter,
                           const double ftz_tol, H1_FECollection *H1fec,
                           FiniteElementCollection *L2fec)
    : TimeDependentOperator(b->TotalSize()), operFOM(input.FOMoper), basis(b),
      rank(b->GetRank()), hyperreduce(input.hyperreduce), useGramSchmidt(input.GramSchmidt)
{
    MFEM_VERIFY(input.FOMoper->Height() == input.FOMoper->Width(), "");

    if (hyperreduce && rank == 0)
    {
        const int spsize = basis->SolutionSizeSP();

        fx.SetSize(spsize);
        fy.SetSize(spsize);

        spmesh = b->GetSampleMesh();

        // The following code is copied from laghos.cpp to define a LagrangianHydroOperator on spmesh.

        L2FESpaceSP = new ParFiniteElementSpace(spmesh, L2fec);
        H1FESpaceSP = new ParFiniteElementSpace(spmesh, H1fec, spmesh->Dimension());

        xsp_gf = new ParGridFunction(H1FESpaceSP);
        spmesh->SetNodalGridFunction(xsp_gf);

        Vsize_l2sp = L2FESpaceSP->GetVSize();
        Vsize_h1sp = H1FESpaceSP->GetVSize();

        MFEM_VERIFY(((2*Vsize_h1sp) + Vsize_l2sp) == spsize, "");

        Array<int> ossp(4);
        ossp[0] = 0;
        ossp[1] = ossp[0] + Vsize_h1sp;
        ossp[2] = ossp[1] + Vsize_h1sp;
        ossp[3] = ossp[2] + Vsize_l2sp;
        BlockVector S(ossp);

        // On the sample mesh, we impose no essential DOF's. The reason is that it does not
        // make sense to set boundary conditions on the sample mesh boundary, which may lie
        // in the interior of the domain. Also, the boundary conditions on the domain
        // boundary are enforced due to the fact that BVsp is defined as a submatrix of
        // basisV, which has boundary conditions applied in the full-order discretization.

        //cout << "Sample mesh bdr att max " << spmesh->bdr_attributes.Max() << endl;

        // Boundary conditions: all tests use v.n = 0 on the boundary, and we assume
        // that the boundaries are straight.
        {
            Array<int> ess_bdr(spmesh->bdr_attributes.Max()), tdofs1d;
            for (int d = 0; d < spmesh->Dimension(); d++)
            {
                // Attributes 1/2/3 correspond to fixed-x/y/z boundaries, i.e., we must
                // enforce v_x/y/z = 0 for the velocity components.
                ess_bdr = 0;
                ess_bdr[d] = 1;
                H1FESpaceSP->GetEssentialTrueDofs(ess_bdr, tdofs1d, d);
                ess_tdofs.Append(tdofs1d);
            }
        }

        //basis->ApplyEssentialBCtoInitXsp(ess_tdofs);  // TODO: this should be only for v?

        ParGridFunction rho(L2FESpaceSP);
        L2_FECollection l2_fec(order_e, spmesh->Dimension());
        ParFiniteElementSpace l2_fes(spmesh, &l2_fec);
        ParGridFunction l2_rho(&l2_fes), l2_e(&l2_fes);
        l2_rho.ProjectCoefficient(rho_coeff);
        rho.ProjectGridFunction(l2_rho);

        // Piecewise constant ideal gas coefficient over the Lagrangian mesh. The
        // gamma values are projected on a function that stays constant on the moving
        // mesh.
        mat_fec = new L2_FECollection(0, spmesh->Dimension());
        mat_fes = new ParFiniteElementSpace(spmesh, mat_fec);
        mat_gf = new ParGridFunction(mat_fes);
        mat_gf->ProjectCoefficient(mat_coeff);
        mat_gf_coeff = new GridFunctionCoefficient(mat_gf);

        operSP = new hydrodynamics::LagrangianHydroOperator(S.Size(), *H1FESpaceSP, *L2FESpaceSP,
                ess_tdofs, rho, source, cfl, mat_gf_coeff,
                visc, p_assembly, cg_tol, cg_max_iter, ftz_tol,
                H1fec->GetBasisType(), (useReducedMv || useGramSchmidt), (useReducedMe || useGramSchmidt));
    }
    else if (!hyperreduce)
    {
        fx.SetSize(input.FOMoper->Height());
        fy.SetSize(input.FOMoper->Height());
    }

    if (useReducedMv)
    {
        ComputeReducedMv();
        ComputeReducedMe();
    }
}

void ROM_Basis::GetBasisVectorV(const bool sp, const int id, Vector &v) const
{
    if (sp)  // Sample mesh version
    {
        MFEM_VERIFY(v.Size() == size_H1_sp, "");

        for (int i=0; i<size_H1_sp; ++i)
            v[i] = (*BVsp)(i,id);
    }
    else  // FOM version
    {
        MFEM_VERIFY(v.Size() == tH1size, "");
        MFEM_VERIFY(false, "TODO");
    }
}

void ROM_Basis::GetBasisVectorE(const bool sp, const int id, Vector &v) const
{
    if (sp)  // Sample mesh version
    {
        MFEM_VERIFY(v.Size() == size_L2_sp, "");

        for (int i=0; i<size_L2_sp; ++i)
            v[i] = (*BEsp)(i,id);
    }
    else  // FOM version
    {
        MFEM_VERIFY(v.Size() == tL2size, "");
        MFEM_VERIFY(false, "TODO");
    }
}

void ROM_Basis::Set_dxdt_Reduced(const Vector &x, Vector &y) const
{
    if (RHSbasis)
    {
        for (int i=0; i<rdimv; ++i)
            (*rV)(i) = x[rdimx + i];

        BsinvX->mult(*rV, *rX);
        for (int i=0; i<rdimx; ++i)
            y[i] = (*rX)(i) + (*BX0)(i);
    }
}

void ROM_Basis::HyperreduceRHS_V(Vector &v) const
{
    if (!RHSbasis) return;

    MFEM_VERIFY(useGramSchmidt, "apply reduced mass matrix inverse");
    MFEM_VERIFY(v.Size() == size_H1_sp, "");

    for (int i=0; i<numSamplesV; ++i)
        (*sV)(i) = v[s2sp_V[i]];

    BsinvV->transposeMult(*sV, *rV);

    // Lift from rV to v
    // Note that here there is the product BVsp BVsp^T, which cannot be simplified and should not be stored.
    BVsp->mult(*rV, *spV);
    for (int i=0; i<size_H1_sp; ++i)
        v[i] = (*spV)(i);
}

void ROM_Basis::HyperreduceRHS_E(Vector &e) const
{
    if (!RHSbasis) return;

    MFEM_VERIFY(useGramSchmidt, "apply reduced mass matrix inverse");
    MFEM_VERIFY(e.Size() == size_L2_sp, "");

    for (int i=0; i<numSamplesE; ++i)
        (*sE)(i) = e[s2sp_E[i]];

    BsinvE->transposeMult(*sE, *rE);

    // Lift from rE to e
    // Note that here there is the product BEsp BEsp^T, which cannot be simplified and should not be stored.
    BEsp->mult(*rE, *spE);
    for (int i=0; i<size_L2_sp; ++i)
        e[i] = (*spE)(i);
}

void ROM_Operator::ComputeReducedMv()
{
    const int nv = basis->GetDimV();

    if (hyperreduce && rank == 0)
    {
        invMvROM.SetSize(nv);
        const int size_H1_sp = basis->SolutionSizeH1SP();

        Vector vj_sp(size_H1_sp);
        Vector Mvj_sp(size_H1_sp);
        Vector Mvj(nv);
        for (int j=0; j<nv; ++j)
        {
            basis->GetBasisVectorV(hyperreduce, j, vj_sp);
            operSP->MultMv(vj_sp, Mvj_sp);
            basis->RestrictFromSampleMesh_V(Mvj_sp, Mvj);

            for (int i=0; i<nv; ++i)
                invMvROM(i,j) = Mvj[i];
        }

        invMvROM.Invert();
    }
    else if (!hyperreduce)
    {
        MFEM_VERIFY(false, "TODO");
    }
}

void ROM_Operator::ComputeReducedMe()
{
    const int ne = basis->GetDimE();

    if (hyperreduce && rank == 0)
    {
        invMeROM.SetSize(ne);
        const int size_L2_sp = basis->SolutionSizeL2SP();

        Vector ej_sp(size_L2_sp);
        Vector Mej_sp(size_L2_sp);
        Vector Mej(ne);
        for (int j=0; j<ne; ++j)
        {
            basis->GetBasisVectorE(hyperreduce, j, ej_sp);
            operSP->MultMe(ej_sp, Mej_sp);
            basis->RestrictFromSampleMesh_E(Mej_sp, Mej);

            for (int i=0; i<ne; ++i)
                invMeROM(i,j) = Mej[i];
        }

        invMeROM.Invert();
    }
    else if (!hyperreduce)
    {
        MFEM_VERIFY(false, "TODO");
    }
}

void ROM_Operator::UpdateSampleMeshNodes(Vector const& romSol)
{
    if (!hyperreduce || rank != 0)
        return;

    // Lift romSol to the sample mesh space to get X.
    basis->LiftToSampleMesh(romSol, fx);

    MFEM_VERIFY(xsp_gf->Size() == Vsize_h1sp, "");  // Since the sample mesh is serial (only on rank 0).

    for (int i=0; i<Vsize_h1sp; ++i)
        (*xsp_gf)[i] = fx[i];

    spmesh->NewNodes(*xsp_gf, false);
}

void ROM_Operator::Mult(const Vector &x, Vector &y) const
{
    MFEM_VERIFY(x.Size() == basis->SolutionSize(), "");  // rdimx + rdimv + rdime
    MFEM_VERIFY(x.Size() == y.Size(), "");
    MFEM_VERIFY((useReducedMv && useReducedMe) || (!useReducedMv && !useReducedMe), "");

    if (hyperreduce)
    {
        if (rank == 0)
        {
            basis->LiftToSampleMesh(x, fx);

            operSP->Mult(fx, fy);
            basis->RestrictFromSampleMesh(fy, y, true, (useReducedMv && !useGramSchmidt), &invMvROM, &invMeROM);
            basis->Set_dxdt_Reduced(x, y);

            operSP->ResetQuadratureData();
        }

        MPI_Bcast(y.GetData(), y.Size(), MPI_DOUBLE, 0, basis->comm);
    }
    else
    {
        basis->LiftROMtoFOM(x, fx);
        operFOM->Mult(fx, fy);
        basis->ProjectFOMtoROM(fy, y, true);
    }
}

void ROM_Operator::InducedInnerProduct(const int id1, const int id2, const int var, const int dim, double &ip)
{
    ip = 0.0;
    if (hyperreduce)
    {
        Vector xj_sp(dim);
        Vector xi_sp(dim);
        Vector Mxj_sp(dim);

        if (var == 1) // velocity
        {
            basis->GetBasisVectorV(hyperreduce, id1, xj_sp);
            basis->GetBasisVectorV(hyperreduce, id2, xi_sp);
            operSP->MultMv(xj_sp, Mxj_sp);
        }
        else if (var == 2) // energy
        {
            basis->GetBasisVectorE(hyperreduce, id1, xj_sp);
            basis->GetBasisVectorE(hyperreduce, id2, xi_sp);
            operSP->MultMe(xj_sp, Mxj_sp);
        }

        for (int k=0; k<dim; ++k)
        {
            ip += Mxj_sp[k]*xi_sp[k];
        }
    }
    else if (!hyperreduce)
    {
        MFEM_VERIFY(false, "TODO");
    }
}

void ROM_Operator::InducedGramSchmidt(const int var, Vector &S)
{
    if (hyperreduce && rank == 0)
    {
        // Induced Gram Schmidt normalization is equivalent to
        // factorizing the basis into X = QR,
        // where size(Q) = size(X), Q is M-orthonormal,
        // and R is square and upper triangular.
        // Matrix X will be substituted by matrix Q.
        int spdim, rdim, offset;
        CAROM::Matrix *X;
        DenseMatrix *R;
        double factor;

        if (var == 1) // velocity
        {
            spdim = basis->SolutionSizeH1SP();
            rdim = basis->GetDimV();
            offset = basis->GetDimX();
            CoordinateBVsp.SetSize(rdim);
            X = basis->GetBVsp();
            R = &CoordinateBVsp;
        }
        else if (var == 2) // energy
        {
            spdim = basis->SolutionSizeL2SP();
            rdim = basis->GetDimE();
            offset = basis->GetDimX() + basis->GetDimV();
            CoordinateBEsp.SetSize(rdim);
            X = basis->GetBEsp();
            R = &CoordinateBEsp;
        }

        InducedInnerProduct(0, 0, var, spdim, factor);
        (*R)(0,0) = sqrt(factor);
        for (int k=0; k<spdim; ++k)
        {
            (*X)(k,0) /= (*R)(0,0); // normalize
        }

        for (int j=1; j<rdim; ++j)
        {
            for (int i=0; i<j; ++i)
            {
                InducedInnerProduct(j, i, var, spdim, factor);
                (*R)(i,j) = factor;
                for (int k=0; k<spdim; ++k)
                {
                    (*X)(k,j) -= (*R)(i,j)*(*X)(k,i); // orthogonalize
                }
            }
            InducedInnerProduct(j, j, var, spdim, factor);
            (*R)(j,j) = sqrt(factor);
            for (int k=0; k<spdim; ++k)
            {
                (*X)(k,j) /= (*R)(j,j); // normalize
            }
        }

        // With solution representation by s = Xc = Qd,
        // the coefficients of s with respect to Q is
        // obtained by d = Rc.
        for (int i=0; i<rdim; ++i)
        {
            S[offset+i] *= (*R)(i,i);
            for (int j=i+1; j<rdim; ++j)
            {
                S[offset+i] += (*R)(i,j)*S[offset+j]; // triangular update
            }
        }

    }
    else if (!hyperreduce)
    {
        MFEM_VERIFY(false, "TODO");
    }
}

void ROM_Operator::UndoInducedGramSchmidt(const int var, Vector &S)
{
    if (hyperreduce && rank == 0)
    {
        // Get back the original matrix X from matrix Q by undoing all the operations
        // in the induced Gram Schmidt normalization process.
        // See ROM_Operator::InducedGramSchmidt
        int spdim, rdim, offset;
        CAROM::Matrix *X;
        DenseMatrix *R;

        if (var == 1) // velocity
        {
            spdim = basis->SolutionSizeH1SP();
            rdim = basis->GetDimV();
            offset = basis->GetDimX();
            X = basis->GetBVsp();
            R = &CoordinateBVsp;
        }
        else if (var == 2) // energy
        {
            spdim = basis->SolutionSizeL2SP();
            rdim = basis->GetDimE();
            offset = basis->GetDimX() + basis->GetDimV();
            X = basis->GetBEsp();
            R = &CoordinateBEsp;
        }

        for (int j=rdim-1; j>-1; --j)
        {
            for (int k=0; k<spdim; ++k)
            {
                (*X)(k,j) *= (*R)(j,j);
            }
            for (int i=0; i<j; ++i)
            {
                for (int k=0; k<spdim; ++k)
                {
                    (*X)(k,j) += (*R)(i,j)*(*X)(k,i);
                }
            }
        }

        // With solution representation by s = Xc = Qd,
        // the coefficients of s with respect to X is
        // obtained from c = R\d.
        for (int i=rdim-1; i>-1; --i)
        {
            for (int j = rdim-1; j>i; --j)
            {
                S[offset+i] -= (*R)(i,j)*S[offset+j]; // backward substitution
            }
            S[offset+i] /= (*R)(i,i);
        }
        (*R).Clear();

    }
    else if (!hyperreduce)
    {
        MFEM_VERIFY(false, "TODO");
    }
}

void ROM_Operator::InducedGramSchmidtInitialize(Vector &S)
{
    InducedGramSchmidt(1, S); // velocity
    InducedGramSchmidt(2, S); // energy
    basis->ComputeReducedRHS();
    if (useReducedMv)
    {
        ComputeReducedMv();
        ComputeReducedMe();
    }

    if (hyperreduce)
    {
        MPI_Bcast(S.GetData(), S.Size(), MPI_DOUBLE, 0, basis->comm);
    }
}

void ROM_Operator::InducedGramSchmidtFinalize(Vector &S)
{
    UndoInducedGramSchmidt(1, S); // velocity
    UndoInducedGramSchmidt(2, S); // energy
    basis->ComputeReducedRHS();
    if (useReducedMv)
    {
        ComputeReducedMv();
        ComputeReducedMe();
    }

    if (hyperreduce)
    {
        MPI_Bcast(S.GetData(), S.Size(), MPI_DOUBLE, 0, basis->comm);
    }
}

void ROM_Operator::StepRK2Avg(Vector &S, double &t, double &dt) const
{
    MFEM_VERIFY(S.Size() == basis->SolutionSize(), "");  // rdimx + rdimv + rdime

    hydrodynamics::LagrangianHydroOperator *hydro_oper = hyperreduce ? operSP : operFOM;

    if (!hyperreduce || rank == 0)
    {
        if (hyperreduce)
            basis->LiftToSampleMesh(S, fx);
        else
            basis->LiftROMtoFOM(S, fx);

        const int Vsize = hyperreduce ? basis->SolutionSizeH1SP() : basis->SolutionSizeH1FOM();
        const int Esize = basis->SolutionSizeL2SP();
        Vector V(Vsize), dS_dt(fx.Size()), S0(fx);

        // The monolithic BlockVector stores the unknown fields as follows:
        // (Position, Velocity, Specific Internal Energy).
        Vector dv_dt, v0, dx_dt, de_dt;
        v0.SetDataAndSize(S0.GetData() + Vsize, Vsize);
        de_dt.SetDataAndSize(dS_dt.GetData() + (2*Vsize), Esize);
        dv_dt.SetDataAndSize(dS_dt.GetData() + Vsize, Vsize);
        dx_dt.SetDataAndSize(dS_dt.GetData(), Vsize);

        // In each sub-step:
        // - Update the global state Vector S.
        // - Compute dv_dt using S.
        // - Update V using dv_dt.
        // - Compute de_dt and dx_dt using S and V.

        // -- 1.
        // S is S0.
        hydro_oper->UpdateMesh(fx);
        hydro_oper->SolveVelocity(fx, dS_dt);
        if (hyperreduce) basis->HyperreduceRHS_V(dv_dt); // Set dv_dt based on RHS computed by SolveVelocity
        // V = v0 + 0.5 * dt * dv_dt;
        add(v0, 0.5 * dt, dv_dt, V);
        hydro_oper->SolveEnergy(fx, V, dS_dt);
        if (hyperreduce) basis->HyperreduceRHS_E(de_dt); // Set de_dt based on RHS computed by SolveEnergy
        dx_dt = V;

        // -- 2.
        // S = S0 + 0.5 * dt * dS_dt;
        add(S0, 0.5 * dt, dS_dt, fx);
        hydro_oper->ResetQuadratureData();
        hydro_oper->UpdateMesh(fx);
        hydro_oper->SolveVelocity(fx, dS_dt);
        if (hyperreduce) basis->HyperreduceRHS_V(dv_dt); // Set dv_dt based on RHS computed by SolveVelocity
        // V = v0 + 0.5 * dt * dv_dt;
        add(v0, 0.5 * dt, dv_dt, V);
        hydro_oper->SolveEnergy(fx, V, dS_dt);
        if (hyperreduce) basis->HyperreduceRHS_E(de_dt); // Set de_dt based on RHS computed by SolveEnergy
        dx_dt = V;

        // -- 3.
        // S = S0 + dt * dS_dt.
        add(S0, dt, dS_dt, fx);
        hydro_oper->ResetQuadratureData();

        MFEM_VERIFY(!useReducedMv, "TODO");

        if (hyperreduce)
            basis->RestrictFromSampleMesh(fx, S, false);
        else
            basis->ProjectFOMtoROM(fx, S);
    }

    if (hyperreduce)
    {
        MPI_Bcast(S.GetData(), S.Size(), MPI_DOUBLE, 0, basis->comm);
    }

    t += dt;
}

void PrintSingularValues(const int rank, const std::string& name, CAROM::SVDBasisGenerator* bg)
{
    const CAROM::Matrix* sing_vals = bg->getSingularValues();

    char tmp[100];
    sprintf(tmp, ".%06d", rank);

    std::string fullname = "run/sVal" + name + tmp;

    std::ofstream ofs(fullname.c_str(), std::ofstream::out);
    ofs.precision(16);

    for (int sv = 0; sv < sing_vals->numColumns(); ++sv) {
        ofs << (*sing_vals)(sv, sv) << endl;
    }

    ofs.close();
}

void PrintNormsOfParGridFunctions(NormType normtype, const int rank, const std::string& name, ParGridFunction *f1, ParGridFunction *f2,
                                  const bool scalar)
{
    ConstantCoefficient zero(0.0);
    Vector zerov(3);
    zerov = 0.0;
    VectorConstantCoefficient vzero(zerov);

    double fomloc, romloc, diffloc;

    // TODO: why does ComputeL2Error call the local GridFunction version rather than the global ParGridFunction version?
    // Only f2->ComputeL2Error calls the ParGridFunction version.
    if (scalar)
    {
        switch(normtype)
        {
        case l1norm:
            fomloc = f1->ComputeL1Error(zero);
            romloc = f2->ComputeL1Error(zero);
            break;
        case l2norm:
            fomloc = f1->ComputeL2Error(zero);
            romloc = f2->ComputeL2Error(zero);
            break;
        case maxnorm:
            fomloc = f1->ComputeMaxError(zero);
            romloc = f2->ComputeMaxError(zero);
            break;
        }
    }
    else
    {
        switch(normtype)
        {
        case l1norm:
            fomloc = f1->ComputeL1Error(vzero);
            romloc = f2->ComputeL1Error(vzero);
            break;
        case l2norm:
            fomloc = f1->ComputeL2Error(vzero);
            romloc = f2->ComputeL2Error(vzero);
            break;
        case maxnorm:
            fomloc = f1->ComputeMaxError(vzero);
            romloc = f2->ComputeMaxError(vzero);
            break;
        }
    }

    *f1 -= *f2;  // works because GridFunction is derived from Vector

    if (scalar)
    {
        switch(normtype)
        {
        case l1norm:
            diffloc = f1->ComputeL1Error(zero);
            break;
        case l2norm:
            diffloc = f1->ComputeL2Error(zero);
            break;
        case maxnorm:
            diffloc = f1->ComputeMaxError(zero);
            break;
        }
    }
    else
    {
        switch(normtype)
        {
        case l1norm:
            diffloc = f1->ComputeL1Error(vzero);
            break;
        case l2norm:
            diffloc = f1->ComputeL2Error(vzero);
            break;
        case maxnorm:
            diffloc = f1->ComputeMaxError(vzero);
            break;
        }
    }

    double fomloc2 = fomloc*fomloc;
    double romloc2 = romloc*romloc;
    double diffloc2 = diffloc*diffloc;

    double fomglob2, romglob2, diffglob2;

    // TODO: is this right? The "loc" norms should be global, but they are not.
    MPI_Allreduce(&fomloc2, &fomglob2, 1, MPI_DOUBLE, MPI_SUM, MPI_COMM_WORLD);
    MPI_Allreduce(&romloc2, &romglob2, 1, MPI_DOUBLE, MPI_SUM, MPI_COMM_WORLD);
    MPI_Allreduce(&diffloc2, &diffglob2, 1, MPI_DOUBLE, MPI_SUM, MPI_COMM_WORLD);

    /*
    fomglob2 = fomloc2;
    romglob2 = romloc2;
    diffglob2 = diffloc2;
    */
    switch(normtype)
    {
    case l1norm:
        cout << "L1 norm error:" << endl;
        break;
    case l2norm:
        cout << "L2 norm error:" << endl;
        break;
    case maxnorm:
        cout << "MAX norm error:" << endl;
        break;
    }

    double FOMnorm = sqrt(fomglob2);
    double ROMnorm = sqrt(romglob2);
    double DIFFnorm = sqrt(diffglob2);
    double relDIFFnorm = sqrt(diffglob2)/sqrt(fomglob2);

    cout << rank << ": " << name << " FOM norm " << FOMnorm << endl;
    cout << rank << ": " << name << " ROM norm " << ROMnorm << endl;
    cout << rank << ": " << name << " DIFF norm " << DIFFnorm << endl;
    cout << rank << ": " << name << " Rel. DIFF norm " << relDIFFnorm << endl;

    char tmp[100];
    sprintf(tmp, ".%06d", rank);

    std::string fullname = name + "_norms" + tmp;

    std::ofstream ofs(fullname.c_str(), std::ofstream::out);
    ofs.precision(16);

    ofs << "FOM norm " << FOMnorm << endl;
    ofs << "ROM norm " << ROMnorm << endl;
    ofs << "DIFF norm " << DIFFnorm << endl;
    ofs << "Rel. DIFF norm " << relDIFFnorm << endl;

    ofs.close();

}

void PrintL2NormsOfParGridFunctions(const int rank, const std::string& name, ParGridFunction *f1, ParGridFunction *f2,
                                    const bool scalar)
{
    ConstantCoefficient zero(0.0);
    Vector zerov(3);
    zerov = 0.0;
    VectorConstantCoefficient vzero(zerov);

    double fomloc, romloc, diffloc;

    // TODO: why does ComputeL2Error call the local GridFunction version rather than the global ParGridFunction version?
    // Only f2->ComputeL2Error calls the ParGridFunction version.
    if (scalar)
    {
        fomloc = f1->ComputeL2Error(zero);
        romloc = f2->ComputeL2Error(zero);
    }
    else
    {
        fomloc = f1->ComputeL2Error(vzero);
        romloc = f2->ComputeL2Error(vzero);
    }

    *f1 -= *f2;  // works because GridFunction is derived from Vector

    if (scalar)
    {
        diffloc = f1->ComputeL2Error(zero);
    }
    else
    {
        diffloc = f1->ComputeL2Error(vzero);
    }

    double fomloc2 = fomloc*fomloc;
    double romloc2 = romloc*romloc;
    double diffloc2 = diffloc*diffloc;

    double fomglob2, romglob2, diffglob2;

    // TODO: is this right? The "loc" norms should be global, but they are not.
    MPI_Allreduce(&fomloc2, &fomglob2, 1, MPI_DOUBLE, MPI_SUM, MPI_COMM_WORLD);
    MPI_Allreduce(&romloc2, &romglob2, 1, MPI_DOUBLE, MPI_SUM, MPI_COMM_WORLD);
    MPI_Allreduce(&diffloc2, &diffglob2, 1, MPI_DOUBLE, MPI_SUM, MPI_COMM_WORLD);

    /*
    fomglob2 = fomloc2;
    romglob2 = romloc2;
    diffglob2 = diffloc2;
    */

    cout << rank << ": " << name << " FOM norm " << sqrt(fomglob2) << endl;
    cout << rank << ": " << name << " ROM norm " << sqrt(romglob2) << endl;
    cout << rank << ": " << name << " DIFF norm " << sqrt(diffglob2) << endl;
    cout << rank << ": " << name << " Rel. DIFF norm " << sqrt(diffglob2)/sqrt(fomglob2) << endl;
}<|MERGE_RESOLUTION|>--- conflicted
+++ resolved
@@ -211,43 +211,8 @@
 
 void ROM_Sampler::Finalize(const double t, const double dt, Vector const& S, Array<int> &cutoff)
 {
-<<<<<<< HEAD
-=======
-    bool addSample, addSampleF;
-    SetStateVariables(S);
-
-    Vector dSdt;
-    if (sampleF)
-    {
-        dSdt.SetSize(S.Size());
-        lhoper->Mult(S, dSdt);
-    }
-
-    if (offsetInit)
-    {
-        for (int i=0; i<tH1size; ++i)
-        {
-            Xdiff[i] = X[i] - (*initX)(i);
-        }
-
-        addSample = generator_X->takeSample(Xdiff.GetData(), t, dt);
-    }
-    else
-        addSample = generator_X->takeSample(X.GetData(), t, dt);
-
-    if (writeSnapshots && addSample)
-    {
-        tSnapX.push_back(t);
-    }
-
-    // Without this check, libROM may use multiple time intervals, and without appropriate implementation
-    // the basis will be from just one interval, resulting in large errors and difficulty in debugging.
-    MFEM_VERIFY(generator_X->getNumBasisTimeIntervals() <= 1, "Only 1 basis time interval allowed");
->>>>>>> a6cd7e93
-
     if (writeSnapshots)
     {
-<<<<<<< HEAD
         generator_X->writeSnapshot();
         generator_V->writeSnapshot();
         generator_E->writeSnapshot();
@@ -258,97 +223,6 @@
         }
     }
     else
-=======
-        for (int i=0; i<tH1size; ++i)
-        {
-            Xdiff[i] = V[i] - (*initV)(i);
-        }
-
-        addSample = generator_V->takeSample(Xdiff.GetData(), t, dt);
-
-        if (sampleF)
-        {
-            MFEM_VERIFY(gfH1.Size() == H1size, "");
-            for (int i=0; i<H1size; ++i)
-                gfH1[i] = dSdt[H1size + i];  // Fv
-
-            gfH1.GetTrueDofs(Xdiff);
-            addSampleF = generator_Fv->takeSample(Xdiff.GetData(), t, dt);
-
-            if (writeSnapshots && addSampleF)
-            {
-                tSnapFv.push_back(t);
-            }
-
-            // Without this check, libROM may use multiple time intervals, and without appropriate implementation
-            // the basis will be from just one interval, resulting in large errors and difficulty in debugging.
-            MFEM_VERIFY(generator_Fv->getNumBasisTimeIntervals() <= 1, "Only 1 basis time interval allowed");
-        }
-    }
-    else
-        addSample = generator_V->takeSample(V.GetData(), t, dt);
-
-    if (writeSnapshots && addSample)
-    {
-        tSnapV.push_back(t);
-    }
-
-    // Without this check, libROM may use multiple time intervals, and without appropriate implementation
-    // the basis will be from just one interval, resulting in large errors and difficulty in debugging.
-    MFEM_VERIFY(generator_V->getNumBasisTimeIntervals() <= 1, "Only 1 basis time interval allowed");
-
-    if (writeSnapshots)
-        generator_V->writeSnapshot();
-    else
-        generator_V->endSamples();
-
-    if (offsetInit)
-    {
-        for (int i=0; i<tL2size; ++i)
-        {
-            Ediff[i] = E[i] - (*initE)(i);
-        }
-
-        addSample = generator_E->takeSample(Ediff.GetData(), t, dt);
-
-        if (sampleF)
-        {
-            MFEM_VERIFY(gfL2.Size() == L2size, "");
-            for (int i=0; i<L2size; ++i)
-                gfL2[i] = dSdt[(2*H1size) + i];  // Fe
-
-            gfL2.GetTrueDofs(Ediff);
-            addSampleF = generator_Fe->takeSample(Ediff.GetData(), t, dt);
-
-            if (writeSnapshots && addSampleF)
-            {
-                tSnapFe.push_back(t);
-            }
-
-            // Without this check, libROM may use multiple time intervals, and without appropriate implementation
-            // the basis will be from just one interval, resulting in large errors and difficulty in debugging.
-            MFEM_VERIFY(generator_Fe->getNumBasisTimeIntervals() <= 1, "Only 1 basis time interval allowed");
-        }
-    }
-    else
-        addSample = generator_E->takeSample(E.GetData(), t, dt);
-
-    if (writeSnapshots && addSample)
-    {
-        tSnapE.push_back(t);
-    }
-
-    // Without this check, libROM may use multiple time intervals, and without appropriate implementation
-    // the basis will be from just one interval, resulting in large errors and difficulty in debugging.
-    MFEM_VERIFY(generator_E->getNumBasisTimeIntervals() <= 1, "Only 1 basis time interval allowed");
-
-    if (writeSnapshots)
-        generator_E->writeSnapshot();
-    else
-        generator_E->endSamples();
-
-    if (sampleF)
->>>>>>> a6cd7e93
     {
         generator_X->endSamples();
         generator_V->endSamples();
