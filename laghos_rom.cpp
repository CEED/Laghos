--- conflicted
+++ resolved
@@ -1932,28 +1932,6 @@
     t += dt;
 }
 
-<<<<<<< HEAD
-void PrintSingularValues(const int rank, const std::string& basename, const std::string& name, CAROM::SVDBasisGenerator* bg)
-{
-    const CAROM::Matrix* sing_vals = bg->getSingularValues();
-
-    char tmp[100];
-    sprintf(tmp, ".%06d", rank);
-
-    std::string fullname = basename + "/sVal" + name + tmp;
-
-    std::ofstream ofs(fullname.c_str(), std::ofstream::out);
-    ofs.precision(16);
-
-    for (int sv = 0; sv < sing_vals->numColumns(); ++sv) {
-        ofs << (*sing_vals)(sv, sv) << endl;
-    }
-
-    ofs.close();
-}
-
-=======
->>>>>>> 8b3bdbc7
 void PrintNormsOfParGridFunctions(NormType normtype, const int rank, const std::string& name, ParGridFunction *f1, ParGridFunction *f2,
                                   const bool scalar)
 {
