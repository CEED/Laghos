--- conflicted
+++ resolved
@@ -57,16 +57,11 @@
 class LagrangianHydroOperator : public TimeDependentOperator
 {
 protected:
-<<<<<<< HEAD
-   ParFiniteElementSpace &H1FESpace;
-   ParFiniteElementSpace &L2FESpace;
+   ParFiniteElementSpace &H1FESpace, &L2FESpace;
    mutable ParFiniteElementSpace H1compFESpace;
-=======
-   ParFiniteElementSpace &H1FESpace, &L2FESpace;
 
    // Reference to the current mesh configuration.
    mutable ParGridFunction x_gf;
->>>>>>> e61b994c
 
    const Array<int> &ess_tdofs;
 
@@ -114,14 +109,6 @@
 
    mutable TimingData timer;
 
-   // Vectors & data we want to keep
-   const size_t VsizeL2;
-   const size_t VsizeH1;
-   mutable mfem::Vector one, x, rhs, B, X, e_rhs;
-   mutable mfem::ParGridFunction x_gf, v_gf, e_gf;
-   mutable mfem::ParGridFunction dx_gf, dv_gf, dvc_gf, de_gf;
-
-   // bool switch to launch QUpdate or StdUpdateQuadratureData
    const bool qupdate;
    const double gamma;
    mutable QUpdate Q;
@@ -142,28 +129,15 @@
 
 public:
    LagrangianHydroOperator(Coefficient &q,
-                           const size_t size,
+                           const int size,
                            ParFiniteElementSpace &h1_fes,
                            ParFiniteElementSpace &l2_fes,
-<<<<<<< HEAD
-                           const Array<int> &essential_tdofs,
-                           ParGridFunction &rho0,
-                           const int source_type_,
-                           const double cfl_,
-                           Coefficient *material_,
-                           const bool visc,
-                           const bool pa,
-                           const double cgt,
-                           const int cgiter,
-                           const bool qupdate,
-                           const double gamma,
-                           const bool okina);
-=======
-                           Array<int> &essential_tdofs, ParGridFunction &rho0,
-                           int source_type_, double cfl_,
-                           Coefficient *material_, bool visc, bool pa,
-                           double cgt, int cgiter, int h1_basis_type);
->>>>>>> e61b994c
+                           const Array<int> &essential_tdofs, ParGridFunction &rho0,
+                           const int source_type_, const double cfl_,
+                           Coefficient *material_, const bool visc, const bool pa,
+                           const double cgt, const int cgiter,
+                           const bool qupdate, const double gamma, const bool okina,
+                           int h1_basis_type);
 
    // Solve for dx_dt, dv_dt and de_dt.
    virtual void Mult(const Vector &S, Vector &dS_dt) const;
