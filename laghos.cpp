--- conflicted
+++ resolved
@@ -69,18 +69,6 @@
 
 using namespace mfem;
 
-<<<<<<< HEAD
-=======
-// Choice for the problem setup.
-static int problem, dim;
-
-// Forward declarations.
-double e0(const Vector &);
-double rho0(const Vector &);
-double gamma_func(const Vector &);
-void v0(const Vector &, Vector &);
-
->>>>>>> 48bba3a6
 static long GetMaxRssMB();
 static void NonRegressionTests(const int, const int, const double, int&);
 static void DisplayBanner(std::ostream &os)
@@ -688,31 +676,7 @@
    BlockVector S_old(S);
    long mem = 0, mmax = 0, msum = 0;
    int checks = 0;
-<<<<<<< HEAD
-
-=======
-   //   const double internal_energy = hydro.InternalEnergy(e_gf);
-   //   const double kinetic_energy = hydro.KineticEnergy(v_gf);
-   //   if (mpi.Root())
-   //   {
-   //      cout << std::fixed;
-   //      cout << "step " << std::setw(5) << 0
-   //            << ",\tt = " << std::setw(5) << std::setprecision(4) << t
-   //            << ",\tdt = " << std::setw(5) << std::setprecision(6) << dt
-   //            << ",\t|IE| = " << std::setprecision(10) << std::scientific
-   //            << internal_energy
-   //            << ",\t|KE| = " << std::setprecision(10) << std::scientific
-   //            << kinetic_energy
-   //            << ",\t|E| = " << std::setprecision(10) << std::scientific
-   //            << kinetic_energy+internal_energy;
-   //      cout << std::fixed;
-   //      if (mem_usage)
-   //      {
-   //         cout << ", mem: " << mmax << "/" << msum << " MB";
-   //      }
-   //      cout << endl;
-   //   }
->>>>>>> 48bba3a6
+
    for (int ti = 1; !last_step; ti++)
    {
       if (t + dt >= t_final)
@@ -777,7 +741,6 @@
          {
             const double sqrt_norm = sqrt(norm);
 
-<<<<<<< HEAD
             std::cout << std::fixed;
             std::cout << "step " << std::setw(5) << ti
                       << ",\tt = " << std::setw(5) << std::setprecision(4) << t
@@ -785,21 +748,6 @@
                       << ",\t|e| = " << std::setprecision(10) << std::scientific
                       << sqrt_norm;
             std::cout << std::fixed;
-=======
-            cout << std::fixed;
-            cout << "step " << std::setw(5) << ti
-                 << ",\tt = " << std::setw(5) << std::setprecision(4) << t
-                 << ",\tdt = " << std::setw(5) << std::setprecision(6) << dt
-                 << ",\t|e| = " << std::setprecision(10) << std::scientific
-                 << sqrt_norm;
-            //  << ",\t|IE| = " << std::setprecision(10) << std::scientific
-            //  << internal_energy
-            //   << ",\t|KE| = " << std::setprecision(10) << std::scientific
-            //  << kinetic_energy
-            //   << ",\t|E| = " << std::setprecision(10) << std::scientific
-            //  << kinetic_energy+internal_energy;
-            cout << std::fixed;
->>>>>>> 48bba3a6
             if (mem_usage)
             {
                std::cout << ", mem: " << mmax << "/" << msum << " MB";
@@ -960,214 +908,7 @@
    return 0;
 }
 
-<<<<<<< HEAD
 static bool Check(const double a, const double v, const double eps)
-=======
-double rho0(const Vector &x)
-{
-   switch (problem)
-   {
-      case 0: return 1.0;
-      case 1: return 1.0;
-      case 2: return (x(0) < 0.5) ? 1.0 : 0.1;
-      case 3: return (dim == 2) ? (x(0) > 1.0 && x(1) > 1.5) ? 0.125 : 1.0
-                        : x(0) > 1.0 && ((x(1) < 1.5 && x(2) < 1.5) ||
-                                         (x(1) > 1.5 && x(2) > 1.5)) ? 0.125 : 1.0;
-      case 4: return 1.0;
-      case 5:
-      {
-         if (x(0) >= 0.5 && x(1) >= 0.5) { return 0.5313; }
-         if (x(0) <  0.5 && x(1) <  0.5) { return 0.8; }
-         return 1.0;
-      }
-      case 6:
-      {
-         if (x(0) <  0.5 && x(1) >= 0.5) { return 2.0; }
-         if (x(0) >= 0.5 && x(1) <  0.5) { return 3.0; }
-         return 1.0;
-      }
-      case 7: return x(1) >= 0.0 ? 2.0 : 1.0;
-      default: MFEM_ABORT("Bad number given for problem id!"); return 0.0;
-   }
-}
-
-double gamma_func(const Vector &x)
-{
-   switch (problem)
-   {
-      case 0: return 5.0 / 3.0;
-      case 1: return 1.4;
-      case 2: return 1.4;
-      case 3: return (x(0) > 1.0 && x(1) <= 1.5) ? 1.4 : 1.5;
-      case 4: return 5.0 / 3.0;
-      case 5: return 1.4;
-      case 6: return 1.4;
-      case 7: return 5.0 / 3.0;
-      default: MFEM_ABORT("Bad number given for problem id!"); return 0.0;
-   }
-}
-
-static double rad(double x, double y) { return sqrt(x*x + y*y); }
-
-void v0(const Vector &x, Vector &v)
-{
-   const double atn = pow((x(0)*(1.0-x(0))*4*x(1)*(1.0-x(1))*4.0),0.4);
-   switch (problem)
-   {
-      case 0:
-         v(0) =  sin(M_PI*x(0)) * cos(M_PI*x(1));
-         v(1) = -cos(M_PI*x(0)) * sin(M_PI*x(1));
-         if (x.Size() == 3)
-         {
-            v(0) *= cos(M_PI*x(2));
-            v(1) *= cos(M_PI*x(2));
-            v(2) = 0.0;
-         }
-         break;
-      case 1: v = 0.0; break;
-      case 2: v = 0.0; break;
-      case 3: v = 0.0; break;
-      case 4:
-      {
-         v = 0.0;
-         const double r = rad(x(0), x(1));
-         if (r < 0.2)
-         {
-            v(0) =  5.0 * x(1);
-            v(1) = -5.0 * x(0);
-         }
-         else if (r < 0.4)
-         {
-            v(0) =  2.0 * x(1) / r - 5.0 * x(1);
-            v(1) = -2.0 * x(0) / r + 5.0 * x(0);
-         }
-         else { }
-         break;
-      }
-      case 5:
-      {
-         v = 0.0;
-         if (x(0) >= 0.5 && x(1) >= 0.5) { v(0)=0.0*atn, v(1)=0.0*atn; return;}
-         if (x(0) <  0.5 && x(1) >= 0.5) { v(0)=0.7276*atn, v(1)=0.0*atn; return;}
-         if (x(0) <  0.5 && x(1) <  0.5) { v(0)=0.0*atn, v(1)=0.0*atn; return;}
-         if (x(0) >= 0.5 && x(1) <  0.5) { v(0)=0.0*atn, v(1)=0.7276*atn; return; }
-         MFEM_ABORT("Error in problem 5!");
-         return;
-      }
-      case 6:
-      {
-         v = 0.0;
-         if (x(0) >= 0.5 && x(1) >= 0.5) { v(0)=+0.75*atn, v(1)=-0.5*atn; return;}
-         if (x(0) <  0.5 && x(1) >= 0.5) { v(0)=+0.75*atn, v(1)=+0.5*atn; return;}
-         if (x(0) <  0.5 && x(1) <  0.5) { v(0)=-0.75*atn, v(1)=+0.5*atn; return;}
-         if (x(0) >= 0.5 && x(1) <  0.5) { v(0)=-0.75*atn, v(1)=-0.5*atn; return;}
-         MFEM_ABORT("Error in problem 6!");
-         return;
-      }
-      case 7:
-      {
-         v = 0.0;
-         v(1) = 0.02 * exp(-2*M_PI*x(1)*x(1)) * cos(2*M_PI*x(0));
-         break;
-      }
-      default: MFEM_ABORT("Bad number given for problem id!");
-   }
-}
-
-double e0(const Vector &x)
-{
-   switch (problem)
-   {
-      case 0:
-      {
-         const double denom = 2.0 / 3.0;  // (5/3 - 1) * density.
-         double val;
-         if (x.Size() == 2)
-         {
-            val = 1.0 + (cos(2*M_PI*x(0)) + cos(2*M_PI*x(1))) / 4.0;
-         }
-         else
-         {
-            val = 100.0 + ((cos(2*M_PI*x(2)) + 2) *
-                           (cos(2*M_PI*x(0)) + cos(2*M_PI*x(1))) - 2) / 16.0;
-         }
-         return val/denom;
-      }
-      case 1: return 0.0; // This case in initialized in main().
-      case 2: return (x(0) < 0.5) ? 1.0 / rho0(x) / (gamma_func(x) - 1.0)
-                        : 0.1 / rho0(x) / (gamma_func(x) - 1.0);
-      case 3: return (x(0) > 1.0) ? 0.1 / rho0(x) / (gamma_func(x) - 1.0)
-                        : 1.0 / rho0(x) / (gamma_func(x) - 1.0);
-      case 4:
-      {
-         const double r = rad(x(0), x(1)), rsq = x(0) * x(0) + x(1) * x(1);
-         const double gamma = 5.0 / 3.0;
-         if (r < 0.2)
-         {
-            return (5.0 + 25.0 / 2.0 * rsq) / (gamma - 1.0);
-         }
-         else if (r < 0.4)
-         {
-            const double t1 = 9.0 - 4.0 * log(0.2) + 25.0 / 2.0 * rsq;
-            const double t2 = 20.0 * r - 4.0 * log(r);
-            return (t1 - t2) / (gamma - 1.0);
-         }
-         else { return (3.0 + 4.0 * log(2.0)) / (gamma - 1.0); }
-      }
-      case 5:
-      {
-         const double irg = 1.0 / rho0(x) / (gamma_func(x) - 1.0);
-         if (x(0) >= 0.5 && x(1) >= 0.5) { return 0.4 * irg; }
-         if (x(0) <  0.5 && x(1) >= 0.5) { return 1.0 * irg; }
-         if (x(0) <  0.5 && x(1) <  0.5) { return 1.0 * irg; }
-         if (x(0) >= 0.5 && x(1) <  0.5) { return 1.0 * irg; }
-         MFEM_ABORT("Error in problem 5!");
-         return 0.0;
-      }
-      case 6:
-      {
-         const double irg = 1.0 / rho0(x) / (gamma_func(x) - 1.0);
-         if (x(0) >= 0.5 && x(1) >= 0.5) { return 1.0 * irg; }
-         if (x(0) <  0.5 && x(1) >= 0.5) { return 1.0 * irg; }
-         if (x(0) <  0.5 && x(1) <  0.5) { return 1.0 * irg; }
-         if (x(0) >= 0.5 && x(1) <  0.5) { return 1.0 * irg; }
-         MFEM_ABORT("Error in problem 5!");
-         return 0.0;
-      }
-      case 7:
-      {
-         const double rho = rho0(x), gamma = gamma_func(x);
-         return (6.0 - rho * x(1)) / (gamma - 1.0) / rho;
-      }
-      default: MFEM_ABORT("Bad number given for problem id!"); return 0.0;
-   }
-}
-
-static void display_banner(std::ostream &os)
-{
-   os << endl
-      << "       __                __                 " << endl
-      << "      / /   ____  ____  / /_  ____  _____   " << endl
-      << "     / /   / __ `/ __ `/ __ \\/ __ \\/ ___/ " << endl
-      << "    / /___/ /_/ / /_/ / / / / /_/ (__  )    " << endl
-      << "   /_____/\\__,_/\\__, /_/ /_/\\____/____/  " << endl
-      << "               /____/                       " << endl << endl;
-}
-
-static long GetMaxRssMB()
-{
-   struct rusage usage;
-   if (getrusage(RUSAGE_SELF, &usage)) { return -1; }
-#ifndef __APPLE__
-   const long unit = 1024; // kilo
-#else
-   const long unit = 1024*1024; // mega
-#endif
-   return usage.ru_maxrss/unit; // mega bytes
-}
-
-static bool rerr(const double a, const double v, const double eps)
->>>>>>> 48bba3a6
 {
    MFEM_VERIFY(fabs(a) > eps && fabs(v) > eps, "One value is near zero!");
    const double err_a = fabs((a-v)/a);
