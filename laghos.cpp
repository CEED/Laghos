--- conflicted
+++ resolved
@@ -298,17 +298,14 @@
     args.AddOption(&rom_paramID, "-rpar", "--romparam", "ROM offline parameter index.");
     args.AddOption(&romOptions.paramOffset, "-rparos", "--romparamoffset", "-no-rparos", "--no-romparamoffset",
                    "Enable or disable parametric offset.");
-<<<<<<< HEAD
     args.AddOption(&offsetType, "-rostype", "--romoffsettype",
                    "Offset type for initializing ROM windows.");
-=======
     args.AddOption(&romOptions.useXV, "-romxv", "--romusexv", "-no-romxv", "--no-romusexv",
                    "Enable or disable use of V basis for X-X0.");
     args.AddOption(&romOptions.useVX, "-romvx", "--romusevx", "-no-romvx", "--no-romusevx",
                    "Enable or disable use of X-X0 basis for V.");
     args.AddOption(&romOptions.mergeXV, "-romxandv", "--romusexandv", "-no-romxandv", "--no-romusexandv",
                    "Enable or disable merging of X-X0 and V bases.");
->>>>>>> 4fd1e010
     args.Parse();
     if (!args.Good())
     {
