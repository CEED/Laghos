--- conflicted
+++ resolved
@@ -544,11 +544,7 @@
       case 4: visc = false; break;
       case 5: visc = true; break;
       case 6: visc = true; break;
-<<<<<<< HEAD
-      case 7: visc = false; break;
-=======
       case 7: source = 2; visc = true; vorticity = true;  break;
->>>>>>> f12035bb
       default: MFEM_ABORT("Wrong problem specification!");
    }
    if (impose_visc) { visc = true; }
@@ -862,11 +858,7 @@
          if (x(0) >= 0.5 && x(1) <  0.5) { return 3.0; }
          return 1.0;
       }
-<<<<<<< HEAD
-      case 7: return 1.5 + atan(20.0 * x(1)) / M_PI;
-=======
       case 7: return x(1) >= 0.0 ? 2.0 : 1.0;
->>>>>>> f12035bb
       default: MFEM_ABORT("Bad number given for problem id!"); return 0.0;
    }
 }
@@ -946,15 +938,9 @@
       }
       case 7:
       {
-<<<<<<< HEAD
-          v(0) = 0.02 * exp(-2*M_PI*x(1)*x(1)) * 2*x(1) * sin(2*M_PI*x(0));
-          v(1) = 0.02 * exp(-2*M_PI*x(1)*x(1)) * cos(2*M_PI*x(0));
-          break;
-=======
          v = 0.0;
          v(1) = 0.02 * exp(-2*M_PI*x(1)*x(1)) * cos(2*M_PI*x(0));
          break;
->>>>>>> f12035bb
       }
       default: MFEM_ABORT("Bad number given for problem id!");
    }
@@ -1022,15 +1008,8 @@
       }
       case 7:
       {
-<<<<<<< HEAD
-          const double denom = rho0(x) * (gamma_func(x) - 1.0);
-          const double val = 5.5 - 1.5*x(1) + (atan(20.0) - x(1) * atan(20.0 * x(1))) / M_PI +
-                             log((400.0 * x(1) * x(1) + 1.0) / 401.0) / (40.0 * M_PI);
-          return val/denom;
-=======
          const double rho = rho0(x), gamma = gamma_func(x);
          return (6.0 - rho * x(1)) / (gamma - 1.0) / rho;
->>>>>>> f12035bb
       }
       default: MFEM_ABORT("Bad number given for problem id!"); return 0.0;
    }
