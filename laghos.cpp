// Copyright (c) 2017, Lawrence Livermore National Security, LLC. Produced at
// the Lawrence Livermore National Laboratory. LLNL-CODE-734707. All Rights
// reserved. See files LICENSE and NOTICE for details.
//
// This file is part of CEED, a collection of benchmarks, miniapps, software
// libraries and APIs for efficient high-order finite element and spectral
// element discretizations for exascale applications. For more information and
// source code availability see http://github.com/ceed.
//
// The CEED research is supported by the Exascale Computing Project 17-SC-20-SC,
// a collaborative effort of two U.S. Department of Energy organizations (Office
// of Science and the National Nuclear Security Administration) responsible for
// the planning and preparation of a capable exascale ecosystem, including
// software, applications, hardware, advanced system engineering and early
// testbed platforms, in support of the nation's exascale computing imperative.
//
//                     __                __
//                    / /   ____  ____  / /_  ____  _____
//                   / /   / __ `/ __ `/ __ \/ __ \/ ___/
//                  / /___/ /_/ / /_/ / / / / /_/ (__  )
//                 /_____/\__,_/\__, /_/ /_/\____/____/
//                             /____/
//
//             High-order Lagrangian Hydrodynamics Miniapp
//
// Laghos(LAGrangian High-Order Solver) is a miniapp that solves the
// time-dependent Euler equation of compressible gas dynamics in a moving
// Lagrangian frame using unstructured high-order finite element spatial
// discretization and explicit high-order time-stepping. Laghos is based on the
// numerical algorithm described in the following article:
//
//    V. Dobrev, Tz. Kolev and R. Rieben, "High-order curvilinear finite element
//    methods for Lagrangian hydrodynamics", SIAM Journal on Scientific
//    Computing, (34) 2012, pp. B606–B641, https://doi.org/10.1137/120864672.
//
// Test problems:
//    p = 0  --> Taylor-Green vortex (smooth problem).
//    p = 1  --> Sedov blast.
//    p = 2  --> 1D Sod shock tube.
//    p = 3  --> Triple point.
//    p = 4  --> Gresho vortex (smooth problem).
//
// Sample runs: see README.md, section 'Verification of Results'.
//
// Combinations resulting in 3D uniform Cartesian MPI partitionings of the mesh:
// -m data/cube01_hex.mesh   -pt 211 for  2 / 16 / 128 / 1024 ... tasks.
// -m data/cube_922_hex.mesh -pt 921 for    / 18 / 144 / 1152 ... tasks.
// -m data/cube_522_hex.mesh -pt 522 for    / 20 / 160 / 1280 ... tasks.
// -m data/cube_12_hex.mesh  -pt 311 for  3 / 24 / 192 / 1536 ... tasks.
// -m data/cube01_hex.mesh   -pt 221 for  4 / 32 / 256 / 2048 ... tasks.
// -m data/cube_922_hex.mesh -pt 922 for    / 36 / 288 / 2304 ... tasks.
// -m data/cube_522_hex.mesh -pt 511 for  5 / 40 / 320 / 2560 ... tasks.
// -m data/cube_12_hex.mesh  -pt 321 for  6 / 48 / 384 / 3072 ... tasks.
// -m data/cube01_hex.mesh   -pt 111 for  8 / 64 / 512 / 4096 ... tasks.
// -m data/cube_922_hex.mesh -pt 911 for  9 / 72 / 576 / 4608 ... tasks.
// -m data/cube_522_hex.mesh -pt 521 for 10 / 80 / 640 / 5120 ... tasks.
// -m data/cube_12_hex.mesh  -pt 322 for 12 / 96 / 768 / 6144 ... tasks.

#include "laghos_solver.hpp"
#include "laghos_timeinteg.hpp"
#include "laghos_rom.hpp"
#include "laghos_utils.hpp"
#include <fstream>

#ifndef _WIN32
#include <sys/stat.h>  // mkdir
#else
#include <direct.h>    // _mkdir
#define mkdir(dir, mode) _mkdir(dir)
#endif

using namespace std;
using namespace mfem;
using namespace mfem::hydrodynamics;

// Choice for the problem setup.
int problem;

double rho0(const Vector &);
void v0(const Vector &, Vector &);
double e0(const Vector &);
double gamma_func(const Vector &);
void display_banner(ostream & os);

void PrintParGridFunction(const int rank, const std::string& name, ParGridFunction *gf)
{
    Vector tv(gf->ParFESpace()->GetTrueVSize());
    gf->GetTrueDofs(tv);

    char tmp[100];
    sprintf(tmp, ".%06d", rank);

    std::string fullname = name + tmp;

    std::ofstream ofs(fullname.c_str(), std::ofstream::out);
    ofs.precision(16);

    for (int i=0; i<tv.Size(); ++i)
        ofs << tv[i] << std::endl;

    ofs.close();
}


void PrintDiffParGridFunction(NormType normtype, const int rank, const std::string& name, ParGridFunction *gf)
{
    Vector tv(gf->ParFESpace()->GetTrueVSize());

    char tmp[100];
    sprintf(tmp, ".%06d", rank);

    std::string fullname = name + tmp;

    std::ifstream ifs(fullname.c_str());

    for (int i=0; i<tv.Size(); ++i)
    {
        double d;
        ifs >> d;
        tv[i] = d;
    }

    ifs.close();

    ParGridFunction rgf(gf->ParFESpace());
    rgf.SetFromTrueDofs(tv);

    PrintNormsOfParGridFunctions(normtype, rank, name, &rgf, gf, true);
}

int main(int argc, char *argv[])
{
    // Initialize MPI.
    MPI_Session mpi(argc, argv);
    int myid = mpi.WorldRank();

    // Print the banner.
    if (mpi.Root()) {
        display_banner(cout);
    }

    // Parse command-line options.
    problem = 1;
    const char *mesh_file = "data/cube01_hex.mesh";
    int rs_levels = 2;
    int rp_levels = 0;
    int order_v = 2;
    int order_e = 1;
    int ode_solver_type = 4;
    double t_final = 0.6;
    double cfl = 0.5;
    double cg_tol = 1e-8;
    double ftz_tol = 0.0;
    int cg_max_iter = 300;
    int max_tsteps = -1;
    bool p_assembly = true;
    bool impose_visc = false;
    bool visualization = false;
    int vis_steps = 5;
    bool visit = false;
    bool gfprint = false;
    const char *visit_basename = "results/Laghos";
    const char *basename = "";
    const char *twfile = "tw.csv";
    const char *twpfile = "twp.csv";
    int partition_type = 0;
    double blast_energy = 0.25;
    double blast_position[] = {0.0, 0.0, 0.0};
    bool rom_offline = false;
    bool rom_online = false;
    bool rom_restore = false;
    double sFactorX = 2.0;
    double sFactorV = 20.0;
    double sFactorE = 2.0;
    int numWindows = 0;
    int windowNumSamples = 0;
    int windowOverlapSamples = 0;
    double dtc = 0.0;
    int visitDiffCycle = -1;
    bool writeSol = false;
    bool solDiff = false;
    bool match_end_time = false;
    const char *normtype_char = "l2";
    const char *offsetType = "previous";
    Array<double> twep;
    Array2D<int> twparam;
    ROM_Options romOptions;

    OptionsParser args(argc, argv);
    args.AddOption(&mesh_file, "-m", "--mesh",
                   "Mesh file to use.");
    args.AddOption(&rs_levels, "-rs", "--refine-serial",
                   "Number of times to refine the mesh uniformly in serial.");
    args.AddOption(&rp_levels, "-rp", "--refine-parallel",
                   "Number of times to refine the mesh uniformly in parallel.");
    args.AddOption(&problem, "-p", "--problem", "Problem setup to use.");
    args.AddOption(&order_v, "-ok", "--order-kinematic",
                   "Order (degree) of the kinematic finite element space.");
    args.AddOption(&order_e, "-ot", "--order-thermo",
                   "Order (degree) of the thermodynamic finite element space.");
    args.AddOption(&ode_solver_type, "-s", "--ode-solver",
                   "ODE solver: 1 - Forward Euler,\n\t"
                   "            2 - RK2 SSP, 3 - RK3 SSP, 4 - RK4, 6 - RK6,\n\t"
                   "            7 - RK2Avg.");
    args.AddOption(&t_final, "-tf", "--t-final",
                   "Final time; start time is 0.");
    args.AddOption(&cfl, "-cfl", "--cfl", "CFL-condition number.");
    args.AddOption(&cg_tol, "-cgt", "--cg-tol",
                   "Relative CG tolerance (velocity linear solve).");
    args.AddOption(&ftz_tol, "-ftz", "--ftz-tol",
                   "Absolute flush-to-zero tolerance.");
    args.AddOption(&cg_max_iter, "-cgm", "--cg-max-steps",
                   "Maximum number of CG iterations (velocity linear solve).");
    args.AddOption(&max_tsteps, "-ms", "--max-steps",
                   "Maximum number of steps (negative means no restriction).");
    args.AddOption(&p_assembly, "-pa", "--partial-assembly", "-fa",
                   "--full-assembly",
                   "Activate 1D tensor-based assembly (partial assembly).");
    args.AddOption(&impose_visc, "-iv", "--impose-viscosity", "-niv",
                   "--no-impose-viscosity",
                   "Use active viscosity terms even for smooth problems.");
    args.AddOption(&visualization, "-vis", "--visualization", "-no-vis",
                   "--no-visualization",
                   "Enable or disable GLVis visualization.");
    args.AddOption(&vis_steps, "-vs", "--visualization-steps",
                   "Visualize every n-th timestep.");
    args.AddOption(&match_end_time, "-met", "--match-end-time", "-no-met", "--no-match-end-time",
                   "Match the end time of each window.");
    args.AddOption(&visit, "-visit", "--visit", "-no-visit", "--no-visit",
                   "Enable or disable VisIt visualization.");
    args.AddOption(&gfprint, "-print", "--print", "-no-print", "--no-print",
                   "Enable or disable result output (files in mfem format).");
    args.AddOption(&basename, "-o", "--outputfilename",
                   "Name of the sub-folder to dump files within the run directory");
    args.AddOption(&visit_basename, "-k", "--visitfilename",
                   "Name of the visit dump files");
    args.AddOption(&twfile, "-tw", "--timewindowfilename",
                   "Name of the CSV file defining offline time windows");
    args.AddOption(&twpfile, "-twp", "--timewindowparamfilename",
                   "Name of the CSV file defining online time window parameters");
    args.AddOption(&partition_type, "-pt", "--partition",
                   "Customized x/y/z Cartesian MPI partitioning of the serial mesh.\n\t"
                   "Here x,y,z are relative task ratios in each direction.\n\t"
                   "Example: with 48 mpi tasks and -pt 321, one would get a Cartesian\n\t"
                   "partition of the serial mesh by (6,4,2) MPI tasks in (x,y,z).\n\t"
                   "NOTE: the serially refined mesh must have the appropriate number\n\t"
                   "of zones in each direction, e.g., the number of zones in direction x\n\t"
                   "must be divisible by the number of MPI tasks in direction x.\n\t"
                   "Available options: 11, 21, 111, 211, 221, 311, 321, 322, 432.");
    args.AddOption(&rom_offline, "-offline", "--offline", "-no-offline", "--no-offline",
                   "Enable or disable ROM offline computations and output.");
    args.AddOption(&rom_online, "-online", "--online", "-no-online", "--no-online",
                   "Enable or disable ROM online computations and output.");
    args.AddOption(&rom_restore, "-restore", "--restore", "-no-restore", "--no-restore",
                   "Enable or disable ROM restoration phase where ROM solution is lifted to FOM size.");
    args.AddOption(&romOptions.dimX, "-rdimx", "--rom_dimx", "ROM dimension for X.");
    args.AddOption(&romOptions.dimV, "-rdimv", "--rom_dimv", "ROM dimension for V.");
    args.AddOption(&romOptions.dimE, "-rdime", "--rom_dime", "ROM dimension for E.");
    args.AddOption(&romOptions.dimFv, "-rdimfv", "--rom_dimfv", "ROM dimension for Fv.");
    args.AddOption(&romOptions.dimFe, "-rdimfe", "--rom_dimfe", "ROM dimension for Fe.");
    args.AddOption(&romOptions.sampX, "-nsamx", "--numsamplex", "number of samples for X.");
    args.AddOption(&romOptions.sampV, "-nsamv", "--numsamplev", "number of samples for V.");
    args.AddOption(&romOptions.sampE, "-nsame", "--numsamplee", "number of samples for E.");
    args.AddOption(&sFactorX, "-sfacx", "--sfactorx", "sample factor for X.");
    args.AddOption(&sFactorV, "-sfacv", "--sfactorv", "sample factor for V.");
    args.AddOption(&sFactorE, "-sface", "--sfactore", "sample factor for E.");
    args.AddOption(&romOptions.energyFraction, "-ef", "--rom-ef",
                   "Energy fraction for recommended ROM basis sizes.");
    args.AddOption(&romOptions.energyFraction_X, "-efx", "--rom-efx",
                   "Energy fraction for recommended X ROM basis size.");
    args.AddOption(&numWindows, "-nwin", "--numwindows", "Number of ROM time windows.");
    args.AddOption(&windowNumSamples, "-nwinsamp", "--numwindowsamples", "Number of samples in ROM windows.");
    args.AddOption(&windowOverlapSamples, "-nwinover", "--numwindowoverlap", "Number of samples for ROM window overlap.");
    args.AddOption(&dtc, "-dtc", "--dtc", "Fixed (constant) dt.");
    args.AddOption(&visitDiffCycle, "-visdiff", "--visdiff", "VisIt DC cycle to diff.");
    args.AddOption(&writeSol, "-writesol", "--writesol", "-no-writesol", "--no-writesol",
                   "Enable or disable write solution.");
    args.AddOption(&solDiff, "-soldiff", "--soldiff", "-no-soldiff", "--no-soldiff",
                   "Enable or disable solution difference norm computation.");
    args.AddOption(&romOptions.hyperreduce, "-romhr", "--romhr", "-no-romhr", "--no-romhr",
                   "Enable or disable ROM hyperreduction.");
    args.AddOption(&romOptions.staticSVD, "-romsvds", "--romsvdstatic", "-no-romsvds", "--no-romsvds",
                   "Enable or disable ROM static SVD.");
    args.AddOption(&romOptions.useOffset, "-romos", "--romoffset", "-no-romoffset", "--no-romoffset",
                   "Enable or disable initial state offset for ROM.");
    args.AddOption(&normtype_char, "-normtype", "--norm_type", "Norm type for relative error computation.");
    args.AddOption(&romOptions.max_dim, "-sdim", "--sdim", "ROM max sample dimension");
    args.AddOption(&romOptions.RHSbasis, "-romsrhs", "--romsamplerhs", "-no-romsrhs", "--no-romsamplerhs",
                   "Sample RHS");
    args.AddOption(&romOptions.GramSchmidt, "-romgs", "--romgramschmidt", "-no-romgs", "--no-romgramschmidt",
                   "Enable or disable Gram-Schmidt orthonormalization on V and E induced by mass matrices.");
<<<<<<< HEAD
    args.AddOption(&rhoFactor, "-rhof", "--rhofactor", "Factor for scaling rho.");
    args.AddOption(&blast_energyFactor, "-bef", "--blastefactor", "Factor for scaling blast energy.");
    args.AddOption(&rom_paramID, "-rpar", "--romparam", "ROM offline parameter index.");
=======
    args.AddOption(&romOptions.rhoFactor, "-rhof", "--rhofactor", "Factor for scaling rho.");
    args.AddOption(&romOptions.blast_energyFactor, "-bef", "--blastefactor", "Factor for scaling blast energy.");
    args.AddOption(&romOptions.parameterID, "-rpar", "--romparam", "ROM offline parameter index.");
    args.AddOption(&romOptions.paramOffset, "-rparos", "--romparamoffset", "-no-rparos", "--no-romparamoffset",
                   "Enable or disable parametric offset."); // TODO: redundant, remove after PR 98 and remove in regression tests
>>>>>>> 889c4ef2
    args.AddOption(&offsetType, "-rostype", "--romoffsettype",
                   "Offset type for initializing ROM windows.");
    args.AddOption(&romOptions.useXV, "-romxv", "--romusexv", "-no-romxv", "--no-romusexv",
                   "Enable or disable use of V basis for X-X0.");
    args.AddOption(&romOptions.useVX, "-romvx", "--romusevx", "-no-romvx", "--no-romusevx",
                   "Enable or disable use of X-X0 basis for V.");
    args.AddOption(&romOptions.mergeXV, "-romxandv", "--romusexandv", "-no-romxandv", "--no-romusexandv",
                   "Enable or disable merging of X-X0 and V bases.");
    args.Parse();
    if (!args.Good())
    {
        if (mpi.Root()) {
            args.PrintUsage(cout);
        }
        return 1;
    }
    std::string outputPath = "run";
    if (std::string(basename) != "") {
        outputPath += "/" + std::string(basename);
    }
    if (mpi.Root()) {
        const char path_delim = '/';
        std::string::size_type pos = 0;
        do {
            pos = outputPath.find(path_delim, pos+1);
            std::string subdir = outputPath.substr(0, pos);
            mkdir(subdir.c_str(), 0777);
        }
        while (pos != std::string::npos);
        mkdir((outputPath + "/ROMoffset").c_str(), 0777);
        mkdir((outputPath + "/ROMsol").c_str(), 0777);

        args.PrintOptions(cout);
    }

    MFEM_VERIFY(!(romOptions.useXV && romOptions.useVX), "");
    MFEM_VERIFY(!(romOptions.useXV && romOptions.mergeXV) && !(romOptions.useVX && romOptions.mergeXV), "");

    if (romOptions.useXV) romOptions.dimX = romOptions.dimV;
    if (romOptions.useVX) romOptions.dimV = romOptions.dimX;

    romOptions.basename = &outputPath;

    MFEM_VERIFY(windowNumSamples == 0 || rom_offline, "-nwinsamp should be specified only in offline mode");
    MFEM_VERIFY(windowNumSamples == 0 || numWindows == 0, "-nwinsamp and -nwin cannot both be set");

    const bool usingWindows = (numWindows > 0 || windowNumSamples > 0);
    if (usingWindows)
    {
        if (rom_online || rom_restore)
        {
            double sFactor[]  = {sFactorX, sFactorV, sFactorE};
            const int err = ReadTimeWindowParameters(numWindows, outputPath + "/" + std::string(twpfile), twep, twparam, sFactor, myid == 0, romOptions.RHSbasis);
            MFEM_VERIFY(err == 0, "Error in ReadTimeWindowParameters");
        }
        else if (rom_offline && windowNumSamples == 0)
        {
            const int err = ReadTimeWindows(numWindows, twfile, twep, myid == 0);
            MFEM_VERIFY(err == 0, "Error in ReadTimeWindows");
        }
    }
    else  // not using windows
    {
        numWindows = 1;  // one window for the entire simulation
    }

    if (windowNumSamples > 0) romOptions.max_dim = windowNumSamples + windowOverlapSamples + 2;
    MFEM_VERIFY(windowOverlapSamples >= 0, "Negative window overlap");
    MFEM_VERIFY(windowOverlapSamples <= windowNumSamples, "Too many ROM window overlap samples.");

    StopWatch totalTimer;
    totalTimer.Start();

    static std::map<std::string, NormType> localmap;
    localmap["l2"] = l2norm;
    localmap["l1"] = l1norm;
    localmap["max"] = maxnorm;

    NormType normtype = localmap[normtype_char];

    // Read the serial mesh from the given mesh file on all processors.
    // Refine the mesh in serial to increase the resolution.
    Mesh *mesh = new Mesh(mesh_file, 1, 1);
    const int dim = mesh->Dimension();
    for (int lev = 0; lev < rs_levels; lev++) {
        mesh->UniformRefinement();
    }

    if (p_assembly && dim == 1)
    {
        p_assembly = false;
        if (mpi.Root())
        {
            cout << "Laghos does not support PA in 1D. Switching to FA." << endl;
        }
    }

    // Parallel partitioning of the mesh.
    ParMesh *pmesh = NULL;
    const int num_tasks = mpi.WorldSize();
    int unit;
    int *nxyz = new int[dim];
    switch (partition_type)
    {
    case 0:
        for (int d = 0; d < dim; d++) {
            nxyz[d] = unit;
        }
        break;
    case 11:
    case 111:
        unit = floor(pow(num_tasks, 1.0 / dim) + 1e-2);
        for (int d = 0; d < dim; d++) {
            nxyz[d] = unit;
        }
        break;
    case 21: // 2D
        unit = floor(pow(num_tasks / 2, 1.0 / 2) + 1e-2);
        nxyz[0] = 2 * unit;
        nxyz[1] = unit;
        break;
    case 211: // 3D.
        unit = floor(pow(num_tasks / 2, 1.0 / 3) + 1e-2);
        nxyz[0] = 2 * unit;
        nxyz[1] = unit;
        nxyz[2] = unit;
        break;
    case 221: // 3D.
        unit = floor(pow(num_tasks / 4, 1.0 / 3) + 1e-2);
        nxyz[0] = 2 * unit;
        nxyz[1] = 2 * unit;
        nxyz[2] = unit;
        break;
    case 311: // 3D.
        unit = floor(pow(num_tasks / 3, 1.0 / 3) + 1e-2);
        nxyz[0] = 3 * unit;
        nxyz[1] = unit;
        nxyz[2] = unit;
        break;
    case 321: // 3D.
        unit = floor(pow(num_tasks / 6, 1.0 / 3) + 1e-2);
        nxyz[0] = 3 * unit;
        nxyz[1] = 2 * unit;
        nxyz[2] = unit;
        break;
    case 322: // 3D.
        unit = floor(pow(2 * num_tasks / 3, 1.0 / 3) + 1e-2);
        nxyz[0] = 3 * unit / 2;
        nxyz[1] = unit;
        nxyz[2] = unit;
        break;
    case 432: // 3D.
        unit = floor(pow(num_tasks / 3, 1.0 / 3) + 1e-2);
        nxyz[0] = 2 * unit;
        nxyz[1] = 3 * unit / 2;
        nxyz[2] = unit;
        break;
    case 511: // 3D.
        unit = floor(pow(num_tasks / 5, 1.0 / 3) + 1e-2);
        nxyz[0] = 5 * unit;
        nxyz[1] = unit;
        nxyz[2] = unit;
        break;
    case 521: // 3D.
        unit = floor(pow(num_tasks / 10, 1.0 / 3) + 1e-2);
        nxyz[0] = 5 * unit;
        nxyz[1] = 2 * unit;
        nxyz[2] = unit;
        break;
    case 522: // 3D.
        unit = floor(pow(num_tasks / 20, 1.0 / 3) + 1e-2);
        nxyz[0] = 5 * unit;
        nxyz[1] = 2 * unit;
        nxyz[2] = 2 * unit;
        break;
    case 911: // 3D.
        unit = floor(pow(num_tasks / 9, 1.0 / 3) + 1e-2);
        nxyz[0] = 9 * unit;
        nxyz[1] = unit;
        nxyz[2] = unit;
        break;
    case 921: // 3D.
        unit = floor(pow(num_tasks / 18, 1.0 / 3) + 1e-2);
        nxyz[0] = 9 * unit;
        nxyz[1] = 2 * unit;
        nxyz[2] = unit;
        break;
    case 922: // 3D.
        unit = floor(pow(num_tasks / 36, 1.0 / 3) + 1e-2);
        nxyz[0] = 9 * unit;
        nxyz[1] = 2 * unit;
        nxyz[2] = 2 * unit;
        break;
    default:
        if (myid == 0)
        {
            cout << "Unknown partition type: " << partition_type << '\n';
        }
        delete mesh;
        MPI_Finalize();
        return 3;
    }
    int product = 1;
    for (int d = 0; d < dim; d++) {
        product *= nxyz[d];
    }
    if (product == num_tasks)
    {
        int *partitioning = mesh->CartesianPartitioning(nxyz);
        pmesh = new ParMesh(MPI_COMM_WORLD, *mesh, partitioning);
        delete [] partitioning;
    }
    else
    {
        if (myid == 0)
        {
            cout << "Non-Cartesian partitioning through METIS will be used.\n";
#ifndef MFEM_USE_METIS
            cout << "MFEM was built without METIS. "
                 << "Adjust the number of tasks to use a Cartesian split." << endl;
#endif
        }
#ifndef MFEM_USE_METIS
        return 1;
#endif
        pmesh = new ParMesh(MPI_COMM_WORLD, *mesh);
    }
    delete [] nxyz;
    delete mesh;

    // Refine the mesh further in parallel to increase the resolution.
    for (int lev = 0; lev < rp_levels; lev++) {
        pmesh->UniformRefinement();
    }

    int nzones = pmesh->GetNE(), nzones_min, nzones_max;
    MPI_Reduce(&nzones, &nzones_min, 1, MPI_INT, MPI_MIN, 0, pmesh->GetComm());
    MPI_Reduce(&nzones, &nzones_max, 1, MPI_INT, MPI_MAX, 0, pmesh->GetComm());
    if (myid == 0)
    {
        cout << "Zones min/max: " << nzones_min << " " << nzones_max << endl;
    }

    // Define the parallel finite element spaces. We use:
    // - H1 (Gauss-Lobatto, continuous) for position and velocity.
    // - L2 (Bernstein, discontinuous) for specific internal energy.
    L2_FECollection L2FEC(order_e, dim, BasisType::Positive);
    H1_FECollection H1FEC(order_v, dim);
    ParFiniteElementSpace L2FESpace(pmesh, &L2FEC);
    ParFiniteElementSpace H1FESpace(pmesh, &H1FEC, pmesh->Dimension());

    cout << myid << ": pmesh->bdr_attributes.Max() " << pmesh->bdr_attributes.Max() << endl;
    // Boundary conditions: all tests use v.n = 0 on the boundary, and we assume
    // that the boundaries are straight.
    Array<int> ess_tdofs;
    {
        Array<int> ess_bdr(pmesh->bdr_attributes.Max()), tdofs1d;
        for (int d = 0; d < pmesh->Dimension(); d++)
        {
            // Attributes 1/2/3 correspond to fixed-x/y/z boundaries, i.e., we must
            // enforce v_x/y/z = 0 for the velocity components.
            ess_bdr = 0;
            ess_bdr[d] = 1;
            H1FESpace.GetEssentialTrueDofs(ess_bdr, tdofs1d, d);
            ess_tdofs.Append(tdofs1d);
        }
    }

    // Define the explicit ODE solver used for time integration.
    ODESolver *ode_solver = NULL;
    switch (ode_solver_type)
    {
    case 1:
        ode_solver = new ForwardEulerSolver;
        break;
    case 2:
        ode_solver = new RK2Solver(0.5);
        break;
    case 3:
        ode_solver = new RK3SSPSolver;
        break;
    case 4:
        ode_solver = new RK4Solver;
        break;
    case 6:
        ode_solver = new RK6Solver;
        break;
    case 7:
        ode_solver = new RK2AvgSolver(rom_online, &H1FESpace, &L2FESpace);
        break;
    default:
        if (myid == 0)
        {
            cout << "Unknown ODE solver type: " << ode_solver_type << '\n';
        }
        delete pmesh;
        MPI_Finalize();
        return 3;
    }

    romOptions.RK2AvgSolver = (ode_solver_type == 7);

    HYPRE_Int glob_size_l2 = L2FESpace.GlobalTrueVSize();
    HYPRE_Int glob_size_h1 = H1FESpace.GlobalTrueVSize();

    if (mpi.Root())
    {
        cout << "Number of kinematic (position, velocity) dofs: "
             << glob_size_h1 << endl;
        cout << "Number of specific internal energy dofs: "
             << glob_size_l2 << endl;
    }

    int Vsize_l2 = L2FESpace.GetVSize();
    int Vsize_h1 = H1FESpace.GetVSize();

    int tVsize_l2 = L2FESpace.GetTrueVSize();
    int tVsize_h1 = H1FESpace.GetTrueVSize();

    // The monolithic BlockVector stores unknown fields as:
    // - 0 -> position
    // - 1 -> velocity
    // - 2 -> specific internal energy

    Array<int> true_offset(4);
    true_offset[0] = 0;
    true_offset[1] = true_offset[0] + Vsize_h1;
    true_offset[2] = true_offset[1] + Vsize_h1;
    true_offset[3] = true_offset[2] + Vsize_l2;
    BlockVector S(true_offset);

    // Define GridFunction objects for the position, velocity and specific
    // internal energy.  There is no function for the density, as we can always
    // compute the density values given the current mesh position, using the
    // property of pointwise mass conservation.
    ParGridFunction x_gf, v_gf, e_gf;
    x_gf.MakeRef(&H1FESpace, S, true_offset[0]);
    v_gf.MakeRef(&H1FESpace, S, true_offset[1]);
    e_gf.MakeRef(&L2FESpace, S, true_offset[2]);

    // Initialize x_gf using the starting mesh coordinates.
    pmesh->SetNodalGridFunction(&x_gf);

    // Initialize the velocity.
    VectorFunctionCoefficient v_coeff(pmesh->Dimension(), v0);
    v_gf.ProjectCoefficient(v_coeff);

    // Initialize density and specific internal energy values. We interpolate in
    // a non-positive basis to get the correct values at the dofs.  Then we do an
    // L2 projection to the positive basis in which we actually compute. The goal
    // is to get a high-order representation of the initial condition. Note that
    // this density is a temporary function and it will not be updated during the
    // time evolution.
    ParGridFunction rho(&L2FESpace);
    FunctionCoefficient rho_coeff0(rho0);
    ProductCoefficient rho_coeff(romOptions.rhoFactor, rho_coeff0);
    L2_FECollection l2_fec(order_e, pmesh->Dimension());
    ParFiniteElementSpace l2_fes(pmesh, &l2_fec);
    ParGridFunction l2_rho(&l2_fes), l2_e(&l2_fes);
    l2_rho.ProjectCoefficient(rho_coeff);
    rho.ProjectGridFunction(l2_rho);
    if (problem == 1)
    {
        // For the Sedov test, we use a delta function at the origin.
        DeltaCoefficient e_coeff(blast_position[0], blast_position[1],
                                 blast_position[2], romOptions.blast_energyFactor*blast_energy);
        l2_e.ProjectCoefficient(e_coeff);
    }
    else
    {
        FunctionCoefficient e_coeff(e0);
        l2_e.ProjectCoefficient(e_coeff);
    }
    e_gf.ProjectGridFunction(l2_e);

    // Piecewise constant ideal gas coefficient over the Lagrangian mesh. The
    // gamma values are projected on a function that stays constant on the moving
    // mesh.
    L2_FECollection mat_fec(0, pmesh->Dimension());
    ParFiniteElementSpace mat_fes(pmesh, &mat_fec);
    ParGridFunction mat_gf(&mat_fes);
    FunctionCoefficient mat_coeff(gamma_func);
    mat_gf.ProjectCoefficient(mat_coeff);
    GridFunctionCoefficient *mat_gf_coeff = new GridFunctionCoefficient(&mat_gf);

    // Additional details, depending on the problem.
    int source = 0;
    bool visc = true;
    switch (problem)
    {
    case 0:
        if (pmesh->Dimension() == 2) {
            source = 1;
        }
        visc = false;
        break;
    case 1:
        visc = true;
        break;
    case 2:
        visc = true;
        break;
    case 3:
        visc = true;
        break;
    case 4:
        visc = false;
        break;
    default:
        MFEM_ABORT("Wrong problem specification!");
    }
    if (impose_visc) {
        visc = true;
    }

    LagrangianHydroOperator oper(S.Size(), H1FESpace, L2FESpace,
                                 ess_tdofs, rho, source, cfl, mat_gf_coeff,
                                 visc, p_assembly, cg_tol, cg_max_iter, ftz_tol,
                                 H1FEC.GetBasisType());

    socketstream vis_rho, vis_v, vis_e;
    char vishost[] = "localhost";
    int  visport   = 19916;

    ParGridFunction rho_gf;
    if (visualization || visit) {
        oper.ComputeDensity(rho_gf);
    }

    const double energy_init = oper.InternalEnergy(e_gf) +
                               oper.KineticEnergy(v_gf);

    if (visualization)
    {
        // Make sure all MPI ranks have sent their 'v' solution before initiating
        // another set of GLVis connections (one from each rank):
        MPI_Barrier(pmesh->GetComm());

        vis_rho.precision(8);
        vis_v.precision(8);
        vis_e.precision(8);

        int Wx = 0, Wy = 0; // window position
        const int Ww = 350, Wh = 350; // window size
        int offx = Ww+10; // window offsets

        if (problem != 0 && problem != 4)
        {
            VisualizeField(vis_rho, vishost, visport, rho_gf,
                           "Density", Wx, Wy, Ww, Wh);
        }

        Wx += offx;
        VisualizeField(vis_v, vishost, visport, v_gf,
                       "Velocity", Wx, Wy, Ww, Wh);
        Wx += offx;
        VisualizeField(vis_e, vishost, visport, e_gf,
                       "Specific Internal Energy", Wx, Wy, Ww, Wh);
    }

    // Save data for VisIt visualization.
    const char *visit_outputPath = (outputPath + "/" + std::string(visit_basename)).c_str();
    VisItDataCollection visit_dc(visit_outputPath, pmesh);
    if (visit)
    {
        if (rom_offline || rom_restore)
            visit_dc.RegisterField("Position",  &x_gf);

        visit_dc.RegisterField("Density",  &rho_gf);
        visit_dc.RegisterField("Velocity", &v_gf);
        visit_dc.RegisterField("Specific Internal Energy", &e_gf);
        visit_dc.SetCycle(0);
        visit_dc.SetTime(0.0);
        visit_dc.Save();
    }

    cout << myid << ": pmesh number of elements " << pmesh->GetNE() << endl;

    romOptions.rank = myid;
    romOptions.H1FESpace = &H1FESpace;
    romOptions.L2FESpace = &L2FESpace;
    romOptions.window = 0;
    romOptions.FOMoper = &oper;
    romOptions.restore = rom_restore;
    romOptions.offsetType = getOffsetStyle(offsetType);

    std::string offlineParam_outputPath = outputPath + "/offline_param.csv";
    if (rom_offline)
    {
        int err_rostype;
        err_rostype = (romOptions.parameterID == -1 && romOptions.offsetType == interpolateOffset);
        MFEM_VERIFY(err_rostype == 0, "-rostype interpolate is not compatible with non-parametric ROM.");
        err_rostype = (romOptions.parameterID != -1 && romOptions.offsetType == saveLoadOffset);
        MFEM_VERIFY(err_rostype == 0, "-rostype load is not compatible with parametric ROM.");
        if (romOptions.parameterID <= 0)
        {
            if (myid == 0)
            {
                std::ofstream outfile_offlineParam(offlineParam_outputPath);
                outfile_offlineParam << romOptions.useOffset << " ";
                outfile_offlineParam << romOptions.offsetType << " ";
                outfile_offlineParam << romOptions.RHSbasis << " ";
                outfile_offlineParam << numWindows << " ";
                outfile_offlineParam << twfile << endl;
                outfile_offlineParam << romOptions.parameterID << " ";
                outfile_offlineParam << romOptions.rhoFactor << " ";
                outfile_offlineParam << romOptions.blast_energyFactor << endl;
                outfile_offlineParam.close();
            }
        }
        else
        {
            std::ifstream infile_offlineParam(offlineParam_outputPath);
            MFEM_VERIFY(infile_offlineParam.is_open(), "Offline parameter record file does not exist.");
            std::string line;
            std::vector<std::string> words;
            std::getline(infile_offlineParam, line);
            split_line(line, words);
            MFEM_VERIFY(std::stoi(words[0]) == romOptions.useOffset, "-romos option does not match record.");
            MFEM_VERIFY(std::stoi(words[1]) == romOptions.offsetType, "-romostype option does not match record.");
            MFEM_VERIFY(std::stoi(words[2]) == romOptions.RHSbasis, "-romsrhs option does not match record.");
            MFEM_VERIFY(std::stoi(words[3]) == numWindows, "-nwin option does not match record.");
            MFEM_VERIFY(std::strcmp(words[4].c_str(), twfile) == 0, "-tw option does not match record.");
            infile_offlineParam.close();
            if (myid == 0)
            {
                std::ofstream outfile_offlineParam(offlineParam_outputPath, std::fstream::app);
                outfile_offlineParam << romOptions.parameterID << " ";
                outfile_offlineParam << romOptions.rhoFactor << " ";
                outfile_offlineParam << romOptions.blast_energyFactor << endl;
                outfile_offlineParam.close();
            }
        }
    }

    if (rom_online)
    {
        std::ifstream infile_offlineParam(offlineParam_outputPath);
        MFEM_VERIFY(infile_offlineParam.is_open(), "Offline parameter record file does not exist.");
        std::string line;
        std::vector<std::string> words;
        std::getline(infile_offlineParam, line);
        split_line(line, words);
        MFEM_VERIFY(std::stoi(words[0]) == romOptions.useOffset, "-romos option does not match record.");
        MFEM_VERIFY(std::stoi(words[1]) == romOptions.offsetType, "-romostype option does not match record.");
        infile_offlineParam.close();
    }

    // Perform time-integration (looping over the time iterations, ti, with a
    // time-step dt). The object oper is of type LagrangianHydroOperator that
    // defines the Mult() method that is used by the time integrators.
    if (!rom_online) ode_solver->Init(oper);
    oper.ResetTimeStepEstimate();
    double t = 0.0, dt = oper.GetTimeStepEstimate(S), t_old, dt_old;
    bool use_dt_old = false;
    bool last_step = false;
    int steps = 0;
    BlockVector S_old(S);

    StopWatch samplerTimer;
    ROM_Sampler *sampler = NULL;
    ROM_Sampler *samplerLast = NULL;
    std::ofstream outfile_twp;
    Array<int> cutoff(5);
    if (rom_offline)
    {
        if (dtc > 0.0) dt = dtc;

        samplerTimer.Start();
        if (usingWindows && romOptions.parameterID == -1) {
            outfile_twp.open(outputPath + "/twpTemp.csv");
        }
        const double tf = (usingWindows && windowNumSamples == 0) ? twep[0] : t_final;
        romOptions.t_final = tf;
        romOptions.initial_dt = dt;
        sampler = new ROM_Sampler(romOptions, S);
        sampler->SampleSolution(0, 0, S);
        samplerTimer.Stop();
    }

    ROM_Basis *basis = NULL;
    Vector romS, romS_old;
    ROM_Operator *romOper = NULL;

    if (!usingWindows)
    {
        if (romOptions.sampX == 0 && !romOptions.mergeXV) romOptions.sampX = sFactorX * romOptions.dimX;
        if (romOptions.sampV == 0 && !romOptions.mergeXV) romOptions.sampV = sFactorV * romOptions.dimV;
        if (romOptions.sampE == 0) romOptions.sampE = sFactorE * romOptions.dimE;
    }

    StopWatch onlinePreprocessTimer;
    if (rom_online)
    {
        onlinePreprocessTimer.Start();
        if (dtc > 0.0) dt = dtc;
        if (usingWindows)
        {
            romOptions.dimX = twparam(0,0);
            romOptions.dimV = twparam(0,1);
            romOptions.dimE = twparam(0,2);
            if (romOptions.RHSbasis)
            {
                romOptions.dimFv = twparam(0,3);
                romOptions.dimFe = twparam(0,4);
            }
            const int oss = romOptions.RHSbasis ? 5 : 3;
            romOptions.sampX = twparam(0,oss);
            romOptions.sampV = twparam(0,oss+1);
            romOptions.sampE = twparam(0,oss+2);
        }
        basis = new ROM_Basis(romOptions, S, MPI_COMM_WORLD, sFactorX, sFactorV);

        if (romOptions.mergeXV)
        {
            romOptions.dimX = basis->GetDimX();
            romOptions.dimV = basis->GetDimV();
        }

        romS.SetSize(romOptions.dimX + romOptions.dimV + romOptions.dimE);
        basis->ProjectFOMtoROM(S, romS);

        if (myid == 0)
        {
            cout << "Offset Style: " << offsetType << endl;
        }
        cout << myid << ": initial romS norm " << romS.Norml2() << endl;

        romOper = new ROM_Operator(romOptions, basis, rho_coeff, mat_coeff, order_e, source, visc, cfl, p_assembly,
                                   cg_tol, cg_max_iter, ftz_tol, &H1FEC, &L2FEC);

        ode_solver->Init(*romOper);
        onlinePreprocessTimer.Stop();
    }

    StopWatch restoreTimer, timeLoopTimer;
    if (rom_restore)
    {
        // -restore phase
        // No need to specify t_final because the loop in -restore phase is determined by the files in ROMsol folder.
        // When -romhr or --romhr are used in -online phase, then -restore phase needs to be called to project rom solution back to FOM size
        std::ifstream infile_tw_steps(outputPath + "/tw_steps");
        int nb_step(0);
        restoreTimer.Start();
        if (usingWindows) {
            romOptions.dimX = twparam(romOptions.window,0);
            romOptions.dimV = twparam(romOptions.window,1);
            romOptions.dimE = twparam(romOptions.window,2);
            if (romOptions.RHSbasis)
            {
                romOptions.dimFv = twparam(romOptions.window,3);
                romOptions.dimFe = twparam(romOptions.window,4);
            }
            basis = new ROM_Basis(romOptions, S, MPI_COMM_WORLD, sFactorX, sFactorV);
        } else {
            basis = new ROM_Basis(romOptions, S, MPI_COMM_WORLD, sFactorX, sFactorV);
        }
        if (romOptions.mergeXV)
        {
            romOptions.dimX = basis->GetDimX();
            romOptions.dimV = basis->GetDimV();
        }

        int romSsize = romOptions.dimX + romOptions.dimV + romOptions.dimE;
        romS.SetSize(romSsize);
        if (infile_tw_steps.good())
        {
            infile_tw_steps >> nb_step;
        }
        int ti;
        for (ti = 1; !last_step; ti++)
        {
            // romS = readCurrentReduceSol(ti);
            // read ROM solution from a file.
            // TODO: it needs to be read from the format of HDF5 format
            // TODO: how about parallel version? introduce rank in filename
            std::string filename = outputPath + "/ROMsol/romS_" + std::to_string(ti);
            std::ifstream infile_romS(filename.c_str());
            if (infile_romS.good())
            {
                if ( (ti % vis_steps) == 0 )
                {
                    if (myid == 0)
                        cout << "Restoring " << ti << "-th solution" << endl;
                    for (int k=0; k<romSsize; ++k)
                    {
                        infile_romS >> romS(k);
                    }

                    infile_romS.close();
                    basis->LiftROMtoFOM(romS, S);

                    if (visit)
                    {
                        oper.ComputeDensity(rho_gf);
                        visit_dc.SetCycle(ti);
                        visit_dc.SetTime(t);
                        visit_dc.Save();
                    }
                }
            }
            else
            {
                // get out of the loop when no more file is found
                last_step = true;
                break;
            }
            if (ti == nb_step) {
                if (infile_tw_steps.good())
                {
                    infile_tw_steps >> nb_step;
                }
                romOptions.window++;
                romOptions.dimX = twparam(romOptions.window,0);
                romOptions.dimV = twparam(romOptions.window,1);
                romOptions.dimE = twparam(romOptions.window,2);
                if (romOptions.RHSbasis)
                {
                    romOptions.dimFv = twparam(romOptions.window,3);
                    romOptions.dimFe = twparam(romOptions.window,4);
                }
                basis->LiftROMtoFOM(romS, S);
                delete basis;
                basis = new ROM_Basis(romOptions, S, MPI_COMM_WORLD, sFactorX, sFactorV);
                if (romOptions.mergeXV)
                {
                    romOptions.dimX = basis->GetDimX();
                    romOptions.dimV = basis->GetDimV();
                }

                romSsize = romOptions.dimX + romOptions.dimV + romOptions.dimE;
                romS.SetSize(romSsize);
            }
        } // time loop in "restore" phase
        ti--;
        std::string filename = outputPath + "/ROMsol/romS_" + std::to_string(ti);
        std::ifstream infile_romS(filename.c_str());
        if (myid == 0)
            cout << "Restoring " << ti << "-th solution" << endl;
        for (int k=0; k<romSsize; ++k)
        {
            infile_romS >> romS(k);
        }

        infile_romS.close();
        basis->LiftROMtoFOM(romS, S);

        if (visit)
        {
            oper.ComputeDensity(rho_gf);
            visit_dc.SetCycle(ti);
            visit_dc.SetTime(t);
            visit_dc.Save();
        }
        restoreTimer.Stop();
        infile_tw_steps.close();
    }
    else
    {
        // usual time loop when rom_restore phase is false.
        std::ofstream outfile_tw_steps;
        if (rom_online && usingWindows)
        {
            outfile_tw_steps.open(outputPath + "/tw_steps");
        }
        timeLoopTimer.Start();
        if (romOptions.hyperreduce && romOptions.GramSchmidt)
        {
            romOper->InducedGramSchmidtInitialize(romS);
        }
        double tOverlapMidpoint = 0.0;
        for (int ti = 1; !last_step; ti++)
        {
            if (t + dt >= t_final)
            {
                dt = t_final - t;
                last_step = true;
            }

            if ( use_dt_old )
            {
                dt = dt_old;
                use_dt_old = false;
            }

            if (rom_online && usingWindows && (t + dt >= twep[romOptions.window]) & match_end_time)
            {
                dt_old = dt;
                use_dt_old = true;
                dt = twep[romOptions.window] - t;
            }

            if (steps == max_tsteps) {
                last_step = true;
            }

            if (!rom_online || !romOptions.hyperreduce) S_old = S;
            t_old = t;
            oper.ResetTimeStepEstimate();

            // S is the vector of dofs, t is the current time, and dt is the time step
            // to advance.
            if (rom_online)
            {
                if (myid == 0)
                    cout << "ROM online at t " << t << ", dt " << dt << ", romS norm " << romS.Norml2() << endl;

                romS_old = romS;
                ode_solver->Step(romS, t, dt);

                // save ROM solution to a file.
                // TODO: it needs to be save in the format of HDF5 format
                // TODO: how about parallel version? introduce rank in filename
                // TODO: think about how to reuse "gfprint" option
                std::string filename = outputPath + "/ROMsol/romS_" + std::to_string(ti);
                std::ofstream outfile_romS(filename.c_str());
                outfile_romS.precision(16);
                romS.Print(outfile_romS, 1);
                outfile_romS.close();

                if (!romOptions.hyperreduce)
                    basis->LiftROMtoFOM(romS, S);

                romOper->UpdateSampleMeshNodes(romS);

                if (!romOptions.hyperreduce) oper.ResetQuadratureData();  // Necessary for oper.GetTimeStepEstimate(S);
            }
            else
            {
                if (myid == 0)
                    cout << "FOM simulation at t " << t << ", dt " << dt << endl;

                ode_solver->Step(S, t, dt);
            }

            steps++;

            const double last_dt = dt;

            // Adaptive time step control.
            const double dt_est = romOptions.hyperreduce ? romOper->GetTimeStepEstimateSP() : oper.GetTimeStepEstimate(S);

            //const double dt_est = oper.GetTimeStepEstimate(S);
            //cout << myid << ": dt_est " << dt_est << endl;
            if (dt_est < dt)
            {
                // Repeat (solve again) with a decreased time step - decrease of the
                // time estimate suggests appearance of oscillations.
                dt *= 0.85;
                if (dt < numeric_limits<double>::epsilon())
                {
                    MFEM_ABORT("The time step crashed!");
                }
                t = t_old;
                if (!rom_online || !romOptions.hyperreduce) S = S_old;
                if (rom_online) romS = romS_old;
                oper.ResetQuadratureData();
                if (mpi.Root()) {
                    cout << "Repeating step " << ti << endl;
                }
                if (steps < max_tsteps) {
                    last_step = false;
                }
                ti--;
                continue;
            }
            else if (dtc == 0.0 && dt_est > 1.25 * dt) {
                dt *= 1.02;
            }

            if (rom_offline)
            {
                timeLoopTimer.Stop();
                samplerTimer.Start();
                sampler->SampleSolution(t, last_dt, S);

                bool endWindow = false;
                if (usingWindows)
                {
                    if (numWindows > 0)
                    {
                        endWindow = (t >= twep[romOptions.window] && romOptions.window < numWindows-1);
                    }
                    else
                    {
                        endWindow = (sampler->MaxNumSamples() >= windowNumSamples);
                    }
                }

                if (samplerLast)
                {
                    samplerLast->SampleSolution(t, last_dt, S);
                    if (samplerLast->MaxNumSamples() == windowNumSamples + (windowOverlapSamples/2))
                        tOverlapMidpoint = t;

                    if (samplerLast->MaxNumSamples() >= windowNumSamples + windowOverlapSamples || last_step)
                    {
                        samplerLast->Finalize(t, last_dt, S, cutoff);
                        if (last_step)
                        {
                            // Let samplerLast define the final window, discarding the sampler window.
                            tOverlapMidpoint = t;
                            sampler = NULL;
                        }

                        MFEM_VERIFY(tOverlapMidpoint > 0.0, "Overlapping window endpoint undefined.");
                        if (myid == 0 && romOptions.parameterID == -1) {
                            outfile_twp << tOverlapMidpoint << ", ";
                            if (romOptions.RHSbasis)
                                outfile_twp << cutoff[0] << ", " << cutoff[1] << ", " << cutoff[2] << ", "
                                            << cutoff[3] << ", " << cutoff[4] << "\n";
                            else
                                outfile_twp << cutoff[0] << ", " << cutoff[1] << ", " << cutoff[2] << "\n";
                        }
                        delete samplerLast;
                        samplerLast = NULL;
                        tOverlapMidpoint = 0.0;
                    }
                }

                if (endWindow)
                {
                    if (numWindows == 0 && windowOverlapSamples > 0)
                    {
                        samplerLast = sampler;
                    }
                    else
                    {
                        sampler->Finalize(t, last_dt, S, cutoff);
                        if (myid == 0 && romOptions.parameterID == -1) {
                            outfile_twp << t << ", ";
                            if (romOptions.RHSbasis)
                                outfile_twp << cutoff[0] << ", " << cutoff[1] << ", " << cutoff[2] << ", "
                                            << cutoff[3] << ", " << cutoff[4] << "\n";
                            else
                                outfile_twp << cutoff[0] << ", " << cutoff[1] << ", " << cutoff[2] << "\n";
                        }
                        delete sampler;
                    }

                    romOptions.window++;
                    if (!last_step)
                    {
                        romOptions.t_final = (usingWindows && windowNumSamples == 0) ? twep[romOptions.window] : t_final;
                        romOptions.initial_dt = dt;
                        romOptions.window = romOptions.window;
                        sampler = new ROM_Sampler(romOptions, S);
                        sampler->SampleSolution(t, dt, S);
                    }
                }
                samplerTimer.Stop();
                timeLoopTimer.Start();
            }

            if (rom_online)
            {
                if (usingWindows && t >= twep[romOptions.window] && romOptions.window < numWindows-1)
                {
                    romOptions.window++;
                    outfile_tw_steps << ti << "\n";

                    if (myid == 0)
                        cout << "ROM online basis change for window " << romOptions.window << " at t " << t << ", dt " << dt << endl;

                    if (romOptions.hyperreduce && romOptions.GramSchmidt)
                    {
                        romOper->InducedGramSchmidtFinalize(romS);
                    }

                    romOptions.dimX = twparam(romOptions.window,0);
                    romOptions.dimV = twparam(romOptions.window,1);
                    romOptions.dimE = twparam(romOptions.window,2);
                    if (romOptions.RHSbasis)
                    {
                        romOptions.dimFv = twparam(romOptions.window,3);
                        romOptions.dimFe = twparam(romOptions.window,4);
                    }
                    const int oss = romOptions.RHSbasis ? 5 : 3;
                    romOptions.sampX = twparam(romOptions.window,oss);
                    romOptions.sampV = twparam(romOptions.window,oss+1);
                    romOptions.sampE = twparam(romOptions.window,oss+2);

                    if (romOptions.hyperreduce)
                    {
                        basis->LiftROMtoFOM(romS, S);
                    }
                    delete basis;
                    timeLoopTimer.Stop();
                    basis = new ROM_Basis(romOptions, S, MPI_COMM_WORLD, sFactorX, sFactorV);
                    if (romOptions.mergeXV)
                    {
                        romOptions.dimX = basis->GetDimX();
                        romOptions.dimV = basis->GetDimV();
                    }

                    romS.SetSize(romOptions.dimX + romOptions.dimV + romOptions.dimE);
                    timeLoopTimer.Start();

                    basis->ProjectFOMtoROM(S, romS);
                    cout << myid << ": initial romS norm " << romS.Norml2() << endl;

                    delete romOper;
                    romOper = new ROM_Operator(romOptions, basis, rho_coeff, mat_coeff, order_e, source, visc, cfl, p_assembly,
                                               cg_tol, cg_max_iter, ftz_tol, &H1FEC, &L2FEC);

                    if (romOptions.hyperreduce && romOptions.GramSchmidt)
                    {
                        romOper->InducedGramSchmidtInitialize(romS);
                    }
                    ode_solver->Init(*romOper);
                }
            }

            // Make sure that the mesh corresponds to the new solution state. This is
            // needed, because some time integrators use different S-type vectors
            // and the oper object might have redirected the mesh positions to those.
            pmesh->NewNodes(x_gf, false);

            if (last_step || (ti % vis_steps) == 0)
            {
                double loc_norm = e_gf * e_gf, tot_norm;
                MPI_Allreduce(&loc_norm, &tot_norm, 1, MPI_DOUBLE, MPI_SUM,
                              pmesh->GetComm());

                if (romOptions.hyperreduce)
                    tot_norm = 0.0;  // e_gf is not updated in hyperreduction case

                if (mpi.Root())
                {
                    cout << fixed;
                    cout << "step " << setw(5) << ti
                         << ",\tt = " << setw(5) << setprecision(4) << t
                         << ",\tdt = " << setw(5) << setprecision(6) << dt
                         << ",\t|e| = " << setprecision(10)
                         << sqrt(tot_norm) << endl;
                    if (last_step) {
                        std::ofstream outfile(outputPath + "/num_steps");
                        outfile << ti;
                        outfile.close();
                    }
                }

                // Make sure all ranks have sent their 'v' solution before initiating
                // another set of GLVis connections (one from each rank):
                MPI_Barrier(pmesh->GetComm());

                if (visualization || visit || gfprint) {
                    oper.ComputeDensity(rho_gf);
                }
                if (visualization)
                {
                    int Wx = 0, Wy = 0; // window position
                    int Ww = 350, Wh = 350; // window size
                    int offx = Ww+10; // window offsets

                    if (problem != 0 && problem != 4)
                    {
                        VisualizeField(vis_rho, vishost, visport, rho_gf,
                                       "Density", Wx, Wy, Ww, Wh);
                    }

                    Wx += offx;
                    VisualizeField(vis_v, vishost, visport,
                                   v_gf, "Velocity", Wx, Wy, Ww, Wh);
                    Wx += offx;
                    VisualizeField(vis_e, vishost, visport, e_gf,
                                   "Specific Internal Energy", Wx, Wy, Ww,Wh);
                    Wx += offx;
                }

                if (visit)
                {
                    visit_dc.SetCycle(ti);
                    visit_dc.SetTime(t);
                    visit_dc.Save();
                }

                if (gfprint)
                {
                    ostringstream mesh_name, rho_name, v_name, e_name;
                    mesh_name << visit_outputPath << "_" << ti
                              << "_mesh." << setfill('0') << setw(6) << myid;
                    rho_name  << visit_outputPath << "_" << ti
                              << "_rho." << setfill('0') << setw(6) << myid;
                    v_name << visit_outputPath << "_" << ti
                           << "_v." << setfill('0') << setw(6) << myid;
                    e_name << visit_outputPath << "_" << ti
                           << "_e." << setfill('0') << setw(6) << myid;

                    ofstream mesh_ofs(mesh_name.str().c_str());
                    mesh_ofs.precision(8);
                    pmesh->Print(mesh_ofs);
                    mesh_ofs.close();

                    ofstream rho_ofs(rho_name.str().c_str());
                    rho_ofs.precision(8);
                    rho_gf.Save(rho_ofs);
                    rho_ofs.close();

                    ofstream v_ofs(v_name.str().c_str());
                    v_ofs.precision(8);
                    v_gf.Save(v_ofs);
                    v_ofs.close();

                    ofstream e_ofs(e_name.str().c_str());
                    e_ofs.precision(8);
                    e_gf.Save(e_ofs);
                    e_ofs.close();
                }
            }
        } // usual time loop
        timeLoopTimer.Stop();
        outfile_tw_steps.close();
    }

    if (romOptions.hyperreduce)
    {
        if (romOptions.GramSchmidt)
        {
            romOper->InducedGramSchmidtFinalize(romS);
        }
        basis->LiftROMtoFOM(romS, S);
    }

    if (rom_offline)
    {
        samplerTimer.Start();
        if (samplerLast)
            samplerLast->Finalize(t, dt, S, cutoff);
        else if (sampler)
            sampler->Finalize(t, dt, S, cutoff);

        if (myid == 0 && usingWindows && sampler != NULL && romOptions.parameterID == -1) {
            outfile_twp << t << ", ";

            if (romOptions.RHSbasis)
                outfile_twp << cutoff[0] << ", " << cutoff[1] << ", " << cutoff[2] << ", "
                            << cutoff[3] << ", " << cutoff[4] << "\n";
            else
                outfile_twp << cutoff[0] << ", " << cutoff[1] << ", " << cutoff[2] << "\n";
        }
        if (samplerLast == sampler)
            delete sampler;
        else
        {
            delete sampler;
            delete samplerLast;
        }

        samplerTimer.Stop();
        if(usingWindows && romOptions.parameterID == -1) outfile_twp.close();
    }

    if (writeSol)
    {
        PrintParGridFunction(myid, outputPath + "/Sol_Position", &x_gf);
        PrintParGridFunction(myid, outputPath + "/Sol_Velocity", &v_gf);
        PrintParGridFunction(myid, outputPath + "/Sol_Energy", &e_gf);
    }

    if (solDiff)
    {
        cout << "solDiff mode " << endl;
        PrintDiffParGridFunction(normtype, myid, outputPath + "/Sol_Position", &x_gf);
        PrintDiffParGridFunction(normtype, myid, outputPath + "/Sol_Velocity", &v_gf);
        PrintDiffParGridFunction(normtype, myid, outputPath + "/Sol_Energy", &e_gf);
    }

    if (visitDiffCycle >= 0)
    {
        VisItDataCollection dc(MPI_COMM_WORLD, outputPath + "/results/Laghos", pmesh);
        dc.Load(visitDiffCycle);
        cout << "Loaded VisIt DC cycle " << dc.GetCycle() << endl;

        ParGridFunction *dcfx = dc.GetParField("Position");
        ParGridFunction *dcfv = dc.GetParField("Velocity");
        ParGridFunction *dcfe = dc.GetParField("Specific Internal Energy");

        PrintNormsOfParGridFunctions(normtype, myid, "Position", dcfx, &x_gf, true);
        PrintNormsOfParGridFunctions(normtype, myid, "Velocity", dcfv, &v_gf, true);
        PrintNormsOfParGridFunctions(normtype, myid, "Energy", dcfe, &e_gf, true);
    }

    if (rom_online)
    {
        delete basis;
        delete romOper;
    }

    switch (ode_solver_type)
    {
    case 2:
        steps *= 2;
        break;
    case 3:
        steps *= 3;
        break;
    case 4:
        steps *= 4;
        break;
    case 6:
        steps *= 6;
        break;
    case 7:
        steps *= 2;
    }
    oper.PrintTimingData(mpi.Root(), steps);

    const double energy_final = oper.InternalEnergy(e_gf) +
                                oper.KineticEnergy(v_gf);
    if (mpi.Root())
    {
        cout << endl;
        cout << "Energy  diff: " << scientific << setprecision(2)
             << fabs(energy_init - energy_final) << endl;

    }

    PrintParGridFunction(myid, outputPath + "/x_gf", &x_gf);
    PrintParGridFunction(myid, outputPath + "/v_gf", &v_gf);
    PrintParGridFunction(myid, outputPath + "/e_gf", &e_gf);

    // Print the error.
    // For problems 0 and 4 the exact velocity is constant in time.
    if (problem == 0 || problem == 4)
    {
        const double error_max = v_gf.ComputeMaxError(v_coeff),
                     error_l1  = v_gf.ComputeL1Error(v_coeff),
                     error_l2  = v_gf.ComputeL2Error(v_coeff);
        if (mpi.Root())
        {
            cout << "L_inf  error: " << error_max << endl
                 << "L_1    error: " << error_l1 << endl
                 << "L_2    error: " << error_l2 << endl;
        }
    }

    if (visualization)
    {
        vis_v.close();
        vis_e.close();
    }

    totalTimer.Stop();
    if (mpi.Root()) {
        if(rom_online) cout << "Elapsed time for online preprocess: " << onlinePreprocessTimer.RealTime() << " sec\n";
        if(rom_restore) cout << "Elapsed time for restore phase: " << restoreTimer.RealTime() << " sec\n";
        if(rom_offline) cout << "Elapsed time for sampling in the offline phase: " << samplerTimer.RealTime() << " sec\n";
        cout << "Elapsed time for time loop: " << timeLoopTimer.RealTime() << " sec\n";
        cout << "Total time: " << totalTimer.RealTime() << " sec\n";
    }

    // Free the used memory.
    delete ode_solver;
    delete pmesh;
    delete mat_gf_coeff;

    return 0;
}

double rho0(const Vector &x)
{
    switch (problem)
    {
    case 0:
        return 1.0;
    case 1:
        return 1.0;
    case 2:
        return (x(0) < 0.5) ? 1.0 : 0.1;
    case 3:
        return (x(0) > 1.0 && x(1) > 1.5) ? 0.125 : 1.0;
    case 4:
        return 1.0;
    default:
        MFEM_ABORT("Bad number given for problem id!");
        return 0.0;
    }
}

double gamma_func(const Vector &x)
{
    switch (problem)
    {
    case 0:
        return 5./3.;
    case 1:
        return 1.4;
    case 2:
        return 1.4;
    case 3:
        return (x(0) > 1.0 && x(1) <= 1.5) ? 1.4 : 1.5;
    case 4:
        return 5.0 / 3.0;
    default:
        MFEM_ABORT("Bad number given for problem id!");
        return 0.0;
    }
}

double rad(double x, double y)
{
    return sqrt(x*x + y*y);
}

void v0(const Vector &x, Vector &v)
{
    switch (problem)
    {
    case 0:
        v(0) =  sin(M_PI*x(0)) * cos(M_PI*x(1));
        v(1) = -cos(M_PI*x(0)) * sin(M_PI*x(1));
        if (x.Size() == 3)
        {
            v(0) *= cos(M_PI*x(2));
            v(1) *= cos(M_PI*x(2));
            v(2) = 0.0;
        }
        break;
    case 1:
        v = 0.0;
        break;
    case 2:
        v = 0.0;
        break;
    case 3:
        v = 0.0;
        break;
    case 4:
    {
        const double r = rad(x(0), x(1));
        if (r < 0.2)
        {
            v(0) =  5.0 * x(1);
            v(1) = -5.0 * x(0);
        }
        else if (r < 0.4)
        {
            v(0) =  2.0 * x(1) / r - 5.0 * x(1);
            v(1) = -2.0 * x(0) / r + 5.0 * x(0);
        }
        else {
            v = 0.0;
        }
        break;
    }
    default:
        MFEM_ABORT("Bad number given for problem id!");
    }
}

double e0(const Vector &x)
{
    switch (problem)
    {
    case 0:
    {
        const double denom = 2.0 / 3.0;  // (5/3 - 1) * density.
        double val;
        if (x.Size() == 2)
        {
            val = 1.0 + (cos(2*M_PI*x(0)) + cos(2*M_PI*x(1))) / 4.0;
        }
        else
        {
            val = 100.0 + ((cos(2*M_PI*x(2)) + 2) *
                           (cos(2*M_PI*x(0)) + cos(2*M_PI*x(1))) - 2) / 16.0;
        }
        return val/denom;
    }
    case 1:
        return 0.0; // This case in initialized in main().
    case 2:
        return (x(0) < 0.5) ? 1.0 / rho0(x) / (gamma_func(x) - 1.0)
               : 0.1 / rho0(x) / (gamma_func(x) - 1.0);
    case 3:
        return (x(0) > 1.0) ? 0.1 / rho0(x) / (gamma_func(x) - 1.0)
               : 1.0 / rho0(x) / (gamma_func(x) - 1.0);
    case 4:
    {
        const double r = rad(x(0), x(1)), rsq = x(0) * x(0) + x(1) * x(1);
        const double gamma = 5.0 / 3.0;
        if (r < 0.2)
        {
            return (5.0 + 25.0 / 2.0 * rsq) / (gamma - 1.0);
        }
        else if (r < 0.4)
        {
            const double t1 = 9.0 - 4.0 * log(0.2) + 25.0 / 2.0 * rsq;
            const double t2 = 20.0 * r - 4.0 * log(r);
            return (t1 - t2) / (gamma - 1.0);
        }
        else {
            return (3.0 + 4.0 * log(2.0)) / (gamma - 1.0);
        }
    }
    default:
        MFEM_ABORT("Bad number given for problem id!");
        return 0.0;
    }
}

void display_banner(ostream & os)
{
    os << endl
       << "       __                __                 " << endl
       << "      / /   ____  ____  / /_  ____  _____   " << endl
       << "     / /   / __ `/ __ `/ __ \\/ __ \\/ ___/ " << endl
       << "    / /___/ /_/ / /_/ / / / / /_/ (__  )    " << endl
       << "   /_____/\\__,_/\\__, /_/ /_/\\____/____/  " << endl
       << "               /____/                       " << endl << endl;
}<|MERGE_RESOLUTION|>--- conflicted
+++ resolved
@@ -289,17 +289,9 @@
                    "Sample RHS");
     args.AddOption(&romOptions.GramSchmidt, "-romgs", "--romgramschmidt", "-no-romgs", "--no-romgramschmidt",
                    "Enable or disable Gram-Schmidt orthonormalization on V and E induced by mass matrices.");
-<<<<<<< HEAD
-    args.AddOption(&rhoFactor, "-rhof", "--rhofactor", "Factor for scaling rho.");
-    args.AddOption(&blast_energyFactor, "-bef", "--blastefactor", "Factor for scaling blast energy.");
-    args.AddOption(&rom_paramID, "-rpar", "--romparam", "ROM offline parameter index.");
-=======
     args.AddOption(&romOptions.rhoFactor, "-rhof", "--rhofactor", "Factor for scaling rho.");
     args.AddOption(&romOptions.blast_energyFactor, "-bef", "--blastefactor", "Factor for scaling blast energy.");
     args.AddOption(&romOptions.parameterID, "-rpar", "--romparam", "ROM offline parameter index.");
-    args.AddOption(&romOptions.paramOffset, "-rparos", "--romparamoffset", "-no-rparos", "--no-romparamoffset",
-                   "Enable or disable parametric offset."); // TODO: redundant, remove after PR 98 and remove in regression tests
->>>>>>> 889c4ef2
     args.AddOption(&offsetType, "-rostype", "--romoffsettype",
                    "Offset type for initializing ROM windows.");
     args.AddOption(&romOptions.useXV, "-romxv", "--romusexv", "-no-romxv", "--no-romusexv",
