// Copyright (c) 2017, Lawrence Livermore National Security, LLC. Produced at
// the Lawrence Livermore National Laboratory. LLNL-CODE-734707. All Rights
// reserved. See files LICENSE and NOTICE for details.
//
// This file is part of CEED, a collection of benchmarks, miniapps, software
// libraries and APIs for efficient high-order finite element and spectral
// element discretizations for exascale applications. For more information and
// source code availability see http://github.com/ceed.
//
// The CEED research is supported by the Exascale Computing Project 17-SC-20-SC,
// a collaborative effort of two U.S. Department of Energy organizations (Office
// of Science and the National Nuclear Security Administration) responsible for
// the planning and preparation of a capable exascale ecosystem, including
// software, applications, hardware, advanced system engineering and early
// testbed platforms, in support of the nation's exascale computing imperative.
//
//                     __                __
//                    / /   ____  ____  / /_  ____  _____
//                   / /   / __ `/ __ `/ __ \/ __ \/ ___/
//                  / /___/ /_/ / /_/ / / / / /_/ (__  )
//                 /_____/\__,_/\__, /_/ /_/\____/____/
//                             /____/
//
//             High-order Lagrangian Hydrodynamics Miniapp
//
// Laghos(LAGrangian High-Order Solver) is a miniapp that solves the
// time-dependent Euler equation of compressible gas dynamics in a moving
// Lagrangian frame using unstructured high-order finite element spatial
// discretization and explicit high-order time-stepping. Laghos is based on the
// numerical algorithm described in the following article:
//
//    V. Dobrev, Tz. Kolev and R. Rieben, "High-order curvilinear finite element
//    methods for Lagrangian hydrodynamics", SIAM Journal on Scientific
//    Computing, (34) 2012, pp. B606–B641, https://doi.org/10.1137/120864672.
//
// Test problems:
//    p = 0  --> Taylor-Green vortex (smooth problem).
//    p = 1  --> Sedov blast.
//    p = 2  --> 1D Sod shock tube.
//    p = 3  --> Triple point.
//    p = 4  --> Gresho vortex (smooth problem).
//
// Sample runs: see README.md, section 'Verification of Results'.
//
// Combinations resulting in 3D uniform Cartesian MPI partitionings of the mesh:
// -m data/cube01_hex.mesh   -pt 211 for  2 / 16 / 128 / 1024 ... tasks.
// -m data/cube_922_hex.mesh -pt 921 for    / 18 / 144 / 1152 ... tasks.
// -m data/cube_522_hex.mesh -pt 522 for    / 20 / 160 / 1280 ... tasks.
// -m data/cube_12_hex.mesh  -pt 311 for  3 / 24 / 192 / 1536 ... tasks.
// -m data/cube01_hex.mesh   -pt 221 for  4 / 32 / 256 / 2048 ... tasks.
// -m data/cube_922_hex.mesh -pt 922 for    / 36 / 288 / 2304 ... tasks.
// -m data/cube_522_hex.mesh -pt 511 for  5 / 40 / 320 / 2560 ... tasks.
// -m data/cube_12_hex.mesh  -pt 321 for  6 / 48 / 384 / 3072 ... tasks.
// -m data/cube01_hex.mesh   -pt 111 for  8 / 64 / 512 / 4096 ... tasks.
// -m data/cube_922_hex.mesh -pt 911 for  9 / 72 / 576 / 4608 ... tasks.
// -m data/cube_522_hex.mesh -pt 521 for 10 / 80 / 640 / 5120 ... tasks.
// -m data/cube_12_hex.mesh  -pt 322 for 12 / 96 / 768 / 6144 ... tasks.

#include "laghos_solver.hpp"
#include "laghos_timeinteg.hpp"
#include "laghos_rom.hpp"
#include "laghos_utils.hpp"
#include <fstream>

#ifndef _WIN32
#include <sys/stat.h>  // mkdir
#else
#include <direct.h>    // _mkdir
#define mkdir(dir, mode) _mkdir(dir)
#endif

using namespace std;
using namespace mfem;
using namespace mfem::hydrodynamics;

// Choice for the problem setup.
int problem;

double rho0(const Vector &);
void v0(const Vector &, Vector &);
double e0(const Vector &);
double gamma(const Vector &);
void display_banner(ostream & os);

void PrintParGridFunction(const int rank, const std::string& name, ParGridFunction *gf)
{
    Vector tv(gf->ParFESpace()->GetTrueVSize());
    gf->GetTrueDofs(tv);

    char tmp[100];
    sprintf(tmp, ".%06d", rank);

    std::string fullname = name + tmp;

    std::ofstream ofs(fullname.c_str(), std::ofstream::out);
    ofs.precision(16);

    for (int i=0; i<tv.Size(); ++i)
        ofs << tv[i] << std::endl;

    ofs.close();
}


void PrintDiffParGridFunction(NormType normtype, const int rank, const std::string& name, ParGridFunction *gf)
{
    Vector tv(gf->ParFESpace()->GetTrueVSize());

    char tmp[100];
    sprintf(tmp, ".%06d", rank);

    std::string fullname = name + tmp;

    std::ifstream ifs(fullname.c_str());

    for (int i=0; i<tv.Size(); ++i)
    {
        double d;
        ifs >> d;
        tv[i] = d;
    }

    ifs.close();

    ParGridFunction rgf(gf->ParFESpace());
    rgf.SetFromTrueDofs(tv);

    PrintNormsOfParGridFunctions(normtype, rank, name, &rgf, gf, true);
}

int main(int argc, char *argv[])
{
    // Initialize MPI.
    MPI_Session mpi(argc, argv);
    int myid = mpi.WorldRank();

    // Print the banner.
    if (mpi.Root()) {
        display_banner(cout);
    }

    // Parse command-line options.
    problem = 1;
    const char *mesh_file = "data/cube01_hex.mesh";
    int rs_levels = 2;
    int rp_levels = 0;
    int order_v = 2;
    int order_e = 1;
    int ode_solver_type = 4;
    double t_final = 0.6;
    double cfl = 0.5;
    double cg_tol = 1e-8;
    double ftz_tol = 0.0;
    int cg_max_iter = 300;
    int max_tsteps = -1;
    bool p_assembly = true;
    bool impose_visc = false;
    bool visualization = false;
    int vis_steps = 5;
    bool visit = false;
    bool gfprint = false;
    const char *visit_basename = "results/Laghos";
    const char *basename = "";
    const char *twfile = "tw.csv";
    const char *twpfile = "twp.csv";
    int partition_type = 0;
    double blast_energy = 0.25;
    double blast_energyFactor = 1.0;
    double blast_position[] = {0.0, 0.0, 0.0};
    bool rom_offline = false;
    bool rom_online = false;
    bool rom_restore = false;
    double sFactorX = 2.0;
    double sFactorV = 20.0;
    double sFactorE = 2.0;
    int numWindows = 0;
    int windowNumSamples = 0;
    int windowOverlapSamples = 0;
    double dtc = 0.0;
    int visitDiffCycle = -1;
    bool writeSol = false;
    bool solDiff = false;
    bool match_end_time = false;
    double rhoFactor = 1.0;
    int rom_paramID = -1;
    const char *normtype_char = "l2";
    Array<double> twep;
    Array2D<int> twparam;
    ROM_Options romOptions;

    OptionsParser args(argc, argv);
    args.AddOption(&mesh_file, "-m", "--mesh",
                   "Mesh file to use.");
    args.AddOption(&rs_levels, "-rs", "--refine-serial",
                   "Number of times to refine the mesh uniformly in serial.");
    args.AddOption(&rp_levels, "-rp", "--refine-parallel",
                   "Number of times to refine the mesh uniformly in parallel.");
    args.AddOption(&problem, "-p", "--problem", "Problem setup to use.");
    args.AddOption(&order_v, "-ok", "--order-kinematic",
                   "Order (degree) of the kinematic finite element space.");
    args.AddOption(&order_e, "-ot", "--order-thermo",
                   "Order (degree) of the thermodynamic finite element space.");
    args.AddOption(&ode_solver_type, "-s", "--ode-solver",
                   "ODE solver: 1 - Forward Euler,\n\t"
                   "            2 - RK2 SSP, 3 - RK3 SSP, 4 - RK4, 6 - RK6,\n\t"
                   "            7 - RK2Avg.");
    args.AddOption(&t_final, "-tf", "--t-final",
                   "Final time; start time is 0.");
    args.AddOption(&cfl, "-cfl", "--cfl", "CFL-condition number.");
    args.AddOption(&cg_tol, "-cgt", "--cg-tol",
                   "Relative CG tolerance (velocity linear solve).");
    args.AddOption(&ftz_tol, "-ftz", "--ftz-tol",
                   "Absolute flush-to-zero tolerance.");
    args.AddOption(&cg_max_iter, "-cgm", "--cg-max-steps",
                   "Maximum number of CG iterations (velocity linear solve).");
    args.AddOption(&max_tsteps, "-ms", "--max-steps",
                   "Maximum number of steps (negative means no restriction).");
    args.AddOption(&p_assembly, "-pa", "--partial-assembly", "-fa",
                   "--full-assembly",
                   "Activate 1D tensor-based assembly (partial assembly).");
    args.AddOption(&impose_visc, "-iv", "--impose-viscosity", "-niv",
                   "--no-impose-viscosity",
                   "Use active viscosity terms even for smooth problems.");
    args.AddOption(&visualization, "-vis", "--visualization", "-no-vis",
                   "--no-visualization",
                   "Enable or disable GLVis visualization.");
    args.AddOption(&vis_steps, "-vs", "--visualization-steps",
                   "Visualize every n-th timestep.");
    args.AddOption(&match_end_time, "-met", "--match-end-time", "-no-met", "--no-match-end-time",
                   "Match the end time of each window.");
    args.AddOption(&visit, "-visit", "--visit", "-no-visit", "--no-visit",
                   "Enable or disable VisIt visualization.");
    args.AddOption(&gfprint, "-print", "--print", "-no-print", "--no-print",
                   "Enable or disable result output (files in mfem format).");
    args.AddOption(&basename, "-o", "--outputfilename",
                   "Name of the sub-folder to dump files within the run directory");
    args.AddOption(&visit_basename, "-k", "--visitfilename",
                   "Name of the visit dump files");
    args.AddOption(&twfile, "-tw", "--timewindowfilename",
                   "Name of the CSV file defining offline time windows");
    args.AddOption(&twpfile, "-twp", "--timewindowparamfilename",
                   "Name of the CSV file defining online time window parameters");
    args.AddOption(&partition_type, "-pt", "--partition",
                   "Customized x/y/z Cartesian MPI partitioning of the serial mesh.\n\t"
                   "Here x,y,z are relative task ratios in each direction.\n\t"
                   "Example: with 48 mpi tasks and -pt 321, one would get a Cartesian\n\t"
                   "partition of the serial mesh by (6,4,2) MPI tasks in (x,y,z).\n\t"
                   "NOTE: the serially refined mesh must have the appropriate number\n\t"
                   "of zones in each direction, e.g., the number of zones in direction x\n\t"
                   "must be divisible by the number of MPI tasks in direction x.\n\t"
                   "Available options: 11, 21, 111, 211, 221, 311, 321, 322, 432.");
    args.AddOption(&rom_offline, "-offline", "--offline", "-no-offline", "--no-offline",
                   "Enable or disable ROM offline computations and output.");
    args.AddOption(&rom_online, "-online", "--online", "-no-online", "--no-online",
                   "Enable or disable ROM online computations and output.");
    args.AddOption(&rom_restore, "-restore", "--restore", "-no-restore", "--no-restore",
                   "Enable or disable ROM restoration phase where ROM solution is lifted to FOM size.");
    args.AddOption(&romOptions.dimX, "-rdimx", "--rom_dimx", "ROM dimension for X.");
    args.AddOption(&romOptions.dimV, "-rdimv", "--rom_dimv", "ROM dimension for V.");
    args.AddOption(&romOptions.dimE, "-rdime", "--rom_dime", "ROM dimension for E.");
    args.AddOption(&romOptions.dimFv, "-rdimfv", "--rom_dimfv", "ROM dimension for Fv.");
    args.AddOption(&romOptions.dimFe, "-rdimfe", "--rom_dimfe", "ROM dimension for Fe.");
    args.AddOption(&romOptions.sampX, "-nsamx", "--numsamplex", "number of samples for X.");
    args.AddOption(&romOptions.sampV, "-nsamv", "--numsamplev", "number of samples for V.");
    args.AddOption(&romOptions.sampE, "-nsame", "--numsamplee", "number of samples for E.");
    args.AddOption(&sFactorX, "-sfacx", "--sfactorx", "sample factor for X.");
    args.AddOption(&sFactorV, "-sfacv", "--sfactorv", "sample factor for V.");
    args.AddOption(&sFactorE, "-sface", "--sfactore", "sample factor for E.");
    args.AddOption(&romOptions.energyFraction, "-ef", "--rom-ef",
                   "Energy fraction for recommended ROM basis sizes.");
    args.AddOption(&numWindows, "-nwin", "--numwindows", "Number of ROM time windows.");
    args.AddOption(&windowNumSamples, "-nwinsamp", "--numwindowsamples", "Number of samples in ROM windows.");
    args.AddOption(&windowOverlapSamples, "-nwinover", "--numwindowoverlap", "Number of samples for ROM window overlap.");
    args.AddOption(&dtc, "-dtc", "--dtc", "Fixed (constant) dt.");
    args.AddOption(&visitDiffCycle, "-visdiff", "--visdiff", "VisIt DC cycle to diff.");
    args.AddOption(&writeSol, "-writesol", "--writesol", "-no-writesol", "--no-writesol",
                   "Enable or disable write solution.");
    args.AddOption(&solDiff, "-soldiff", "--soldiff", "-no-soldiff", "--no-soldiff",
                   "Enable or disable solution difference norm computation.");
    args.AddOption(&romOptions.hyperreduce, "-romhr", "--romhr", "-no-romhr", "--no-romhr",
                   "Enable or disable ROM hyperreduction.");
    args.AddOption(&romOptions.staticSVD, "-romsvds", "--romsvdstatic", "-no-romsvds", "--no-romsvds",
                   "Enable or disable ROM static SVD.");
    args.AddOption(&romOptions.useOffset, "-romos", "--romoffset", "-no-romoffset", "--no-romoffset",
                   "Enable or disable initial state offset for ROM.");
    args.AddOption(&normtype_char, "-normtype", "--norm_type", "Norm type for relative error computation.");
    args.AddOption(&romOptions.max_dim, "-sdim", "--sdim", "ROM max sample dimension");
    args.AddOption(&romOptions.RHSbasis, "-romsrhs", "--romsamplerhs", "-no-romsrhs", "--no-romsamplerhs",
                   "Sample RHS");
    args.AddOption(&romOptions.GramSchmidt, "-romgs", "--romgramschmidt", "-no-romgs", "--no-romgramschmidt",
                   "Enable or disable Gram-Schmidt orthonormalization on V and E induced by mass matrices.");
    args.AddOption(&rhoFactor, "-rhof", "--rhofactor", "Factor for scaling rho.");
    args.AddOption(&blast_energyFactor, "-bef", "--blastefactor", "Factor for scaling blast energy.");
    args.AddOption(&rom_paramID, "-rpar", "--romparam", "ROM offline parameter index.");
    args.AddOption(&romOptions.paramOffset, "-rparos", "--romparamoffset", "-no-rparos", "--no-romparamoffset",
                   "Enable or disable parametric offset.");
    args.AddOption(&romOptions.mergeXV, "-romxv", "--rommergexv", "-no-romxv", "--no-rommergexv",
                   "Enable or disable merging of X-X0 and V bases.");
    args.Parse();
    if (!args.Good())
    {
        if (mpi.Root()) {
            args.PrintUsage(cout);
        }
        return 1;
    }
    std::string outputPath = "run";
    if (std::string(basename) != "") {
        outputPath += "/" + std::string(basename);
    }
    if (mpi.Root()) {
        const char path_delim = '/';
        std::string::size_type pos = 0;
        do {
          pos = outputPath.find(path_delim, pos+1);
          std::string subdir = outputPath.substr(0, pos);
          mkdir(subdir.c_str(), 0777);
        }
        while (pos != std::string::npos);
        mkdir((outputPath + "/ROMoffset").c_str(), 0777);
        mkdir((outputPath + "/ROMsol").c_str(), 0777);

        args.PrintOptions(cout);
    }

<<<<<<< HEAD
    if (romOptions.mergeXV) romOptions.dimX = romOptions.dimV;
=======
    romOptions.basename = &outputPath;
>>>>>>> 9cfebdb8

    MFEM_VERIFY(windowNumSamples == 0 || rom_offline, "-nwinsamp should be specified only in offline mode");
    MFEM_VERIFY(windowNumSamples == 0 || numWindows == 0, "-nwinsamp and -nwin cannot both be set");

    const bool usingWindows = (numWindows > 0 || windowNumSamples > 0);
    if (usingWindows)
    {
        if (rom_online || rom_restore)
        {
            double sFactor[]  = {sFactorX, sFactorV, sFactorE};
            const int err = ReadTimeWindowParameters(numWindows, outputPath + "/" + std::string(twpfile), twep, twparam, sFactor, myid == 0, romOptions.RHSbasis);
            MFEM_VERIFY(err == 0, "Error in ReadTimeWindowParameters");
        }
        else if (rom_offline && windowNumSamples == 0)
        {
            const int err = ReadTimeWindows(numWindows, twfile, twep, myid == 0);
            MFEM_VERIFY(err == 0, "Error in ReadTimeWindows");
        }
    }
    else  // not using windows
    {
        numWindows = 1;  // one window for the entire simulation
    }

    if (windowNumSamples > 0) romOptions.max_dim = windowNumSamples + windowOverlapSamples + 2;
    MFEM_VERIFY(windowOverlapSamples >= 0, "Negative window overlap");
    MFEM_VERIFY(windowOverlapSamples <= windowNumSamples, "Too many ROM window overlap samples.");

    StopWatch totalTimer;
    totalTimer.Start();

    static std::map<std::string, NormType> localmap;
    localmap["l2"] = l2norm;
    localmap["l1"] = l1norm;
    localmap["max"] = maxnorm;

    NormType normtype = localmap[normtype_char];

    // Read the serial mesh from the given mesh file on all processors.
    // Refine the mesh in serial to increase the resolution.
    Mesh *mesh = new Mesh(mesh_file, 1, 1);
    const int dim = mesh->Dimension();
    for (int lev = 0; lev < rs_levels; lev++) {
        mesh->UniformRefinement();
    }

    if (p_assembly && dim == 1)
    {
        p_assembly = false;
        if (mpi.Root())
        {
            cout << "Laghos does not support PA in 1D. Switching to FA." << endl;
        }
    }

    // Parallel partitioning of the mesh.
    ParMesh *pmesh = NULL;
    const int num_tasks = mpi.WorldSize();
    int unit;
    int *nxyz = new int[dim];
    switch (partition_type)
    {
    case 0:
        for (int d = 0; d < dim; d++) {
            nxyz[d] = unit;
        }
        break;
    case 11:
    case 111:
        unit = floor(pow(num_tasks, 1.0 / dim) + 1e-2);
        for (int d = 0; d < dim; d++) {
            nxyz[d] = unit;
        }
        break;
    case 21: // 2D
        unit = floor(pow(num_tasks / 2, 1.0 / 2) + 1e-2);
        nxyz[0] = 2 * unit;
        nxyz[1] = unit;
        break;
    case 211: // 3D.
        unit = floor(pow(num_tasks / 2, 1.0 / 3) + 1e-2);
        nxyz[0] = 2 * unit;
        nxyz[1] = unit;
        nxyz[2] = unit;
        break;
    case 221: // 3D.
        unit = floor(pow(num_tasks / 4, 1.0 / 3) + 1e-2);
        nxyz[0] = 2 * unit;
        nxyz[1] = 2 * unit;
        nxyz[2] = unit;
        break;
    case 311: // 3D.
        unit = floor(pow(num_tasks / 3, 1.0 / 3) + 1e-2);
        nxyz[0] = 3 * unit;
        nxyz[1] = unit;
        nxyz[2] = unit;
        break;
    case 321: // 3D.
        unit = floor(pow(num_tasks / 6, 1.0 / 3) + 1e-2);
        nxyz[0] = 3 * unit;
        nxyz[1] = 2 * unit;
        nxyz[2] = unit;
        break;
    case 322: // 3D.
        unit = floor(pow(2 * num_tasks / 3, 1.0 / 3) + 1e-2);
        nxyz[0] = 3 * unit / 2;
        nxyz[1] = unit;
        nxyz[2] = unit;
        break;
    case 432: // 3D.
        unit = floor(pow(num_tasks / 3, 1.0 / 3) + 1e-2);
        nxyz[0] = 2 * unit;
        nxyz[1] = 3 * unit / 2;
        nxyz[2] = unit;
        break;
    case 511: // 3D.
        unit = floor(pow(num_tasks / 5, 1.0 / 3) + 1e-2);
        nxyz[0] = 5 * unit;
        nxyz[1] = unit;
        nxyz[2] = unit;
        break;
    case 521: // 3D.
        unit = floor(pow(num_tasks / 10, 1.0 / 3) + 1e-2);
        nxyz[0] = 5 * unit;
        nxyz[1] = 2 * unit;
        nxyz[2] = unit;
        break;
    case 522: // 3D.
        unit = floor(pow(num_tasks / 20, 1.0 / 3) + 1e-2);
        nxyz[0] = 5 * unit;
        nxyz[1] = 2 * unit;
        nxyz[2] = 2 * unit;
        break;
    case 911: // 3D.
        unit = floor(pow(num_tasks / 9, 1.0 / 3) + 1e-2);
        nxyz[0] = 9 * unit;
        nxyz[1] = unit;
        nxyz[2] = unit;
        break;
    case 921: // 3D.
        unit = floor(pow(num_tasks / 18, 1.0 / 3) + 1e-2);
        nxyz[0] = 9 * unit;
        nxyz[1] = 2 * unit;
        nxyz[2] = unit;
        break;
    case 922: // 3D.
        unit = floor(pow(num_tasks / 36, 1.0 / 3) + 1e-2);
        nxyz[0] = 9 * unit;
        nxyz[1] = 2 * unit;
        nxyz[2] = 2 * unit;
        break;
    default:
        if (myid == 0)
        {
            cout << "Unknown partition type: " << partition_type << '\n';
        }
        delete mesh;
        MPI_Finalize();
        return 3;
    }
    int product = 1;
    for (int d = 0; d < dim; d++) {
        product *= nxyz[d];
    }
    if (product == num_tasks)
    {
        int *partitioning = mesh->CartesianPartitioning(nxyz);
        pmesh = new ParMesh(MPI_COMM_WORLD, *mesh, partitioning);
        delete [] partitioning;
    }
    else
    {
        if (myid == 0)
        {
            cout << "Non-Cartesian partitioning through METIS will be used.\n";
#ifndef MFEM_USE_METIS
            cout << "MFEM was built without METIS. "
                 << "Adjust the number of tasks to use a Cartesian split." << endl;
#endif
        }
#ifndef MFEM_USE_METIS
        return 1;
#endif
        pmesh = new ParMesh(MPI_COMM_WORLD, *mesh);
    }
    delete [] nxyz;
    delete mesh;

    // Refine the mesh further in parallel to increase the resolution.
    for (int lev = 0; lev < rp_levels; lev++) {
        pmesh->UniformRefinement();
    }

    int nzones = pmesh->GetNE(), nzones_min, nzones_max;
    MPI_Reduce(&nzones, &nzones_min, 1, MPI_INT, MPI_MIN, 0, pmesh->GetComm());
    MPI_Reduce(&nzones, &nzones_max, 1, MPI_INT, MPI_MAX, 0, pmesh->GetComm());
    if (myid == 0)
    {
        cout << "Zones min/max: " << nzones_min << " " << nzones_max << endl;
    }

    // Define the parallel finite element spaces. We use:
    // - H1 (Gauss-Lobatto, continuous) for position and velocity.
    // - L2 (Bernstein, discontinuous) for specific internal energy.
    L2_FECollection L2FEC(order_e, dim, BasisType::Positive);
    H1_FECollection H1FEC(order_v, dim);
    ParFiniteElementSpace L2FESpace(pmesh, &L2FEC);
    ParFiniteElementSpace H1FESpace(pmesh, &H1FEC, pmesh->Dimension());

    cout << myid << ": pmesh->bdr_attributes.Max() " << pmesh->bdr_attributes.Max() << endl;
    // Boundary conditions: all tests use v.n = 0 on the boundary, and we assume
    // that the boundaries are straight.
    Array<int> ess_tdofs;
    {
        Array<int> ess_bdr(pmesh->bdr_attributes.Max()), tdofs1d;
        for (int d = 0; d < pmesh->Dimension(); d++)
        {
            // Attributes 1/2/3 correspond to fixed-x/y/z boundaries, i.e., we must
            // enforce v_x/y/z = 0 for the velocity components.
            ess_bdr = 0;
            ess_bdr[d] = 1;
            H1FESpace.GetEssentialTrueDofs(ess_bdr, tdofs1d, d);
            ess_tdofs.Append(tdofs1d);
        }
    }

    // Define the explicit ODE solver used for time integration.
    ODESolver *ode_solver = NULL;
    switch (ode_solver_type)
    {
    case 1:
        ode_solver = new ForwardEulerSolver;
        break;
    case 2:
        ode_solver = new RK2Solver(0.5);
        break;
    case 3:
        ode_solver = new RK3SSPSolver;
        break;
    case 4:
        ode_solver = new RK4Solver;
        break;
    case 6:
        ode_solver = new RK6Solver;
        break;
    case 7:
        ode_solver = new RK2AvgSolver(rom_online, &H1FESpace, &L2FESpace);
        break;
    default:
        if (myid == 0)
        {
            cout << "Unknown ODE solver type: " << ode_solver_type << '\n';
        }
        delete pmesh;
        MPI_Finalize();
        return 3;
    }

    romOptions.RK2AvgSolver = (ode_solver_type == 7);

    HYPRE_Int glob_size_l2 = L2FESpace.GlobalTrueVSize();
    HYPRE_Int glob_size_h1 = H1FESpace.GlobalTrueVSize();

    if (mpi.Root())
    {
        cout << "Number of kinematic (position, velocity) dofs: "
             << glob_size_h1 << endl;
        cout << "Number of specific internal energy dofs: "
             << glob_size_l2 << endl;
    }

    int Vsize_l2 = L2FESpace.GetVSize();
    int Vsize_h1 = H1FESpace.GetVSize();

    int tVsize_l2 = L2FESpace.GetTrueVSize();
    int tVsize_h1 = H1FESpace.GetTrueVSize();

    // The monolithic BlockVector stores unknown fields as:
    // - 0 -> position
    // - 1 -> velocity
    // - 2 -> specific internal energy

    Array<int> true_offset(4);
    true_offset[0] = 0;
    true_offset[1] = true_offset[0] + Vsize_h1;
    true_offset[2] = true_offset[1] + Vsize_h1;
    true_offset[3] = true_offset[2] + Vsize_l2;
    BlockVector S(true_offset);

    // Define GridFunction objects for the position, velocity and specific
    // internal energy.  There is no function for the density, as we can always
    // compute the density values given the current mesh position, using the
    // property of pointwise mass conservation.
    ParGridFunction x_gf, v_gf, e_gf;
    x_gf.MakeRef(&H1FESpace, S, true_offset[0]);
    v_gf.MakeRef(&H1FESpace, S, true_offset[1]);
    e_gf.MakeRef(&L2FESpace, S, true_offset[2]);

    // Initialize x_gf using the starting mesh coordinates.
    pmesh->SetNodalGridFunction(&x_gf);

    // Initialize the velocity.
    VectorFunctionCoefficient v_coeff(pmesh->Dimension(), v0);
    v_gf.ProjectCoefficient(v_coeff);

    // Initialize density and specific internal energy values. We interpolate in
    // a non-positive basis to get the correct values at the dofs.  Then we do an
    // L2 projection to the positive basis in which we actually compute. The goal
    // is to get a high-order representation of the initial condition. Note that
    // this density is a temporary function and it will not be updated during the
    // time evolution.
    ParGridFunction rho(&L2FESpace);
    FunctionCoefficient rho_coeff0(rho0);
    ProductCoefficient rho_coeff(rhoFactor, rho_coeff0);
    L2_FECollection l2_fec(order_e, pmesh->Dimension());
    ParFiniteElementSpace l2_fes(pmesh, &l2_fec);
    ParGridFunction l2_rho(&l2_fes), l2_e(&l2_fes);
    l2_rho.ProjectCoefficient(rho_coeff);
    rho.ProjectGridFunction(l2_rho);
    if (problem == 1)
    {
        // For the Sedov test, we use a delta function at the origin.
        DeltaCoefficient e_coeff(blast_position[0], blast_position[1],
                                 blast_position[2], blast_energyFactor*blast_energy);
        l2_e.ProjectCoefficient(e_coeff);
    }
    else
    {
        FunctionCoefficient e_coeff(e0);
        l2_e.ProjectCoefficient(e_coeff);
    }
    e_gf.ProjectGridFunction(l2_e);

    // Piecewise constant ideal gas coefficient over the Lagrangian mesh. The
    // gamma values are projected on a function that stays constant on the moving
    // mesh.
    L2_FECollection mat_fec(0, pmesh->Dimension());
    ParFiniteElementSpace mat_fes(pmesh, &mat_fec);
    ParGridFunction mat_gf(&mat_fes);
    FunctionCoefficient mat_coeff(gamma);
    mat_gf.ProjectCoefficient(mat_coeff);
    GridFunctionCoefficient *mat_gf_coeff = new GridFunctionCoefficient(&mat_gf);

    // Additional details, depending on the problem.
    int source = 0;
    bool visc = true;
    switch (problem)
    {
    case 0:
        if (pmesh->Dimension() == 2) {
            source = 1;
        }
        visc = false;
        break;
    case 1:
        visc = true;
        break;
    case 2:
        visc = true;
        break;
    case 3:
        visc = true;
        break;
    case 4:
        visc = false;
        break;
    default:
        MFEM_ABORT("Wrong problem specification!");
    }
    if (impose_visc) {
        visc = true;
    }

    LagrangianHydroOperator oper(S.Size(), H1FESpace, L2FESpace,
                                 ess_tdofs, rho, source, cfl, mat_gf_coeff,
                                 visc, p_assembly, cg_tol, cg_max_iter, ftz_tol,
                                 H1FEC.GetBasisType());

    socketstream vis_rho, vis_v, vis_e;
    char vishost[] = "localhost";
    int  visport   = 19916;

    ParGridFunction rho_gf;
    if (visualization || visit) {
        oper.ComputeDensity(rho_gf);
    }

    const double energy_init = oper.InternalEnergy(e_gf) +
                               oper.KineticEnergy(v_gf);

    if (visualization)
    {
        // Make sure all MPI ranks have sent their 'v' solution before initiating
        // another set of GLVis connections (one from each rank):
        MPI_Barrier(pmesh->GetComm());

        vis_rho.precision(8);
        vis_v.precision(8);
        vis_e.precision(8);

        int Wx = 0, Wy = 0; // window position
        const int Ww = 350, Wh = 350; // window size
        int offx = Ww+10; // window offsets

        if (problem != 0 && problem != 4)
        {
            VisualizeField(vis_rho, vishost, visport, rho_gf,
                           "Density", Wx, Wy, Ww, Wh);
        }

        Wx += offx;
        VisualizeField(vis_v, vishost, visport, v_gf,
                       "Velocity", Wx, Wy, Ww, Wh);
        Wx += offx;
        VisualizeField(vis_e, vishost, visport, e_gf,
                       "Specific Internal Energy", Wx, Wy, Ww, Wh);
    }

    // Save data for VisIt visualization.
    const char *visit_outputPath = (outputPath + "/" + std::string(visit_basename)).c_str();
    VisItDataCollection visit_dc(visit_outputPath, pmesh);
    if (visit)
    {
        if (rom_offline || rom_restore)
            visit_dc.RegisterField("Position",  &x_gf);

        visit_dc.RegisterField("Density",  &rho_gf);
        visit_dc.RegisterField("Velocity", &v_gf);
        visit_dc.RegisterField("Specific Internal Energy", &e_gf);
        visit_dc.SetCycle(0);
        visit_dc.SetTime(0.0);
        visit_dc.Save();
    }

    cout << myid << ": pmesh number of elements " << pmesh->GetNE() << endl;

    romOptions.rank = myid;
    romOptions.H1FESpace = &H1FESpace;
    romOptions.L2FESpace = &L2FESpace;
    romOptions.window = 0;
    romOptions.FOMoper = &oper;
    romOptions.parameterID = rom_paramID;

    // Perform time-integration (looping over the time iterations, ti, with a
    // time-step dt). The object oper is of type LagrangianHydroOperator that
    // defines the Mult() method that is used by the time integrators.
    if (!rom_online) ode_solver->Init(oper);
    oper.ResetTimeStepEstimate();
    double t = 0.0, dt = oper.GetTimeStepEstimate(S), t_old, dt_old;
    bool use_dt_old = false;
    bool last_step = false;
    int steps = 0;
    BlockVector S_old(S);

    StopWatch samplerTimer;
    ROM_Sampler *sampler = NULL;
    ROM_Sampler *samplerLast = NULL;
    std::ofstream outfile_twp;
    Array<int> cutoff(5);
    if (rom_offline)
    {
        if (dtc > 0.0) dt = dtc;

        samplerTimer.Start();
        if (usingWindows && romOptions.parameterID == -1) {
            outfile_twp.open(outputPath + "/twpTemp.csv");
        }
        const double tf = (usingWindows && windowNumSamples == 0) ? twep[0] : t_final;
        romOptions.t_final = tf;
        romOptions.initial_dt = dt;
        sampler = new ROM_Sampler(romOptions, S);
        sampler->SampleSolution(0, 0, S);
        samplerTimer.Stop();
    }

    ROM_Basis *basis = NULL;
    Vector romS, romS_old;
    ROM_Operator *romOper = NULL;

    if (!usingWindows)
    {
        if (romOptions.sampX == 0) romOptions.sampX = sFactorX * romOptions.dimX;
        if (romOptions.sampV == 0) romOptions.sampV = sFactorV * romOptions.dimV;
        if (romOptions.sampE == 0) romOptions.sampE = sFactorE * romOptions.dimE;
    }

    StopWatch onlinePreprocessTimer;
    if (rom_online)
    {
        onlinePreprocessTimer.Start();
        if (dtc > 0.0) dt = dtc;
        if (usingWindows)
        {
            romOptions.dimX = twparam(0,0);
            romOptions.dimV = twparam(0,1);
            romOptions.dimE = twparam(0,2);
            if (romOptions.RHSbasis)
            {
                romOptions.dimFv = twparam(0,3);
                romOptions.dimFe = twparam(0,4);
            }
            const int oss = romOptions.RHSbasis ? 5 : 3;
            romOptions.sampX = twparam(0,oss);
            romOptions.sampV = twparam(0,oss+1);
            romOptions.sampE = twparam(0,oss+2);
        }
        basis = new ROM_Basis(romOptions, S, MPI_COMM_WORLD);
        romS.SetSize(romOptions.dimX + romOptions.dimV + romOptions.dimE);
        basis->ProjectFOMtoROM(S, romS);

        cout << myid << ": initial romS norm " << romS.Norml2() << endl;

        romOper = new ROM_Operator(romOptions, basis, rho_coeff, mat_coeff, order_e, source, visc, cfl, p_assembly,
                                   cg_tol, cg_max_iter, ftz_tol, &H1FEC, &L2FEC);

        ode_solver->Init(*romOper);
        onlinePreprocessTimer.Stop();
    }

    StopWatch restoreTimer, timeLoopTimer;
    if (rom_restore)
    {
        // -restore phase
        // No need to specify t_final because the loop in -restore phase is determined by the files in ROMsol folder.
        // When -romhr or --romhr are used in -online phase, then -restore phase needs to be called to project rom solution back to FOM size
        std::ifstream infile_tw_steps(outputPath + "/tw_steps");
        int nb_step(0);
        restoreTimer.Start();
        if (usingWindows) {
            romOptions.dimX = twparam(romOptions.window,0);
            romOptions.dimV = twparam(romOptions.window,1);
            romOptions.dimE = twparam(romOptions.window,2);
            if (romOptions.RHSbasis)
            {
                romOptions.dimFv = twparam(romOptions.window,3);
                romOptions.dimFe = twparam(romOptions.window,4);
            }
            basis = new ROM_Basis(romOptions, S, MPI_COMM_WORLD);
        } else {
            basis = new ROM_Basis(romOptions, S, MPI_COMM_WORLD);
        }
        int romSsize = romOptions.dimX + romOptions.dimV + romOptions.dimE;
        romS.SetSize(romSsize);
        if (infile_tw_steps.good())
        {
            infile_tw_steps >> nb_step;
        }
        int ti;
        for (ti = 1; !last_step; ti++)
        {
            // romS = readCurrentReduceSol(ti);
            // read ROM solution from a file.
            // TODO: it needs to be read from the format of HDF5 format
            // TODO: how about parallel version? introduce rank in filename
            std::string filename = outputPath + "/ROMsol/romS_" + std::to_string(ti);
            std::ifstream infile_romS(filename.c_str());
            if (infile_romS.good())
            {
                if ( (ti % vis_steps) == 0 )
                {
                    if (myid == 0)
                        cout << "Restoring " << ti << "-th solution" << endl;
                    for (int k=0; k<romSsize; ++k)
                    {
                        infile_romS >> romS(k);
                    }

                    infile_romS.close();
                    basis->LiftROMtoFOM(romS, S);

                    if (visit)
                    {
                        oper.ComputeDensity(rho_gf);
                        visit_dc.SetCycle(ti);
                        visit_dc.SetTime(t);
                        visit_dc.Save();
                    }
                }
            }
            else
            {
                // get out of the loop when no more file is found
                last_step = true;
                break;
            }
            if (ti == nb_step) {
                if (infile_tw_steps.good())
                {
                    infile_tw_steps >> nb_step;
                }
                romOptions.window++;
                romOptions.dimX = twparam(romOptions.window,0);
                romOptions.dimV = twparam(romOptions.window,1);
                romOptions.dimE = twparam(romOptions.window,2);
                if (romOptions.RHSbasis)
                {
                    romOptions.dimFv = twparam(romOptions.window,3);
                    romOptions.dimFe = twparam(romOptions.window,4);
                }
                basis->LiftROMtoFOM(romS, S);
                delete basis;
                basis = new ROM_Basis(romOptions, S, MPI_COMM_WORLD);
                romSsize = romOptions.dimX + romOptions.dimV + romOptions.dimE;
                romS.SetSize(romSsize);
            }
        } // time loop in "restore" phase
        ti--;
        std::string filename = outputPath + "/ROMsol/romS_" + std::to_string(ti);
        std::ifstream infile_romS(filename.c_str());
        if (myid == 0)
            cout << "Restoring " << ti << "-th solution" << endl;
        for (int k=0; k<romSsize; ++k)
        {
            infile_romS >> romS(k);
        }

        infile_romS.close();
        basis->LiftROMtoFOM(romS, S);

        if (visit)
        {
            oper.ComputeDensity(rho_gf);
            visit_dc.SetCycle(ti);
            visit_dc.SetTime(t);
            visit_dc.Save();
        }
        restoreTimer.Stop();
        infile_tw_steps.close();
    }
    else
    {
        // usual time loop when rom_restore phase is false.
        std::ofstream outfile_tw_steps;
        if (rom_online && usingWindows)
        {
            outfile_tw_steps.open(outputPath + "/tw_steps");
        }
        timeLoopTimer.Start();
        if (romOptions.hyperreduce && romOptions.GramSchmidt)
        {
            romOper->InducedGramSchmidtInitialize(romS);
        }
        double tOverlapMidpoint = 0.0;
        for (int ti = 1; !last_step; ti++)
        {
            if (t + dt >= t_final)
            {
                dt = t_final - t;
                last_step = true;
            }

            if ( use_dt_old )
            {
                dt = dt_old;
                use_dt_old = false;
            }

            if (rom_online && usingWindows && (t + dt >= twep[romOptions.window]) & match_end_time)
            {
                dt_old = dt;
                use_dt_old = true;
                dt = twep[romOptions.window] - t;
            }

            if (steps == max_tsteps) {
                last_step = true;
            }

            if (!rom_online || !romOptions.hyperreduce) S_old = S;
            t_old = t;
            oper.ResetTimeStepEstimate();

            // S is the vector of dofs, t is the current time, and dt is the time step
            // to advance.
            if (rom_online)
            {
                if (myid == 0)
                    cout << "ROM online at t " << t << ", dt " << dt << ", romS norm " << romS.Norml2() << endl;

                romS_old = romS;
                ode_solver->Step(romS, t, dt);

                // save ROM solution to a file.
                // TODO: it needs to be save in the format of HDF5 format
                // TODO: how about parallel version? introduce rank in filename
                // TODO: think about how to reuse "gfprint" option
                std::string filename = outputPath + "/ROMsol/romS_" + std::to_string(ti);
                std::ofstream outfile_romS(filename.c_str());
                outfile_romS.precision(16);
                romS.Print(outfile_romS, 1);
                outfile_romS.close();

                if (!romOptions.hyperreduce)
                    basis->LiftROMtoFOM(romS, S);

                romOper->UpdateSampleMeshNodes(romS);

                if (!romOptions.hyperreduce) oper.ResetQuadratureData();  // Necessary for oper.GetTimeStepEstimate(S);
            }
            else
            {
                if (myid == 0)
                    cout << "FOM simulation at t " << t << ", dt " << dt << endl;

                ode_solver->Step(S, t, dt);
            }

            steps++;

            const double last_dt = dt;

            // Adaptive time step control.
            const double dt_est = romOptions.hyperreduce ? romOper->GetTimeStepEstimateSP() : oper.GetTimeStepEstimate(S);

            //const double dt_est = oper.GetTimeStepEstimate(S);
            //cout << myid << ": dt_est " << dt_est << endl;
            if (dt_est < dt)
            {
                // Repeat (solve again) with a decreased time step - decrease of the
                // time estimate suggests appearance of oscillations.
                dt *= 0.85;
                if (dt < numeric_limits<double>::epsilon())
                {
                    MFEM_ABORT("The time step crashed!");
                }
                t = t_old;
                if (!rom_online || !romOptions.hyperreduce) S = S_old;
                if (rom_online) romS = romS_old;
                oper.ResetQuadratureData();
                if (mpi.Root()) {
                    cout << "Repeating step " << ti << endl;
                }
                if (steps < max_tsteps) {
                    last_step = false;
                }
                ti--;
                continue;
            }
            else if (dtc == 0.0 && dt_est > 1.25 * dt) {
                dt *= 1.02;
            }

            if (rom_offline)
            {
                timeLoopTimer.Stop();
                samplerTimer.Start();
                sampler->SampleSolution(t, last_dt, S);

                bool endWindow = false;
                if (usingWindows)
                {
                    if (numWindows > 0)
                    {
                        endWindow = (t >= twep[romOptions.window] && romOptions.window < numWindows-1);
                    }
                    else
                    {
                        endWindow = (sampler->MaxNumSamples() >= windowNumSamples);
                    }
                }

                if (samplerLast)
                {
                    samplerLast->SampleSolution(t, last_dt, S);
                    if (samplerLast->MaxNumSamples() == windowNumSamples + (windowOverlapSamples/2))
                        tOverlapMidpoint = t;

                    if (samplerLast->MaxNumSamples() >= windowNumSamples + windowOverlapSamples || last_step)
                    {
                        samplerLast->Finalize(t, last_dt, S, cutoff);
                        if (last_step)
                        {
                            // Let samplerLast define the final window, discarding the sampler window.
                            tOverlapMidpoint = t;
                            sampler = NULL;
                        }

                        MFEM_VERIFY(tOverlapMidpoint > 0.0, "Overlapping window endpoint undefined.");
                        if (myid == 0 && romOptions.parameterID == -1) {
                            outfile_twp << tOverlapMidpoint << ", ";
                            if (romOptions.RHSbasis)
                                outfile_twp << cutoff[0] << ", " << cutoff[1] << ", " << cutoff[2] << ", "
                                            << cutoff[3] << ", " << cutoff[4] << "\n";
                            else
                                outfile_twp << cutoff[0] << ", " << cutoff[1] << ", " << cutoff[2] << "\n";
                        }
                        delete samplerLast;
                        samplerLast = NULL;
                        tOverlapMidpoint = 0.0;
                    }
                }

                if (endWindow)
                {
                    if (numWindows == 0 && windowOverlapSamples > 0)
                    {
                        samplerLast = sampler;
                    }
                    else
                    {
                        sampler->Finalize(t, last_dt, S, cutoff);
                        if (myid == 0 && romOptions.parameterID == -1) {
                            outfile_twp << t << ", ";
                            if (romOptions.RHSbasis)
                                outfile_twp << cutoff[0] << ", " << cutoff[1] << ", " << cutoff[2] << ", "
                                            << cutoff[3] << ", " << cutoff[4] << "\n";
                            else
                                outfile_twp << cutoff[0] << ", " << cutoff[1] << ", " << cutoff[2] << "\n";
                        }
                        delete sampler;
                    }

                    romOptions.window++;
                    if (!last_step)
                    {
                        romOptions.t_final = (usingWindows && windowNumSamples == 0) ? twep[romOptions.window] : t_final;
                        romOptions.initial_dt = dt;
                        romOptions.window = romOptions.window;
                        sampler = new ROM_Sampler(romOptions, S);
                        sampler->SampleSolution(t, dt, S);
                    }
                }
                samplerTimer.Stop();
                timeLoopTimer.Start();
            }

            if (rom_online)
            {
                if (usingWindows && t >= twep[romOptions.window] && romOptions.window < numWindows-1)
                {
                    romOptions.window++;
                    outfile_tw_steps << ti << "\n";

                    if (myid == 0)
                        cout << "ROM online basis change for window " << romOptions.window << " at t " << t << ", dt " << dt << endl;

                    if (romOptions.hyperreduce && romOptions.GramSchmidt)
                    {
                        romOper->InducedGramSchmidtFinalize(romS);
                    }

                    romOptions.dimX = twparam(romOptions.window,0);
                    romOptions.dimV = twparam(romOptions.window,1);
                    romOptions.dimE = twparam(romOptions.window,2);
                    if (romOptions.RHSbasis)
                    {
                        romOptions.dimFv = twparam(romOptions.window,3);
                        romOptions.dimFe = twparam(romOptions.window,4);
                    }
                    const int oss = romOptions.RHSbasis ? 5 : 3;
                    romOptions.sampX = twparam(romOptions.window,oss);
                    romOptions.sampV = twparam(romOptions.window,oss+1);
                    romOptions.sampE = twparam(romOptions.window,oss+2);

                    if (romOptions.hyperreduce)
                    {
                        basis->LiftROMtoFOM(romS, S);
                    }
                    delete basis;
                    timeLoopTimer.Stop();
                    basis = new ROM_Basis(romOptions, S, MPI_COMM_WORLD);
                    romS.SetSize(romOptions.dimX + romOptions.dimV + romOptions.dimE);
                    timeLoopTimer.Start();

                    basis->ProjectFOMtoROM(S, romS);

                    delete romOper;
                    romOper = new ROM_Operator(romOptions, basis, rho_coeff, mat_coeff, order_e, source, visc, cfl, p_assembly,
                                               cg_tol, cg_max_iter, ftz_tol, &H1FEC, &L2FEC);

                    if (romOptions.hyperreduce && romOptions.GramSchmidt)
                    {
                        romOper->InducedGramSchmidtInitialize(romS);
                    }
                    ode_solver->Init(*romOper);
                }
            }

            // Make sure that the mesh corresponds to the new solution state. This is
            // needed, because some time integrators use different S-type vectors
            // and the oper object might have redirected the mesh positions to those.
            pmesh->NewNodes(x_gf, false);

            if (last_step || (ti % vis_steps) == 0)
            {
                double loc_norm = e_gf * e_gf, tot_norm;
                MPI_Allreduce(&loc_norm, &tot_norm, 1, MPI_DOUBLE, MPI_SUM,
                              pmesh->GetComm());

                if (romOptions.hyperreduce)
                    tot_norm = 0.0;  // e_gf is not updated in hyperreduction case

                if (mpi.Root())
                {
                    cout << fixed;
                    cout << "step " << setw(5) << ti
                         << ",\tt = " << setw(5) << setprecision(4) << t
                         << ",\tdt = " << setw(5) << setprecision(6) << dt
                         << ",\t|e| = " << setprecision(10)
                         << sqrt(tot_norm) << endl;
                    if (last_step) {
                        std::ofstream outfile(outputPath + "/num_steps");
                        outfile << ti;
                        outfile.close();
                    }
                }

                // Make sure all ranks have sent their 'v' solution before initiating
                // another set of GLVis connections (one from each rank):
                MPI_Barrier(pmesh->GetComm());

                if (visualization || visit || gfprint) {
                    oper.ComputeDensity(rho_gf);
                }
                if (visualization)
                {
                    int Wx = 0, Wy = 0; // window position
                    int Ww = 350, Wh = 350; // window size
                    int offx = Ww+10; // window offsets

                    if (problem != 0 && problem != 4)
                    {
                        VisualizeField(vis_rho, vishost, visport, rho_gf,
                                       "Density", Wx, Wy, Ww, Wh);
                    }

                    Wx += offx;
                    VisualizeField(vis_v, vishost, visport,
                                   v_gf, "Velocity", Wx, Wy, Ww, Wh);
                    Wx += offx;
                    VisualizeField(vis_e, vishost, visport, e_gf,
                                   "Specific Internal Energy", Wx, Wy, Ww,Wh);
                    Wx += offx;
                }

                if (visit)
                {
                    visit_dc.SetCycle(ti);
                    visit_dc.SetTime(t);
                    visit_dc.Save();
                }

                if (gfprint)
                {
                    ostringstream mesh_name, rho_name, v_name, e_name;
                    mesh_name << visit_outputPath << "_" << ti
                              << "_mesh." << setfill('0') << setw(6) << myid;
                    rho_name  << visit_outputPath << "_" << ti
                              << "_rho." << setfill('0') << setw(6) << myid;
                    v_name << visit_outputPath << "_" << ti
                           << "_v." << setfill('0') << setw(6) << myid;
                    e_name << visit_outputPath << "_" << ti
                           << "_e." << setfill('0') << setw(6) << myid;

                    ofstream mesh_ofs(mesh_name.str().c_str());
                    mesh_ofs.precision(8);
                    pmesh->Print(mesh_ofs);
                    mesh_ofs.close();

                    ofstream rho_ofs(rho_name.str().c_str());
                    rho_ofs.precision(8);
                    rho_gf.Save(rho_ofs);
                    rho_ofs.close();

                    ofstream v_ofs(v_name.str().c_str());
                    v_ofs.precision(8);
                    v_gf.Save(v_ofs);
                    v_ofs.close();

                    ofstream e_ofs(e_name.str().c_str());
                    e_ofs.precision(8);
                    e_gf.Save(e_ofs);
                    e_ofs.close();
                }
            }
        } // usual time loop
        timeLoopTimer.Stop();
        outfile_tw_steps.close();
    }

    if (romOptions.hyperreduce)
    {
        if (romOptions.GramSchmidt)
        {
            romOper->InducedGramSchmidtFinalize(romS);
        }
        basis->LiftROMtoFOM(romS, S);
    }

    if (rom_offline)
    {
        samplerTimer.Start();
        if (samplerLast)
            samplerLast->Finalize(t, dt, S, cutoff);
        else if (sampler)
            sampler->Finalize(t, dt, S, cutoff);

        if (myid == 0 && usingWindows && sampler != NULL && romOptions.parameterID == -1) {
            outfile_twp << t << ", ";

            if (romOptions.RHSbasis)
                outfile_twp << cutoff[0] << ", " << cutoff[1] << ", " << cutoff[2] << ", "
                            << cutoff[3] << ", " << cutoff[4] << "\n";
            else
                outfile_twp << cutoff[0] << ", " << cutoff[1] << ", " << cutoff[2] << "\n";
        }
        if (samplerLast == sampler)
            delete sampler;
        else
        {
            delete sampler;
            delete samplerLast;
        }

        samplerTimer.Stop();
        if(usingWindows && romOptions.parameterID == -1) outfile_twp.close();
    }

    if (writeSol)
    {
        PrintParGridFunction(myid, outputPath + "/Sol_Position", &x_gf);
        PrintParGridFunction(myid, outputPath + "/Sol_Velocity", &v_gf);
        PrintParGridFunction(myid, outputPath + "/Sol_Energy", &e_gf);
    }

    if (solDiff)
    {
        cout << "solDiff mode " << endl;
        PrintDiffParGridFunction(normtype, myid, outputPath + "/Sol_Position", &x_gf);
        PrintDiffParGridFunction(normtype, myid, outputPath + "/Sol_Velocity", &v_gf);
        PrintDiffParGridFunction(normtype, myid, outputPath + "/Sol_Energy", &e_gf);
    }

    if (visitDiffCycle >= 0)
    {
        VisItDataCollection dc(MPI_COMM_WORLD, outputPath + "/results/Laghos", pmesh);
        dc.Load(visitDiffCycle);
        cout << "Loaded VisIt DC cycle " << dc.GetCycle() << endl;

        ParGridFunction *dcfx = dc.GetParField("Position");
        ParGridFunction *dcfv = dc.GetParField("Velocity");
        ParGridFunction *dcfe = dc.GetParField("Specific Internal Energy");

        PrintNormsOfParGridFunctions(normtype, myid, "Position", dcfx, &x_gf, true);
        PrintNormsOfParGridFunctions(normtype, myid, "Velocity", dcfv, &v_gf, true);
        PrintNormsOfParGridFunctions(normtype, myid, "Energy", dcfe, &e_gf, true);
    }

    if (rom_online)
    {
        delete basis;
        delete romOper;
    }

    switch (ode_solver_type)
    {
    case 2:
        steps *= 2;
        break;
    case 3:
        steps *= 3;
        break;
    case 4:
        steps *= 4;
        break;
    case 6:
        steps *= 6;
        break;
    case 7:
        steps *= 2;
    }
    oper.PrintTimingData(mpi.Root(), steps);

    const double energy_final = oper.InternalEnergy(e_gf) +
                                oper.KineticEnergy(v_gf);
    if (mpi.Root())
    {
        cout << endl;
        cout << "Energy  diff: " << scientific << setprecision(2)
             << fabs(energy_init - energy_final) << endl;

    }

    PrintParGridFunction(myid, outputPath + "/x_gf", &x_gf);
    PrintParGridFunction(myid, outputPath + "/v_gf", &v_gf);
    PrintParGridFunction(myid, outputPath + "/e_gf", &e_gf);

    // Print the error.
    // For problems 0 and 4 the exact velocity is constant in time.
    if (problem == 0 || problem == 4)
    {
        const double error_max = v_gf.ComputeMaxError(v_coeff),
                     error_l1  = v_gf.ComputeL1Error(v_coeff),
                     error_l2  = v_gf.ComputeL2Error(v_coeff);
        if (mpi.Root())
        {
            cout << "L_inf  error: " << error_max << endl
                 << "L_1    error: " << error_l1 << endl
                 << "L_2    error: " << error_l2 << endl;
        }
    }

    if (visualization)
    {
        vis_v.close();
        vis_e.close();
    }

    totalTimer.Stop();
    if (mpi.Root()) {
        if(rom_online) cout << "Elapsed time for online preprocess: " << onlinePreprocessTimer.RealTime() << " sec\n";
        if(rom_restore) cout << "Elapsed time for restore phase: " << restoreTimer.RealTime() << " sec\n";
        if(rom_offline) cout << "Elapsed time for sampling in the offline phase: " << samplerTimer.RealTime() << " sec\n";
        cout << "Elapsed time for time loop: " << timeLoopTimer.RealTime() << " sec\n";
        cout << "Total time: " << totalTimer.RealTime() << " sec\n";
    }

    // Free the used memory.
    delete ode_solver;
    delete pmesh;
    delete mat_gf_coeff;

    return 0;
}

double rho0(const Vector &x)
{
    switch (problem)
    {
    case 0:
        return 1.0;
    case 1:
        return 1.0;
    case 2:
        return (x(0) < 0.5) ? 1.0 : 0.1;
    case 3:
        return (x(0) > 1.0 && x(1) > 1.5) ? 0.125 : 1.0;
    case 4:
        return 1.0;
    default:
        MFEM_ABORT("Bad number given for problem id!");
        return 0.0;
    }
}

double gamma(const Vector &x)
{
    switch (problem)
    {
    case 0:
        return 5./3.;
    case 1:
        return 1.4;
    case 2:
        return 1.4;
    case 3:
        return (x(0) > 1.0 && x(1) <= 1.5) ? 1.4 : 1.5;
    case 4:
        return 5.0 / 3.0;
    default:
        MFEM_ABORT("Bad number given for problem id!");
        return 0.0;
    }
}

double rad(double x, double y)
{
    return sqrt(x*x + y*y);
}

void v0(const Vector &x, Vector &v)
{
    switch (problem)
    {
    case 0:
        v(0) =  sin(M_PI*x(0)) * cos(M_PI*x(1));
        v(1) = -cos(M_PI*x(0)) * sin(M_PI*x(1));
        if (x.Size() == 3)
        {
            v(0) *= cos(M_PI*x(2));
            v(1) *= cos(M_PI*x(2));
            v(2) = 0.0;
        }
        break;
    case 1:
        v = 0.0;
        break;
    case 2:
        v = 0.0;
        break;
    case 3:
        v = 0.0;
        break;
    case 4:
    {
        const double r = rad(x(0), x(1));
        if (r < 0.2)
        {
            v(0) =  5.0 * x(1);
            v(1) = -5.0 * x(0);
        }
        else if (r < 0.4)
        {
            v(0) =  2.0 * x(1) / r - 5.0 * x(1);
            v(1) = -2.0 * x(0) / r + 5.0 * x(0);
        }
        else {
            v = 0.0;
        }
        break;
    }
    default:
        MFEM_ABORT("Bad number given for problem id!");
    }
}

double e0(const Vector &x)
{
    switch (problem)
    {
    case 0:
    {
        const double denom = 2.0 / 3.0;  // (5/3 - 1) * density.
        double val;
        if (x.Size() == 2)
        {
            val = 1.0 + (cos(2*M_PI*x(0)) + cos(2*M_PI*x(1))) / 4.0;
        }
        else
        {
            val = 100.0 + ((cos(2*M_PI*x(2)) + 2) *
                           (cos(2*M_PI*x(0)) + cos(2*M_PI*x(1))) - 2) / 16.0;
        }
        return val/denom;
    }
    case 1:
        return 0.0; // This case in initialized in main().
    case 2:
        return (x(0) < 0.5) ? 1.0 / rho0(x) / (gamma(x) - 1.0)
               : 0.1 / rho0(x) / (gamma(x) - 1.0);
    case 3:
        return (x(0) > 1.0) ? 0.1 / rho0(x) / (gamma(x) - 1.0)
               : 1.0 / rho0(x) / (gamma(x) - 1.0);
    case 4:
    {
        const double r = rad(x(0), x(1)), rsq = x(0) * x(0) + x(1) * x(1);
        const double gamma = 5.0 / 3.0;
        if (r < 0.2)
        {
            return (5.0 + 25.0 / 2.0 * rsq) / (gamma - 1.0);
        }
        else if (r < 0.4)
        {
            const double t1 = 9.0 - 4.0 * log(0.2) + 25.0 / 2.0 * rsq;
            const double t2 = 20.0 * r - 4.0 * log(r);
            return (t1 - t2) / (gamma - 1.0);
        }
        else {
            return (3.0 + 4.0 * log(2.0)) / (gamma - 1.0);
        }
    }
    default:
        MFEM_ABORT("Bad number given for problem id!");
        return 0.0;
    }
}

void display_banner(ostream & os)
{
    os << endl
       << "       __                __                 " << endl
       << "      / /   ____  ____  / /_  ____  _____   " << endl
       << "     / /   / __ `/ __ `/ __ \\/ __ \\/ ___/ " << endl
       << "    / /___/ /_/ / /_/ / / / / /_/ (__  )    " << endl
       << "   /_____/\\__,_/\\__, /_/ /_/\\____/____/  " << endl
       << "               /____/                       " << endl << endl;
}<|MERGE_RESOLUTION|>--- conflicted
+++ resolved
@@ -323,11 +323,9 @@
         args.PrintOptions(cout);
     }
 
-<<<<<<< HEAD
     if (romOptions.mergeXV) romOptions.dimX = romOptions.dimV;
-=======
+
     romOptions.basename = &outputPath;
->>>>>>> 9cfebdb8
 
     MFEM_VERIFY(windowNumSamples == 0 || rom_offline, "-nwinsamp should be specified only in offline mode");
     MFEM_VERIFY(windowNumSamples == 0 || numWindows == 0, "-nwinsamp and -nwin cannot both be set");
