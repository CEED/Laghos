--- conflicted
+++ resolved
@@ -250,11 +250,7 @@
   ParFiniteElementSpace L2FESpace(pmesh, &L2FEC);
   ParFiniteElementSpace H1FESpace(pmesh, &H1FEC, pmesh->Dimension());
   // Quad rule for interior terms. Define the pressure ParGridFunction with the same rule. 
-<<<<<<< HEAD
-  int quadRule = (order_q > 0) ? order_q : 2 * H1FESpace.GetOrder(0) + L2FESpace.GetOrder(0) - 1;
-=======
   int quadRule = (order_q > 0) ? order_q : 3 * H1FESpace.GetOrder(0) + L2FESpace.GetOrder(0) - 1;
->>>>>>> 6388a91b
   L2_FECollection P_L2FEC((int)(quadRule*0.5), dim, BasisType::GaussLegendre);
   //  L2_FECollection P_L2FEC(order_e, dim, BasisType::GaussLobatto);
 
