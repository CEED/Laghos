--- conflicted
+++ resolved
@@ -345,7 +345,6 @@
    // Integration of mass matrices.
    // true  -- the element mass matrices are integrated as mixed.
    // false -- the element mass matrices are integrated as pure.
-<<<<<<< HEAD
    si_options.mix_mass = false;
    // Contribution to the momentum RHS:
    // 0: no shifting terms.
@@ -381,6 +380,9 @@
    //    - < {c_s} [p + grad_p.d] [phi + grad_phi.d] >
    si_options.e_shift_diffusion = true;
    si_options.e_shift_diffusion_scale = 1.0;
+   // Activate ALE. The ale_period is in physical time.
+   const bool do_ale = false;
+   const double ale_period = t_final;
 
    const bool pure_test = (si_options.v_shift_type > 0 ||
                            si_options.e_shift_type > 0) ? false : true;
@@ -388,44 +390,6 @@
                            si_options.e_shift_type > 0) ? true : false;
 
    if (si_options.e_shift_type > 1)
-=======
-   bool mix_mass = false;
-   // 0 -- no shifting term.
-   // 1 -- the momentum RHS gets this term:  - < [grad_p.d] psi >
-   // 2 -- the momentum RHS gets this term:  - < [grad_p.d * grad_psi.d] n >
-   // 3 -- the momentum RHS gets this term:  - < [(p + grad_p.d) * grad_psi.d] n >
-   // 4 -- the momentum RHS gets this term:  - < [(p + grad_p.d)] [psi+grad_psi.d] n >
-   // 5 -- the momentum RHS gets this term:  - < [grad_p.d] [psi+grad_psi.d] n >
-   int v_shift_type = 0;
-   bool shift_momentum = true;
-   // 0 -- no shifting terms.
-   // 1 -- the energy RHS gets the conservative momentum term:
-   //      + < [grad_p.d] v phi >                         for v_shift_type = 1.
-   //      + < [grad_p.d * sum_i grad_vi.d] n phi >       for v_shift_type = 2.
-   //      + < [(p + grad_p.d) * sum_i grad_vi.d] n phi > for v_shift_type = 3.
-   //      + < [(p + grad_p.d)] [sum_i grad_vi.d] n phi > for v_shift_type = 4.
-   // 2 -- - <[[((nabla v d) . n)n]], {{p phi}} + <v, phi[[\grad p . d]]>
-   // 3 -- - <[[((nabla v d) . n)n]], {{p}}{{phi}} - (1-gamma)(gamma)[[nabla p. d]].[[nabla phi]]>  + <v, phi[[\grad p . d]]>
-   // 4 -- - <[[((nabla v d) . n)n]], {{p phi}}
-   // 5 -- - <[[((nabla v d) . n)n]], {{p}}{{phi}} - (1-gamma)(gamma)[[nabla p. d]].[[nabla phi]]> - < {v},{phi}[[p + nabla p . d]]>
-   // optionally, a stability term can be added:
-   // + (dt / h) * [[ p + grad p . d ]], [[ phi + grad phi . d]]
-   int e_shift_type = 0;
-   // Scaling of both shifting terms.
-   double shift_scale = 1.0;
-   // Activate the diffusion.
-   bool   v_shift_diffusion = false;
-   double v_shift_diffusion_scale = 1.0;
-   // Activate ALE. The ale_period is in physical time.
-   const bool do_ale = false;
-   const double ale_period = t_final;
-
-   const bool pure_test = (v_shift_type > 0 || e_shift_type > 0) ? false : true;
-   bool calc_dist = (v_shift_type > 0 || e_shift_type > 0) ? true : false;
-   calc_dist = true;
-
-   if (e_shift_type > 1)
->>>>>>> fde570a6
    {
       MFEM_VERIFY(mpi.WorldSize() == 1, "The e terms are not parallel yet.");
    }
@@ -463,41 +427,24 @@
 
    // Set the initial condition based on the materials.
    Coefficient *rho_coeff = &rho0_coeff;
-<<<<<<< HEAD
-   GridFunctionCoefficient rho_gf_coeff(&rho0_gf);
-   if (si_options.v_shift_type > 0 || si_options.e_shift_type > 0)
-=======
    GridFunctionCoefficient rho0_gf_coeff(&rho0_gf);
    rho_coeff = &rho0_gf_coeff;
-   if (v_shift_type > 0 || e_shift_type > 0)
->>>>>>> fde570a6
+   if (si_options.v_shift_type > 0 || si_options.e_shift_type > 0)
    {
       if (problem == 8)
       {
          hydrodynamics::InitSod2Mat(rho0_gf, v_gf, e_gf, gamma_gf);
-<<<<<<< HEAD
-         if (si_options.mix_mass == false) { rho_coeff = &rho_gf_coeff; }
-=======
-         if (mix_mass == false) { rho_coeff = &rho0_gf_coeff; }
->>>>>>> fde570a6
+         if (si_options.mix_mass == false) { rho_coeff = &rho0_gf_coeff; }
       }
       else if (problem == 9)
       {
          hydrodynamics::InitWaterAir(rho0_gf, v_gf, e_gf, gamma_gf);
-<<<<<<< HEAD
-         if (si_options.mix_mass == false) { rho_coeff = &rho_gf_coeff; }
-=======
-         if (mix_mass == false) { rho_coeff = &rho0_gf_coeff; }
->>>>>>> fde570a6
+         if (si_options.mix_mass == false) { rho_coeff = &rho0_gf_coeff; }
       }
       else if (problem == 10)
       {
          hydrodynamics::InitTriPoint2Mat(rho0_gf, v_gf, e_gf, gamma_gf);
-<<<<<<< HEAD
-         if (si_options.mix_mass == false) { rho_coeff = &rho_gf_coeff; }
-=======
-         if (mix_mass == false) { rho_coeff = &rho0_gf_coeff; }
->>>>>>> fde570a6
+         if (si_options.mix_mass == false) { rho_coeff = &rho0_gf_coeff; }
       }
    }
 
@@ -543,14 +490,7 @@
                                                 source, cfl,
                                                 visc, vorticity,
                                                 cg_tol, cg_max_iter, ftz_tol,
-<<<<<<< HEAD
                                                 order_q, &dt, si_options);
-=======
-                                                order_q, &dt);
-   hydro.SetShiftingOptions(problem, v_shift_type, e_shift_type,
-                            shift_momentum, shift_scale,
-                            v_shift_diffusion, v_shift_diffusion_scale);
->>>>>>> fde570a6
 
    socketstream vis_rho, vis_v, vis_e, vis_p, vis_xi, vis_dist, vis_mat;
    char vishost[] = "localhost";
